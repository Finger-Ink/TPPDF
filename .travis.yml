--- conflicted
+++ resolved
@@ -57,11 +57,7 @@
     - bundle exec pod install --project-directory="${ROOT_FOLDER}"
     - cd "${ROOT_FOLDER}"
     script:
-<<<<<<< HEAD
-    - set -o pipefail
-=======
     - set -o pipefail  
->>>>>>> 40c6c463
     - xcodebuild -workspace "$WORKSPACE"
                  -scheme "$EXAMPLE_SCHEME"
                  -sdk iphonesimulator
@@ -84,11 +80,7 @@
     - echo 'github "techprimate/TPPDF" "'$(git rev-parse HEAD)'"' > Cartfile
     - carthage update --platform ios --cache-builds
     script:
-<<<<<<< HEAD
     - set -o pipefail
-=======
-    - set -o pipefail  
->>>>>>> 40c6c463
     - xcodebuild -project "$PROJECT"
                  -scheme "$EXAMPLE_SCHEME"
                  -sdk iphonesimulator
@@ -112,10 +104,7 @@
                  -clonedSourcePackagesDirPath .
                  -derivedDataPath ${TRAVIS_BUILD_DIR}/derived_data
                  -configuration Debug | xcpretty
-<<<<<<< HEAD
-=======
     - set -o pipefail  
->>>>>>> 40c6c463
     - xcodebuild -project ${PROJECT}
                  -scheme ${EXAMPLE_SCHEME}
                  -clonedSourcePackagesDirPath .
@@ -125,16 +114,6 @@
                  -configuration Debug
                  ONLY_ACTIVE_ARCH=YES
                  build | xcpretty
-<<<<<<< HEAD
-    - xcodebuild -project ${PROJECT}
-                 -scheme ${TEST_FRAMEWORK_SCHEME}
-                 -clonedSourcePackagesDirPath .
-                 -derivedDataPath ${TRAVIS_BUILD_DIR}/derived_data
-                 -sdk iphonesimulator
-                 -destination "${DESTINATION}"
-                 -configuration Debug
-                 ONLY_ACTIVE_ARCH=YES
-                 test | xcpretty
 
   - stage: Examples
     name: "Example macOS"
@@ -150,8 +129,6 @@
                  -sdk macosx10.15
                  -configuration Debug
                  build | xcpretty
-=======
->>>>>>> 40c6c463
 
   - stage: Documentation
     name: Generate Documentation
