--- conflicted
+++ resolved
@@ -259,8 +259,7 @@
 
     // MARK: - LEGACY
 
-<<<<<<< HEAD
-    static func calculateCellFrame(generator: PDFGenerator,
+    internal static func calculateCellFrame(generator: PDFGenerator,
                                    container: PDFContainer,
                                    position: (origin: CGPoint, width: CGFloat),
                                    text: NSAttributedString,
@@ -293,22 +292,6 @@
         //let (_, _, anotherSize) = calculateTextFrameAndDrawnSizeInOnePage(frame: frame, text: text, currentRange: currentRange)
 
 		let x: CGFloat = {
-=======
-    /**
-     TODO: Documentation
-     */
-    internal static func calculateCellFrame(generator: PDFGenerator,
-                                            container: PDFContainer,
-                                            position: (origin: CGPoint, width: CGFloat),
-                                            text: NSAttributedString,
-                                            alignment: PDFTableCellAlignment) -> CGRect {
-        let textMaxHeight = PDFCalculations.calculateAvailableFrameHeight(for: generator, in: container)
-        let frame: CGRect = CGRect(x: position.origin.x, y: position.origin.y, width: position.width, height: textMaxHeight)
-
-        let currentRange = CFRange(location: 0, length: 0)
-        let (_, _, drawnSize) = calculateTextFrameAndDrawnSizeInOnePage(frame: frame, text: text, currentRange: currentRange)
-        let x: CGFloat = {
->>>>>>> 44ded59a
             if alignment.isLeft {
                 return position.origin.x
             } else if alignment.isRight {
@@ -404,8 +387,7 @@
         return calculateTextFrameAndDrawnSizeInOnePage(frame: frame, text: text, currentRange: currentRange)
     }
 
-<<<<<<< HEAD
-	static func calculateSizeForText(in frame: CGRect, text: NSAttributedString) -> CGSize {
+	internal static func calculateSizeForText(in frame: CGRect, text: NSAttributedString) -> CGSize {
 		guard text.length > 0 else {
 			return CGSize(width: 0, height: 0)
 		}
@@ -422,14 +404,6 @@
 	}
 
     static func calculateTextFrameAndDrawnSizeInOnePage(frame: CGRect, text: CFAttributedString, currentRange: CFRange) -> (CGRect, CTFrame, CGSize) {
-=======
-    /**
-     TODO: Documentation
-     */
-    internal static func calculateTextFrameAndDrawnSizeInOnePage(frame: CGRect,
-                                                                 text: CFAttributedString,
-                                                                 currentRange: CFRange) -> (CGRect, CTFrame, CGSize) {
->>>>>>> 44ded59a
         let framesetter = CTFramesetterCreateWithAttributedString(text)
         let framePath = UIBezierPath(rect: frame).cgPath
 
