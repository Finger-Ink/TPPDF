//
//  PDFListItem+Equatable.swift
//  TPPDF
//
//  Created by Philip Niedertscheider on 09/11/2017.
//

/**
 TODO: documentation
 */
extension PDFListItem: Equatable {

    /**
     TODO: documentation
     */
    public static func == (lhs: PDFListItem, rhs: PDFListItem) -> Bool {
<<<<<<< HEAD
        if lhs.content != rhs.content {
=======
        guard lhs.parent === rhs.parent else {
            return false
        }
        guard lhs.content == rhs.content else {
>>>>>>> 2b89c9d5
            return false
        }
        guard (lhs.children ?? []) == (rhs.children ?? []) else {
            return false
        }
        guard lhs.symbol == rhs.symbol else {
            return false
        }
        return true
    }
}<|MERGE_RESOLUTION|>--- conflicted
+++ resolved
@@ -14,14 +14,10 @@
      TODO: documentation
      */
     public static func == (lhs: PDFListItem, rhs: PDFListItem) -> Bool {
-<<<<<<< HEAD
-        if lhs.content != rhs.content {
-=======
         guard lhs.parent === rhs.parent else {
             return false
         }
         guard lhs.content == rhs.content else {
->>>>>>> 2b89c9d5
             return false
         }
         guard (lhs.children ?? []) == (rhs.children ?? []) else {
