--- conflicted
+++ resolved
@@ -1,10 +1,6 @@
 Pod::Spec.new do |s|
   s.name             = 'TPPDF'
-<<<<<<< HEAD
-  s.version          = '1.2.1'
-=======
   s.version          = '1.3.0'
->>>>>>> 8e83b69e
   s.summary          = 'TPPDF is a simple-to-use PDF builder for iOS'
   s.description      = <<-DESC
     TPPDF is an object-based PDF builder, completely built in Swift.
