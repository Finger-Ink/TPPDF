--- conflicted
+++ resolved
@@ -12,8 +12,8 @@
 		607FACDB1AFB9204008FA782 /* Main.storyboard in Resources */ = {isa = PBXBuildFile; fileRef = 607FACD91AFB9204008FA782 /* Main.storyboard */; };
 		607FACDD1AFB9204008FA782 /* Images.xcassets in Resources */ = {isa = PBXBuildFile; fileRef = 607FACDC1AFB9204008FA782 /* Images.xcassets */; };
 		607FACE01AFB9204008FA782 /* LaunchScreen.xib in Resources */ = {isa = PBXBuildFile; fileRef = 607FACDE1AFB9204008FA782 /* LaunchScreen.xib */; };
-		6DD1982C5D1C7A6D40AB0F20 /* Pods_TPPDF_Example.framework in Frameworks */ = {isa = PBXBuildFile; fileRef = 02810D877A3EADBB0D0BE0C8 /* Pods_TPPDF_Example.framework */; };
-		C1ED066F7A594EC8BB8BBF73 /* Pods_TPPDF_Tests.framework in Frameworks */ = {isa = PBXBuildFile; fileRef = 6997E80E2659B0DDE82EC392 /* Pods_TPPDF_Tests.framework */; };
+		9AE0D61F072CDFF87F8B70E3 /* Pods_TPPDF_Example.framework in Frameworks */ = {isa = PBXBuildFile; fileRef = B778F1510D65BB49C6390790 /* Pods_TPPDF_Example.framework */; };
+		D380696D0D6DAEBBDCA6B485 /* Pods_TPPDF_Tests.framework in Frameworks */ = {isa = PBXBuildFile; fileRef = D4A57D44EE31AB2FE84A5906 /* Pods_TPPDF_Tests.framework */; };
 		D42D7E0F23A773350044E0E8 /* ListExampleFactory.swift in Sources */ = {isa = PBXBuildFile; fileRef = D42D7E0E23A773350044E0E8 /* ListExampleFactory.swift */; };
 		D42D7E1123A773C80044E0E8 /* TableExampleFactory.swift in Sources */ = {isa = PBXBuildFile; fileRef = D42D7E1023A773C80044E0E8 /* TableExampleFactory.swift */; };
 		D42D7E1323A774330044E0E8 /* MultiSectionExampleFactory.swift in Sources */ = {isa = PBXBuildFile; fileRef = D42D7E1223A774330044E0E8 /* MultiSectionExampleFactory.swift */; };
@@ -140,9 +140,7 @@
 /* End PBXContainerItemProxy section */
 
 /* Begin PBXFileReference section */
-		02810D877A3EADBB0D0BE0C8 /* Pods_TPPDF_Example.framework */ = {isa = PBXFileReference; explicitFileType = wrapper.framework; includeInIndex = 0; path = Pods_TPPDF_Example.framework; sourceTree = BUILT_PRODUCTS_DIR; };
-		1F48B6EEC4D909F686ECB428 /* Pods-TPPDF_Tests.debug.xcconfig */ = {isa = PBXFileReference; includeInIndex = 1; lastKnownFileType = text.xcconfig; name = "Pods-TPPDF_Tests.debug.xcconfig"; path = "Target Support Files/Pods-TPPDF_Tests/Pods-TPPDF_Tests.debug.xcconfig"; sourceTree = "<group>"; };
-		5A14DAFFEE41BDD6C5566B0F /* Pods-TPPDF_Example.debug.xcconfig */ = {isa = PBXFileReference; includeInIndex = 1; lastKnownFileType = text.xcconfig; name = "Pods-TPPDF_Example.debug.xcconfig"; path = "Target Support Files/Pods-TPPDF_Example/Pods-TPPDF_Example.debug.xcconfig"; sourceTree = "<group>"; };
+		1C8A7C0A8339687CFB1A51AC /* Pods-TPPDF_Tests.release.xcconfig */ = {isa = PBXFileReference; includeInIndex = 1; lastKnownFileType = text.xcconfig; name = "Pods-TPPDF_Tests.release.xcconfig"; path = "Target Support Files/Pods-TPPDF_Tests/Pods-TPPDF_Tests.release.xcconfig"; sourceTree = "<group>"; };
 		5B0B4ED60E5101E03D78D22A /* README.md */ = {isa = PBXFileReference; includeInIndex = 1; lastKnownFileType = net.daringfireball.markdown; lineEnding = 0; name = README.md; path = ../README.md; sourceTree = "<group>"; };
 		5B33C61EC58DBAB629433DE7 /* LICENSE */ = {isa = PBXFileReference; includeInIndex = 1; lastKnownFileType = text; name = LICENSE; path = ../LICENSE; sourceTree = "<group>"; };
 		607FACD01AFB9204008FA782 /* TPPDF_Example.app */ = {isa = PBXFileReference; explicitFileType = wrapper.application; includeInIndex = 0; path = TPPDF_Example.app; sourceTree = BUILT_PRODUCTS_DIR; };
@@ -152,9 +150,9 @@
 		607FACDA1AFB9204008FA782 /* Base */ = {isa = PBXFileReference; lastKnownFileType = file.storyboard; name = Base; path = Base.lproj/Main.storyboard; sourceTree = "<group>"; };
 		607FACDC1AFB9204008FA782 /* Images.xcassets */ = {isa = PBXFileReference; lastKnownFileType = folder.assetcatalog; path = Images.xcassets; sourceTree = "<group>"; };
 		607FACDF1AFB9204008FA782 /* Base */ = {isa = PBXFileReference; lastKnownFileType = file.xib; name = Base; path = Base.lproj/LaunchScreen.xib; sourceTree = "<group>"; };
-		6997E80E2659B0DDE82EC392 /* Pods_TPPDF_Tests.framework */ = {isa = PBXFileReference; explicitFileType = wrapper.framework; includeInIndex = 0; path = Pods_TPPDF_Tests.framework; sourceTree = BUILT_PRODUCTS_DIR; };
+		A43028FA2E5AF7E9E02A27BF /* Pods-TPPDF_Tests.debug.xcconfig */ = {isa = PBXFileReference; includeInIndex = 1; lastKnownFileType = text.xcconfig; name = "Pods-TPPDF_Tests.debug.xcconfig"; path = "Target Support Files/Pods-TPPDF_Tests/Pods-TPPDF_Tests.debug.xcconfig"; sourceTree = "<group>"; };
 		AA3ABE5E8B71837B45C4119F /* TPPDF.podspec */ = {isa = PBXFileReference; includeInIndex = 1; lastKnownFileType = text; name = TPPDF.podspec; path = ../TPPDF.podspec; sourceTree = "<group>"; xcLanguageSpecificationIdentifier = xcode.lang.ruby; };
-		BDE7BCD633A9F28D1ECA349A /* Pods-TPPDF_Tests.release.xcconfig */ = {isa = PBXFileReference; includeInIndex = 1; lastKnownFileType = text.xcconfig; name = "Pods-TPPDF_Tests.release.xcconfig"; path = "Target Support Files/Pods-TPPDF_Tests/Pods-TPPDF_Tests.release.xcconfig"; sourceTree = "<group>"; };
+		B778F1510D65BB49C6390790 /* Pods_TPPDF_Example.framework */ = {isa = PBXFileReference; explicitFileType = wrapper.framework; includeInIndex = 0; path = Pods_TPPDF_Example.framework; sourceTree = BUILT_PRODUCTS_DIR; };
 		D40F12351FA8D9D100A95A26 /* .codebeatignore */ = {isa = PBXFileReference; lastKnownFileType = text; name = .codebeatignore; path = ../.codebeatignore; sourceTree = "<group>"; };
 		D418D71E1EF16FA4009FAF56 /* CHANGELOG.md */ = {isa = PBXFileReference; lastKnownFileType = net.daringfireball.markdown; lineEnding = 0; name = CHANGELOG.md; path = ../CHANGELOG.md; sourceTree = "<group>"; xcLanguageSpecificationIdentifier = xcode.lang.markdown; };
 		D418D71F1EF16FA4009FAF56 /* CODE_OF_CONDUCT.md */ = {isa = PBXFileReference; lastKnownFileType = net.daringfireball.markdown; name = CODE_OF_CONDUCT.md; path = ../CODE_OF_CONDUCT.md; sourceTree = "<group>"; };
@@ -253,6 +251,7 @@
 		D49CB34321C7EB5E00CDCE70 /* PDFGenerator+Generation_Spec.swift */ = {isa = PBXFileReference; fileEncoding = 4; lastKnownFileType = sourcecode.swift; path = "PDFGenerator+Generation_Spec.swift"; sourceTree = "<group>"; };
 		D49CB34421C7EB5E00CDCE70 /* PDFDocument+Objects_Spec.swift */ = {isa = PBXFileReference; fileEncoding = 4; lastKnownFileType = sourcecode.swift; path = "PDFDocument+Objects_Spec.swift"; sourceTree = "<group>"; };
 		D49CB34521C7EB5E00CDCE70 /* PDFDocument_Spec.swift */ = {isa = PBXFileReference; fileEncoding = 4; lastKnownFileType = sourcecode.swift; path = PDFDocument_Spec.swift; sourceTree = "<group>"; };
+		D4A57D44EE31AB2FE84A5906 /* Pods_TPPDF_Tests.framework */ = {isa = PBXFileReference; explicitFileType = wrapper.framework; includeInIndex = 0; path = Pods_TPPDF_Tests.framework; sourceTree = BUILT_PRODUCTS_DIR; };
 		D4AF2C292301A72700BAA442 /* sample.pdf */ = {isa = PBXFileReference; lastKnownFileType = image.pdf; path = sample.pdf; sourceTree = "<group>"; };
 		D4B97A2B1F94B8BC00F83D1F /* .travis.yml */ = {isa = PBXFileReference; lastKnownFileType = text; name = .travis.yml; path = ../.travis.yml; sourceTree = "<group>"; };
 		D4D28D2023AA183A00028D5A /* LoremIpsum.swift */ = {isa = PBXFileReference; lastKnownFileType = sourcecode.swift; path = LoremIpsum.swift; sourceTree = "<group>"; };
@@ -277,7 +276,8 @@
 		D4F8C11C1EF14C5000188F42 /* Image-4.jpg */ = {isa = PBXFileReference; lastKnownFileType = image.jpeg; path = "Image-4.jpg"; sourceTree = "<group>"; };
 		D4F8C11D1EF14C5000188F42 /* Image.jpg */ = {isa = PBXFileReference; lastKnownFileType = image.jpeg; path = Image.jpg; sourceTree = "<group>"; };
 		D4F8C11E1EF14C5000188F42 /* PortraitImage.jpg */ = {isa = PBXFileReference; lastKnownFileType = image.jpeg; path = PortraitImage.jpg; sourceTree = "<group>"; };
-		E51E27371CA98C8F933CA77A /* Pods-TPPDF_Example.release.xcconfig */ = {isa = PBXFileReference; includeInIndex = 1; lastKnownFileType = text.xcconfig; name = "Pods-TPPDF_Example.release.xcconfig"; path = "Target Support Files/Pods-TPPDF_Example/Pods-TPPDF_Example.release.xcconfig"; sourceTree = "<group>"; };
+		D9EE59668F74CEE4D272A0C8 /* Pods-TPPDF_Example.release.xcconfig */ = {isa = PBXFileReference; includeInIndex = 1; lastKnownFileType = text.xcconfig; name = "Pods-TPPDF_Example.release.xcconfig"; path = "Target Support Files/Pods-TPPDF_Example/Pods-TPPDF_Example.release.xcconfig"; sourceTree = "<group>"; };
+		E51F42783A3A26EA1C42BE30 /* Pods-TPPDF_Example.debug.xcconfig */ = {isa = PBXFileReference; includeInIndex = 1; lastKnownFileType = text.xcconfig; name = "Pods-TPPDF_Example.debug.xcconfig"; path = "Target Support Files/Pods-TPPDF_Example/Pods-TPPDF_Example.debug.xcconfig"; sourceTree = "<group>"; };
 /* End PBXFileReference section */
 
 /* Begin PBXFrameworksBuildPhase section */
@@ -285,7 +285,7 @@
 			isa = PBXFrameworksBuildPhase;
 			buildActionMask = 2147483647;
 			files = (
-				6DD1982C5D1C7A6D40AB0F20 /* Pods_TPPDF_Example.framework in Frameworks */,
+				9AE0D61F072CDFF87F8B70E3 /* Pods_TPPDF_Example.framework in Frameworks */,
 			);
 			runOnlyForDeploymentPostprocessing = 0;
 		};
@@ -293,7 +293,7 @@
 			isa = PBXFrameworksBuildPhase;
 			buildActionMask = 2147483647;
 			files = (
-				C1ED066F7A594EC8BB8BBF73 /* Pods_TPPDF_Tests.framework in Frameworks */,
+				D380696D0D6DAEBBDCA6B485 /* Pods_TPPDF_Tests.framework in Frameworks */,
 			);
 			runOnlyForDeploymentPostprocessing = 0;
 		};
@@ -303,10 +303,10 @@
 		45BD71A4B0BC950D544D5F19 /* Pods */ = {
 			isa = PBXGroup;
 			children = (
-				5A14DAFFEE41BDD6C5566B0F /* Pods-TPPDF_Example.debug.xcconfig */,
-				E51E27371CA98C8F933CA77A /* Pods-TPPDF_Example.release.xcconfig */,
-				1F48B6EEC4D909F686ECB428 /* Pods-TPPDF_Tests.debug.xcconfig */,
-				BDE7BCD633A9F28D1ECA349A /* Pods-TPPDF_Tests.release.xcconfig */,
+				E51F42783A3A26EA1C42BE30 /* Pods-TPPDF_Example.debug.xcconfig */,
+				D9EE59668F74CEE4D272A0C8 /* Pods-TPPDF_Example.release.xcconfig */,
+				A43028FA2E5AF7E9E02A27BF /* Pods-TPPDF_Tests.debug.xcconfig */,
+				1C8A7C0A8339687CFB1A51AC /* Pods-TPPDF_Tests.release.xcconfig */,
 			);
 			path = Pods;
 			sourceTree = "<group>";
@@ -319,7 +319,7 @@
 				D49CB2DE21C7EAD200CDCE70 /* TPPDF_Tests */,
 				607FACD11AFB9204008FA782 /* Products */,
 				45BD71A4B0BC950D544D5F19 /* Pods */,
-				85022E5220E59B39559FAC03 /* Frameworks */,
+				63FD34917C66136E6C9768D4 /* Frameworks */,
 			);
 			sourceTree = "<group>";
 		};
@@ -375,7 +375,15 @@
 			name = "Podspec Metadata";
 			sourceTree = "<group>";
 		};
-<<<<<<< HEAD
+		63FD34917C66136E6C9768D4 /* Frameworks */ = {
+			isa = PBXGroup;
+			children = (
+				B778F1510D65BB49C6390790 /* Pods_TPPDF_Example.framework */,
+				D4A57D44EE31AB2FE84A5906 /* Pods_TPPDF_Tests.framework */,
+			);
+			name = Frameworks;
+			sourceTree = "<group>";
+		};
 		D47B02D323AFB1F600A890CF /* Internal */ = {
 			isa = PBXGroup;
 			children = (
@@ -390,15 +398,6 @@
 				D47B02D523AFB21200A890CF /* PDFTableMergeUtil_Spec.swift */,
 			);
 			path = Table;
-=======
-		85022E5220E59B39559FAC03 /* Frameworks */ = {
-			isa = PBXGroup;
-			children = (
-				02810D877A3EADBB0D0BE0C8 /* Pods_TPPDF_Example.framework */,
-				6997E80E2659B0DDE82EC392 /* Pods_TPPDF_Tests.framework */,
-			);
-			name = Frameworks;
->>>>>>> abdc37eb
 			sourceTree = "<group>";
 		};
 		D49CB2DE21C7EAD200CDCE70 /* TPPDF_Tests */ = {
@@ -653,12 +652,12 @@
 			isa = PBXNativeTarget;
 			buildConfigurationList = 607FACEF1AFB9204008FA782 /* Build configuration list for PBXNativeTarget "TPPDF_Example" */;
 			buildPhases = (
-				7DDA060AC92B32CD22A199B1 /* [CP] Check Pods Manifest.lock */,
+				1BCAFF15E39577EB22F50770 /* [CP] Check Pods Manifest.lock */,
 				607FACCC1AFB9204008FA782 /* Sources */,
 				D4E6F9A21FA732720049890F /* Swift Lint */,
 				607FACCD1AFB9204008FA782 /* Frameworks */,
 				607FACCE1AFB9204008FA782 /* Resources */,
-				43CA096A7A12EEE1ED012807 /* [CP] Embed Pods Frameworks */,
+				53F4C1806FA6C3DB5521F962 /* [CP] Embed Pods Frameworks */,
 			);
 			buildRules = (
 			);
@@ -673,11 +672,11 @@
 			isa = PBXNativeTarget;
 			buildConfigurationList = D49CB2E421C7EAD200CDCE70 /* Build configuration list for PBXNativeTarget "TPPDF_Tests" */;
 			buildPhases = (
-				EC44F33E238E862092152AB3 /* [CP] Check Pods Manifest.lock */,
+				0F59FAEC5E1C306EECD3FD81 /* [CP] Check Pods Manifest.lock */,
 				D49CB2D921C7EAD200CDCE70 /* Sources */,
 				D49CB2DA21C7EAD200CDCE70 /* Frameworks */,
 				D49CB2DB21C7EAD200CDCE70 /* Resources */,
-				6D9527325989492B2400ACFD /* [CP] Embed Pods Frameworks */,
+				532B55BA8D7787F6853F0094 /* [CP] Embed Pods Frameworks */,
 			);
 			buildRules = (
 			);
@@ -762,7 +761,71 @@
 /* End PBXResourcesBuildPhase section */
 
 /* Begin PBXShellScriptBuildPhase section */
-		43CA096A7A12EEE1ED012807 /* [CP] Embed Pods Frameworks */ = {
+		0F59FAEC5E1C306EECD3FD81 /* [CP] Check Pods Manifest.lock */ = {
+			isa = PBXShellScriptBuildPhase;
+			buildActionMask = 2147483647;
+			files = (
+			);
+			inputFileListPaths = (
+			);
+			inputPaths = (
+				"${PODS_PODFILE_DIR_PATH}/Podfile.lock",
+				"${PODS_ROOT}/Manifest.lock",
+			);
+			name = "[CP] Check Pods Manifest.lock";
+			outputFileListPaths = (
+			);
+			outputPaths = (
+				"$(DERIVED_FILE_DIR)/Pods-TPPDF_Tests-checkManifestLockResult.txt",
+			);
+			runOnlyForDeploymentPostprocessing = 0;
+			shellPath = /bin/sh;
+			shellScript = "diff \"${PODS_PODFILE_DIR_PATH}/Podfile.lock\" \"${PODS_ROOT}/Manifest.lock\" > /dev/null\nif [ $? != 0 ] ; then\n    # print error to STDERR\n    echo \"error: The sandbox is not in sync with the Podfile.lock. Run 'pod install' or update your CocoaPods installation.\" >&2\n    exit 1\nfi\n# This output is used by Xcode 'outputs' to avoid re-running this script phase.\necho \"SUCCESS\" > \"${SCRIPT_OUTPUT_FILE_0}\"\n";
+			showEnvVarsInLog = 0;
+		};
+		1BCAFF15E39577EB22F50770 /* [CP] Check Pods Manifest.lock */ = {
+			isa = PBXShellScriptBuildPhase;
+			buildActionMask = 2147483647;
+			files = (
+			);
+			inputFileListPaths = (
+			);
+			inputPaths = (
+				"${PODS_PODFILE_DIR_PATH}/Podfile.lock",
+				"${PODS_ROOT}/Manifest.lock",
+			);
+			name = "[CP] Check Pods Manifest.lock";
+			outputFileListPaths = (
+			);
+			outputPaths = (
+				"$(DERIVED_FILE_DIR)/Pods-TPPDF_Example-checkManifestLockResult.txt",
+			);
+			runOnlyForDeploymentPostprocessing = 0;
+			shellPath = /bin/sh;
+			shellScript = "diff \"${PODS_PODFILE_DIR_PATH}/Podfile.lock\" \"${PODS_ROOT}/Manifest.lock\" > /dev/null\nif [ $? != 0 ] ; then\n    # print error to STDERR\n    echo \"error: The sandbox is not in sync with the Podfile.lock. Run 'pod install' or update your CocoaPods installation.\" >&2\n    exit 1\nfi\n# This output is used by Xcode 'outputs' to avoid re-running this script phase.\necho \"SUCCESS\" > \"${SCRIPT_OUTPUT_FILE_0}\"\n";
+			showEnvVarsInLog = 0;
+		};
+		532B55BA8D7787F6853F0094 /* [CP] Embed Pods Frameworks */ = {
+			isa = PBXShellScriptBuildPhase;
+			buildActionMask = 2147483647;
+			files = (
+			);
+			inputPaths = (
+				"${PODS_ROOT}/Target Support Files/Pods-TPPDF_Tests/Pods-TPPDF_Tests-frameworks.sh",
+				"${BUILT_PRODUCTS_DIR}/Nimble/Nimble.framework",
+				"${BUILT_PRODUCTS_DIR}/Quick/Quick.framework",
+			);
+			name = "[CP] Embed Pods Frameworks";
+			outputPaths = (
+				"${TARGET_BUILD_DIR}/${FRAMEWORKS_FOLDER_PATH}/Nimble.framework",
+				"${TARGET_BUILD_DIR}/${FRAMEWORKS_FOLDER_PATH}/Quick.framework",
+			);
+			runOnlyForDeploymentPostprocessing = 0;
+			shellPath = /bin/sh;
+			shellScript = "\"${PODS_ROOT}/Target Support Files/Pods-TPPDF_Tests/Pods-TPPDF_Tests-frameworks.sh\"\n";
+			showEnvVarsInLog = 0;
+		};
+		53F4C1806FA6C3DB5521F962 /* [CP] Embed Pods Frameworks */ = {
 			isa = PBXShellScriptBuildPhase;
 			buildActionMask = 2147483647;
 			files = (
@@ -780,48 +843,6 @@
 			shellScript = "\"${PODS_ROOT}/Target Support Files/Pods-TPPDF_Example/Pods-TPPDF_Example-frameworks.sh\"\n";
 			showEnvVarsInLog = 0;
 		};
-		6D9527325989492B2400ACFD /* [CP] Embed Pods Frameworks */ = {
-			isa = PBXShellScriptBuildPhase;
-			buildActionMask = 2147483647;
-			files = (
-			);
-			inputPaths = (
-				"${PODS_ROOT}/Target Support Files/Pods-TPPDF_Tests/Pods-TPPDF_Tests-frameworks.sh",
-				"${BUILT_PRODUCTS_DIR}/Nimble/Nimble.framework",
-				"${BUILT_PRODUCTS_DIR}/Quick/Quick.framework",
-			);
-			name = "[CP] Embed Pods Frameworks";
-			outputPaths = (
-				"${TARGET_BUILD_DIR}/${FRAMEWORKS_FOLDER_PATH}/Nimble.framework",
-				"${TARGET_BUILD_DIR}/${FRAMEWORKS_FOLDER_PATH}/Quick.framework",
-			);
-			runOnlyForDeploymentPostprocessing = 0;
-			shellPath = /bin/sh;
-			shellScript = "\"${PODS_ROOT}/Target Support Files/Pods-TPPDF_Tests/Pods-TPPDF_Tests-frameworks.sh\"\n";
-			showEnvVarsInLog = 0;
-		};
-		7DDA060AC92B32CD22A199B1 /* [CP] Check Pods Manifest.lock */ = {
-			isa = PBXShellScriptBuildPhase;
-			buildActionMask = 2147483647;
-			files = (
-			);
-			inputFileListPaths = (
-			);
-			inputPaths = (
-				"${PODS_PODFILE_DIR_PATH}/Podfile.lock",
-				"${PODS_ROOT}/Manifest.lock",
-			);
-			name = "[CP] Check Pods Manifest.lock";
-			outputFileListPaths = (
-			);
-			outputPaths = (
-				"$(DERIVED_FILE_DIR)/Pods-TPPDF_Example-checkManifestLockResult.txt",
-			);
-			runOnlyForDeploymentPostprocessing = 0;
-			shellPath = /bin/sh;
-			shellScript = "diff \"${PODS_PODFILE_DIR_PATH}/Podfile.lock\" \"${PODS_ROOT}/Manifest.lock\" > /dev/null\nif [ $? != 0 ] ; then\n    # print error to STDERR\n    echo \"error: The sandbox is not in sync with the Podfile.lock. Run 'pod install' or update your CocoaPods installation.\" >&2\n    exit 1\nfi\n# This output is used by Xcode 'outputs' to avoid re-running this script phase.\necho \"SUCCESS\" > \"${SCRIPT_OUTPUT_FILE_0}\"\n";
-			showEnvVarsInLog = 0;
-		};
 		D4E6F9A21FA732720049890F /* Swift Lint */ = {
 			isa = PBXShellScriptBuildPhase;
 			buildActionMask = 2147483647;
@@ -835,28 +856,6 @@
 			runOnlyForDeploymentPostprocessing = 0;
 			shellPath = /bin/sh;
 			shellScript = "echo \"info: Looking for SwiftLint in Pods folder: \" ${PODS_ROOT}\n\nif which swiftlint >/dev/null; then\n   \"${PODS_ROOT}/SwiftLint/swiftlint\" --config ../.swiftlint.yml\nelse\n   echo \"warning: SwiftLint not installed, download from https://github.com/realm/SwiftLint\"\nfi";
-		};
-		EC44F33E238E862092152AB3 /* [CP] Check Pods Manifest.lock */ = {
-			isa = PBXShellScriptBuildPhase;
-			buildActionMask = 2147483647;
-			files = (
-			);
-			inputFileListPaths = (
-			);
-			inputPaths = (
-				"${PODS_PODFILE_DIR_PATH}/Podfile.lock",
-				"${PODS_ROOT}/Manifest.lock",
-			);
-			name = "[CP] Check Pods Manifest.lock";
-			outputFileListPaths = (
-			);
-			outputPaths = (
-				"$(DERIVED_FILE_DIR)/Pods-TPPDF_Tests-checkManifestLockResult.txt",
-			);
-			runOnlyForDeploymentPostprocessing = 0;
-			shellPath = /bin/sh;
-			shellScript = "diff \"${PODS_PODFILE_DIR_PATH}/Podfile.lock\" \"${PODS_ROOT}/Manifest.lock\" > /dev/null\nif [ $? != 0 ] ; then\n    # print error to STDERR\n    echo \"error: The sandbox is not in sync with the Podfile.lock. Run 'pod install' or update your CocoaPods installation.\" >&2\n    exit 1\nfi\n# This output is used by Xcode 'outputs' to avoid re-running this script phase.\necho \"SUCCESS\" > \"${SCRIPT_OUTPUT_FILE_0}\"\n";
-			showEnvVarsInLog = 0;
 		};
 /* End PBXShellScriptBuildPhase section */
 
@@ -1120,7 +1119,7 @@
 		};
 		607FACF01AFB9204008FA782 /* Debug */ = {
 			isa = XCBuildConfiguration;
-			baseConfigurationReference = 5A14DAFFEE41BDD6C5566B0F /* Pods-TPPDF_Example.debug.xcconfig */;
+			baseConfigurationReference = E51F42783A3A26EA1C42BE30 /* Pods-TPPDF_Example.debug.xcconfig */;
 			buildSettings = {
 				ASSETCATALOG_COMPILER_APPICON_NAME = AppIcon;
 				CODE_SIGN_IDENTITY = "iPhone Developer";
@@ -1141,7 +1140,7 @@
 		};
 		607FACF11AFB9204008FA782 /* Release */ = {
 			isa = XCBuildConfiguration;
-			baseConfigurationReference = E51E27371CA98C8F933CA77A /* Pods-TPPDF_Example.release.xcconfig */;
+			baseConfigurationReference = D9EE59668F74CEE4D272A0C8 /* Pods-TPPDF_Example.release.xcconfig */;
 			buildSettings = {
 				ASSETCATALOG_COMPILER_APPICON_NAME = AppIcon;
 				CODE_SIGN_IDENTITY = "iPhone Developer";
@@ -1162,7 +1161,7 @@
 		};
 		D49CB2E521C7EAD200CDCE70 /* Debug */ = {
 			isa = XCBuildConfiguration;
-			baseConfigurationReference = 1F48B6EEC4D909F686ECB428 /* Pods-TPPDF_Tests.debug.xcconfig */;
+			baseConfigurationReference = A43028FA2E5AF7E9E02A27BF /* Pods-TPPDF_Tests.debug.xcconfig */;
 			buildSettings = {
 				BUNDLE_LOADER = "$(TEST_HOST)";
 				CLANG_ANALYZER_NONNULL = YES;
@@ -1194,7 +1193,7 @@
 		};
 		D49CB2E621C7EAD200CDCE70 /* Release */ = {
 			isa = XCBuildConfiguration;
-			baseConfigurationReference = BDE7BCD633A9F28D1ECA349A /* Pods-TPPDF_Tests.release.xcconfig */;
+			baseConfigurationReference = 1C8A7C0A8339687CFB1A51AC /* Pods-TPPDF_Tests.release.xcconfig */;
 			buildSettings = {
 				BUNDLE_LOADER = "$(TEST_HOST)";
 				CLANG_ANALYZER_NONNULL = YES;
