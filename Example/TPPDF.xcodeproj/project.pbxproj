--- conflicted
+++ resolved
@@ -595,11 +595,7 @@
 				TargetAttributes = {
 					607FACCF1AFB9204008FA782 = {
 						CreatedOnToolsVersion = 6.3.1;
-<<<<<<< HEAD
-						DevelopmentTeam = 8REJWL5T8N;
-=======
 						DevelopmentTeam = 4N4ASZ575M;
->>>>>>> e65a04d5
 						LastSwiftMigration = 0900;
 						ProvisioningStyle = Automatic;
 					};
@@ -1008,11 +1004,7 @@
 				CODE_SIGN_IDENTITY = "iPhone Developer";
 				"CODE_SIGN_IDENTITY[sdk=iphoneos*]" = "iPhone Developer";
 				CODE_SIGN_STYLE = Automatic;
-<<<<<<< HEAD
-				DEVELOPMENT_TEAM = 8REJWL5T8N;
-=======
 				DEVELOPMENT_TEAM = 4N4ASZ575M;
->>>>>>> e65a04d5
 				GCC_WARN_UNUSED_LABEL = YES;
 				GCC_WARN_UNUSED_PARAMETER = YES;
 				INFOPLIST_FILE = TPPDF/Info.plist;
@@ -1032,11 +1024,7 @@
 				CODE_SIGN_IDENTITY = "iPhone Developer";
 				"CODE_SIGN_IDENTITY[sdk=iphoneos*]" = "iPhone Developer";
 				CODE_SIGN_STYLE = Automatic;
-<<<<<<< HEAD
-				DEVELOPMENT_TEAM = 8REJWL5T8N;
-=======
 				DEVELOPMENT_TEAM = 4N4ASZ575M;
->>>>>>> e65a04d5
 				GCC_WARN_UNUSED_LABEL = YES;
 				GCC_WARN_UNUSED_PARAMETER = YES;
 				INFOPLIST_FILE = TPPDF/Info.plist;
