PODS:
  - Nimble (8.0.1)
<<<<<<< HEAD
  - Quick (2.0.0)
  - SwiftLint (0.31.0)
  - TPPDF (1.4.1):
=======
  - Quick (2.1.0)
  - SwiftLint (0.32.0)
  - TPPDF (1.4.0):
>>>>>>> 35e8543d
    - SwiftLint

DEPENDENCIES:
  - Nimble
  - Quick
  - TPPDF (from `../`)

SPEC REPOS:
  https://github.com/cocoapods/specs.git:
    - Nimble
    - Quick
    - SwiftLint

EXTERNAL SOURCES:
  TPPDF:
    :path: "../"

SPEC CHECKSUMS:
  Nimble: 45f786ae66faa9a709624227fae502db55a8bdd0
<<<<<<< HEAD
  Quick: ce1276c7c27ba2da3cb2fd0cde053c3648b3b22d
  SwiftLint: 7a0227733d786395817373b2d0ca799fd0093ff3
  TPPDF: b74658b7cdde129e4bc508307437b9affd9f6229
=======
  Quick: 4be43f6634acfa727dd106bdf3929ce125ffa79d
  SwiftLint: 009a898ef2a1c851f45e1b59349bf6ff2ddc990d
  TPPDF: 484f3403d8418c5d2d7deca3eb69f4f5a0c99d32
>>>>>>> 35e8543d

PODFILE CHECKSUM: 72831a7ced7b912394f864c2ffd8f8f0fac7bfd5

COCOAPODS: 1.6.1<|MERGE_RESOLUTION|>--- conflicted
+++ resolved
@@ -1,14 +1,8 @@
 PODS:
   - Nimble (8.0.1)
-<<<<<<< HEAD
-  - Quick (2.0.0)
-  - SwiftLint (0.31.0)
-  - TPPDF (1.4.1):
-=======
   - Quick (2.1.0)
   - SwiftLint (0.32.0)
-  - TPPDF (1.4.0):
->>>>>>> 35e8543d
+  - TPPDF (1.4.1):
     - SwiftLint
 
 DEPENDENCIES:
@@ -28,15 +22,9 @@
 
 SPEC CHECKSUMS:
   Nimble: 45f786ae66faa9a709624227fae502db55a8bdd0
-<<<<<<< HEAD
-  Quick: ce1276c7c27ba2da3cb2fd0cde053c3648b3b22d
-  SwiftLint: 7a0227733d786395817373b2d0ca799fd0093ff3
-  TPPDF: b74658b7cdde129e4bc508307437b9affd9f6229
-=======
   Quick: 4be43f6634acfa727dd106bdf3929ce125ffa79d
   SwiftLint: 009a898ef2a1c851f45e1b59349bf6ff2ddc990d
-  TPPDF: 484f3403d8418c5d2d7deca3eb69f4f5a0c99d32
->>>>>>> 35e8543d
+  TPPDF: b74658b7cdde129e4bc508307437b9affd9f6229
 
 PODFILE CHECKSUM: 72831a7ced7b912394f864c2ffd8f8f0fac7bfd5
 
