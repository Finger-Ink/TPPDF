--- conflicted
+++ resolved
@@ -15,456 +15,251 @@
 			dependencies = (
 			);
 			name = SwiftLint;
-			productName = SwiftLint;
 		};
 /* End PBXAggregateTarget section */
 
 /* Begin PBXBuildFile section */
 		009B55FC48D14E18C3EF88537723A549 /* QuickSpecBase.h in Headers */ = {isa = PBXBuildFile; fileRef = CDCA39A6C0D7BC2104ED1EE08D3D81A3 /* QuickSpecBase.h */; settings = {ATTRIBUTES = (Project, ); }; };
+		017D29AB91C4D58379D8EFF4900097B7 /* PDFPageBreakObject+Equatable.swift in Sources */ = {isa = PBXBuildFile; fileRef = FE8091CF7A20C0F3BBD6FAE1865D35E9 /* PDFPageBreakObject+Equatable.swift */; };
+		0212AA265375BACDE5B74BD0A78031C4 /* PDFTableCellBorders+Equatable.swift in Sources */ = {isa = PBXBuildFile; fileRef = FFB53C08E99981B7106E1E96434A0045 /* PDFTableCellBorders+Equatable.swift */; };
 		03705FCE353B9A436320B5798C9F7A50 /* ContainElementSatisfying.swift in Sources */ = {isa = PBXBuildFile; fileRef = 35270340E310B19955E3D36080D4E9F9 /* ContainElementSatisfying.swift */; settings = {COMPILER_FLAGS = "-DPRODUCT_NAME=Nimble/Nimble"; }; };
+		0509FB1DFD0DC9C977F9E551E3757C83 /* PDFPaginationStyle+PDFJSONSerializable.swift in Sources */ = {isa = PBXBuildFile; fileRef = E09CE7B11B46FE88CE6A00B1BC41D850 /* PDFPaginationStyle+PDFJSONSerializable.swift */; };
 		05D6872E1E4C28423550C859B6E03820 /* CwlMachBadInstructionHandler.h in Headers */ = {isa = PBXBuildFile; fileRef = D2D0EC452F599D242A85D259BBF576B2 /* CwlMachBadInstructionHandler.h */; settings = {ATTRIBUTES = (Public, ); }; };
-<<<<<<< HEAD
-		05F5B6904F72E606C9814BEBF728B9A0 /* PDFTableCellStyle+Equatable.swift in Sources */ = {isa = PBXBuildFile; fileRef = 15D475CF41CD5B8CEC8B5450764F942E /* PDFTableCellStyle+Equatable.swift */; };
-		0711168FB157999152E94231AF042571 /* UIColor+CloseToEqual.swift in Sources */ = {isa = PBXBuildFile; fileRef = AFCCA336375B2913EAAE5C87D4AB5A32 /* UIColor+CloseToEqual.swift */; };
-		071C9262ED58C42E3455C6F3108340AB /* PDFFontObject.swift in Sources */ = {isa = PBXBuildFile; fileRef = 35F826DCFD9FE156A89C756FFAE3DEE4 /* PDFFontObject.swift */; };
-=======
-		0635A97260317466CFC3461D155F742C /* PDFGroupContainer.swift in Sources */ = {isa = PBXBuildFile; fileRef = 418FC89F00A5986E33BFAC93E69B0256 /* PDFGroupContainer.swift */; };
-		06DE4361149199BABB06AF6409C8F846 /* PDFLayoutIndentations+Equatable.swift in Sources */ = {isa = PBXBuildFile; fileRef = 16583A9A33D9B9D16FD5E20427B233CD /* PDFLayoutIndentations+Equatable.swift */; };
->>>>>>> 2b89c9d5
+		05FC02C87D73B443E9052A6C18B02D3F /* PDFIndentationObject+Equatable.swift in Sources */ = {isa = PBXBuildFile; fileRef = 957CD648AEB8AA5135685FCEB1DB04FE /* PDFIndentationObject+Equatable.swift */; };
 		075311A9B30D68479A7D7404A99B2FB1 /* NMBExpectation.swift in Sources */ = {isa = PBXBuildFile; fileRef = BBC8ECB9999A499F5E0E73FE434792D2 /* NMBExpectation.swift */; settings = {COMPILER_FLAGS = "-DPRODUCT_NAME=Nimble/Nimble"; }; };
-		08273E32DBB992DA7BB5FEC5F5DCAC40 /* PDFImageRowObject.swift in Sources */ = {isa = PBXBuildFile; fileRef = 0B55E2ACE63DEFEC02D4246DC85A59AF /* PDFImageRowObject.swift */; };
-		090A5906E36A58318FA01F268DC79D1A /* PDFLayoutHeights+Equatable.swift in Sources */ = {isa = PBXBuildFile; fileRef = AB70E05C2858120466F925871AA72DB0 /* PDFLayoutHeights+Equatable.swift */; };
 		0999B997CDAC772A41A7F70CEF4A1D49 /* BeginWith.swift in Sources */ = {isa = PBXBuildFile; fileRef = 73807064EFEA737FAA9A46A5136B632F /* BeginWith.swift */; settings = {COMPILER_FLAGS = "-DPRODUCT_NAME=Nimble/Nimble"; }; };
-<<<<<<< HEAD
-		0AF93F1D17092F947DC0A663C8A615F3 /* PDFAttributedTextObject.swift in Sources */ = {isa = PBXBuildFile; fileRef = 60284510A8DFB8CBE78531112E74168B /* PDFAttributedTextObject.swift */; };
 		0C295E0853A7C4A0ADF818876E304ECC /* QuickTestSuite.swift in Sources */ = {isa = PBXBuildFile; fileRef = 4237D85424D842F66841516F153E6824 /* QuickTestSuite.swift */; };
 		0CE067A21194467CE0C3BCF2E45386BD /* ExampleGroup.swift in Sources */ = {isa = PBXBuildFile; fileRef = A37ED74AB3295A1985D9B6927DFEFDA9 /* ExampleGroup.swift */; };
+		0CF8F99F4DD0B095F8FC92A9BD8035DE /* PDFLayoutHeights+Equatable.swift in Sources */ = {isa = PBXBuildFile; fileRef = 08432142E9DA64B7EF0E25E009889909 /* PDFLayoutHeights+Equatable.swift */; };
 		0D33DB69A5F9363BA450A1B99FFBD7A3 /* QuickSpecBase.m in Sources */ = {isa = PBXBuildFile; fileRef = F24C9C6BDA89A4861840B7D33631E5F6 /* QuickSpecBase.m */; };
-		0DA68F8D3C9EB9F943AA1DAADEE6E6FA /* PDFLineType.swift in Sources */ = {isa = PBXBuildFile; fileRef = 39E7B4623764FD438A0683F1E067D32B /* PDFLineType.swift */; };
-		0DAA9D5ECBC9DDB7328635452487E202 /* PDFTableCellBorders.swift in Sources */ = {isa = PBXBuildFile; fileRef = 2666346274F38AFBB85B439C84DF8C24 /* PDFTableCellBorders.swift */; };
+		0ED91568CEA0582473EC91E2E02E233B /* PDFTableContent.swift in Sources */ = {isa = PBXBuildFile; fileRef = A192029293B3CF457E124361985BAE84 /* PDFTableContent.swift */; };
 		0F31FA39DE65E4B1F239F8D4DC999A8A /* SourceLocation.swift in Sources */ = {isa = PBXBuildFile; fileRef = E5A39B184ADFF2F497E4A793605CC742 /* SourceLocation.swift */; settings = {COMPILER_FLAGS = "-DPRODUCT_NAME=Nimble/Nimble"; }; };
+		0FECC522B384BA283ED81A4294516BBD /* Array+PDFJSONSerializable.swift in Sources */ = {isa = PBXBuildFile; fileRef = 44360A2525F3396903C564D6B4EA4136 /* Array+PDFJSONSerializable.swift */; };
 		10FDE1A7E405B1CB180F0C4AF7ADB0F7 /* World.swift in Sources */ = {isa = PBXBuildFile; fileRef = 2E4E5F735D0A0D316C64B61254CBA909 /* World.swift */; };
-		123BACD4E11AFE041C0CBB097496A300 /* PDFListObject.swift in Sources */ = {isa = PBXBuildFile; fileRef = 443F1AB27309BF7F9602D6B9AE594F72 /* PDFListObject.swift */; };
-		131261980A24101F299352A32438EE57 /* PDFSimpleText+Equatable.swift in Sources */ = {isa = PBXBuildFile; fileRef = 41090C85B965A8A22EBF635EB9E9BB01 /* PDFSimpleText+Equatable.swift */; };
 		13FBB20EA4647EA46F0CB2E7254A5F50 /* NMBObjCMatcher.swift in Sources */ = {isa = PBXBuildFile; fileRef = B5D5CB1F9FEC2B439A3A4CFDE0A3EBBE /* NMBObjCMatcher.swift */; settings = {COMPILER_FLAGS = "-DPRODUCT_NAME=Nimble/Nimble"; }; };
-		15E4739F99044C7FF72392FCEB3E8E1A /* PDFSectionObject.swift in Sources */ = {isa = PBXBuildFile; fileRef = FDC12AFD4214EB395AEE0832509A2391 /* PDFSectionObject.swift */; };
+		17C3AA784476C5B2732DB8A1C715E624 /* PDFTable.swift in Sources */ = {isa = PBXBuildFile; fileRef = D9D67F0B8556A2CE202C8A4A057B54E4 /* PDFTable.swift */; };
+		185F7D1BE6F2491A5BB0A7E840E69D29 /* PDFPagination+Equatable.swift in Sources */ = {isa = PBXBuildFile; fileRef = 7EF7D9B76F2A0E57F8C4B6576A310FFF /* PDFPagination+Equatable.swift */; };
 		1BAA60FABBC4047372D87D9B739C4463 /* CwlCatchBadInstruction.swift in Sources */ = {isa = PBXBuildFile; fileRef = 2183FD9E719C75BAC5E0CA568708EF56 /* CwlCatchBadInstruction.swift */; settings = {COMPILER_FLAGS = "-DPRODUCT_NAME=Nimble/Nimble"; }; };
 		1BAEDA109B23A9F1F66A906865309037 /* SatisfyAllOf.swift in Sources */ = {isa = PBXBuildFile; fileRef = 17DD5B7C4C38CC0D1EC6B280902DCDED /* SatisfyAllOf.swift */; settings = {COMPILER_FLAGS = "-DPRODUCT_NAME=Nimble/Nimble"; }; };
-		1DD4CBD44DE3B022423E4B7A83C6FF64 /* PDFImage+Equatable.swift in Sources */ = {isa = PBXBuildFile; fileRef = 058E9486B0868C3E831D55F9D5F39B51 /* PDFImage+Equatable.swift */; };
-		1E47CA4379A1326648115CF505CC4D09 /* PDFDocument.swift in Sources */ = {isa = PBXBuildFile; fileRef = 89FC7C8B03A6486DF78444FEADF9A87B /* PDFDocument.swift */; };
+		1C4041597F23DED04867115FE99413FE /* PDFPagination.swift in Sources */ = {isa = PBXBuildFile; fileRef = 8C5B6F941AF1EEC7A771C84412881543 /* PDFPagination.swift */; };
+		1DA2BF35D971A9CE16C1198B1A8ED451 /* PDFPageFormat+SizeConstants.swift in Sources */ = {isa = PBXBuildFile; fileRef = 3D8B61F9DA6AF6BBE62363697A4D4D31 /* PDFPageFormat+SizeConstants.swift */; };
+		1E4E7C628A3CB2F8E9DDD140949377A4 /* PDFSpaceObject.swift in Sources */ = {isa = PBXBuildFile; fileRef = 1FB50F59DBDFCCECA0A5137DDB4EE5D1 /* PDFSpaceObject.swift */; };
+		1ED9B8DB1E56248EEF3C8272339FD0B3 /* PDFTableValidator.swift in Sources */ = {isa = PBXBuildFile; fileRef = 6A0B562E323D3B922FD00ECCBE9B6844 /* PDFTableValidator.swift */; };
 		1EF22A226B6287ED10DC6BA39006E629 /* Pods-TPPDF_Tests-umbrella.h in Headers */ = {isa = PBXBuildFile; fileRef = 88EDCE36C310D8E381FC4C13E3000418 /* Pods-TPPDF_Tests-umbrella.h */; settings = {ATTRIBUTES = (Public, ); }; };
 		1FA0DEC9E883929115DD91352F570F3B /* Nimble.h in Headers */ = {isa = PBXBuildFile; fileRef = 85CD158414AD99E7585B1FB889B65151 /* Nimble.h */; settings = {ATTRIBUTES = (Public, ); }; };
+		225166010211FEB6B279C14FBEB4CD0B /* PDFGenerator+Layout.swift in Sources */ = {isa = PBXBuildFile; fileRef = 7B35E88406EF60E7EBEF6740822852F5 /* PDFGenerator+Layout.swift */; };
+		229FDEA1BD7275A30460C820CF1DF1D6 /* PDFGroup+Objects.swift in Sources */ = {isa = PBXBuildFile; fileRef = B9CEF9D988B7C19DCA88963293CAE7C5 /* PDFGroup+Objects.swift */; };
+		22BF328BD95B779ACE75B68291C95CCC /* TPPDF-dummy.m in Sources */ = {isa = PBXBuildFile; fileRef = 218A520EBB7E93F7243B29E3D99294D3 /* TPPDF-dummy.m */; };
 		22F0445F2343B5DDB52F59ED667CC7A0 /* XCTestSuite+QuickTestSuiteBuilder.m in Sources */ = {isa = PBXBuildFile; fileRef = 25BB4753C9F3F79ED9ED12F9D7FE0015 /* XCTestSuite+QuickTestSuiteBuilder.m */; };
-		232D8EC501AEF14346592E1ED6C9998D /* PDFTextStyle.swift in Sources */ = {isa = PBXBuildFile; fileRef = 3554CBB2EFFFBC454C59EAC87AEA4CB8 /* PDFTextStyle.swift */; };
 		23F75F116F16412BCBABA21DEB5920B0 /* Pods-TPPDF_Tests-dummy.m in Sources */ = {isa = PBXBuildFile; fileRef = 4BD3D8FEBEB337ED62B39727E9F9CDF8 /* Pods-TPPDF_Tests-dummy.m */; };
+		2437BE56A0001116CC580177A6E1EFD6 /* Dictionary+PDFJSONSerializable.swift in Sources */ = {isa = PBXBuildFile; fileRef = FBD9BFCD376F34187B8EDDFAC26A7927 /* Dictionary+PDFJSONSerializable.swift */; };
 		24AD9C69B1A899FA7DB0CA4D346319C5 /* CwlCatchException.swift in Sources */ = {isa = PBXBuildFile; fileRef = 46625AA17ACC03B13D25615A8F90D255 /* CwlCatchException.swift */; settings = {COMPILER_FLAGS = "-DPRODUCT_NAME=Nimble/Nimble"; }; };
-		25D7D16D31F789D8754D67E86D3062F5 /* PDFTableStyle+Equatable.swift in Sources */ = {isa = PBXBuildFile; fileRef = 363B07D37F6CDE2E11A03E910DCDDFA9 /* PDFTableStyle+Equatable.swift */; };
-		2684C899A81E2D262BCF4783D44EAFA3 /* PDFOffsetObject+Equatable.swift in Sources */ = {isa = PBXBuildFile; fileRef = 7373C8B8E89C646E3AF8E02E3C6B45E0 /* PDFOffsetObject+Equatable.swift */; };
+		2677E68718C631843D085FAB452EB74B /* PDFPageFormat.swift in Sources */ = {isa = PBXBuildFile; fileRef = 04FA503EAF1DCF9EB26CAF57EE86785D /* PDFPageFormat.swift */; };
+		269D7CE976B23BE161979E1CF41DC7D5 /* PDFInfo.swift in Sources */ = {isa = PBXBuildFile; fileRef = F77F9C6BAB8ABA29E63CBF22DEF10D67 /* PDFInfo.swift */; };
 		26EFEDF02D8891FDD4B976BFA78A9A99 /* ExampleHooks.swift in Sources */ = {isa = PBXBuildFile; fileRef = F1812F298EB36BE14454A90D50DF3B67 /* ExampleHooks.swift */; };
-		27E26E944DDD9928B478882A8FF780B4 /* PDFTableContent.swift in Sources */ = {isa = PBXBuildFile; fileRef = 52452CE1B48B91AB1092145A48240234 /* PDFTableContent.swift */; };
-		291113EB4E6EB4CA267007245707B67F /* PDFDocument+Objects.swift in Sources */ = {isa = PBXBuildFile; fileRef = EFFC0C3BBEB5AC13D473C5735F2BC11A /* PDFDocument+Objects.swift */; };
-		2CAE2500F66E64BAB08A21B419B6265A /* PDFSectionColumnObject.swift in Sources */ = {isa = PBXBuildFile; fileRef = 9D2333AE4EFAC18512E7A5592774C0DF /* PDFSectionColumnObject.swift */; };
-=======
-		0BE3102DC26F7C965B4182114F577D0D /* PDFGroupObject.swift in Sources */ = {isa = PBXBuildFile; fileRef = 69EFA787018637D6C2494438E0B68B63 /* PDFGroupObject.swift */; };
-		0C295E0853A7C4A0ADF818876E304ECC /* QuickTestSuite.swift in Sources */ = {isa = PBXBuildFile; fileRef = 4237D85424D842F66841516F153E6824 /* QuickTestSuite.swift */; };
-		0CE067A21194467CE0C3BCF2E45386BD /* ExampleGroup.swift in Sources */ = {isa = PBXBuildFile; fileRef = A37ED74AB3295A1985D9B6927DFEFDA9 /* ExampleGroup.swift */; };
-		0D33DB69A5F9363BA450A1B99FFBD7A3 /* QuickSpecBase.m in Sources */ = {isa = PBXBuildFile; fileRef = F24C9C6BDA89A4861840B7D33631E5F6 /* QuickSpecBase.m */; };
-		0F31FA39DE65E4B1F239F8D4DC999A8A /* SourceLocation.swift in Sources */ = {isa = PBXBuildFile; fileRef = E5A39B184ADFF2F497E4A793605CC742 /* SourceLocation.swift */; settings = {COMPILER_FLAGS = "-DPRODUCT_NAME=Nimble/Nimble"; }; };
-		0F4CEED9D528B3BF745B9EF43A34B0CE /* PDFLineStyle.swift in Sources */ = {isa = PBXBuildFile; fileRef = B9BE657AC132E9055CB86E4EB38C5205 /* PDFLineStyle.swift */; };
-		10FDE1A7E405B1CB180F0C4AF7ADB0F7 /* World.swift in Sources */ = {isa = PBXBuildFile; fileRef = 2E4E5F735D0A0D316C64B61254CBA909 /* World.swift */; };
-		1237A8F3B87419C665248CDDC01A5EA2 /* Array+PDFJSONSerializable.swift in Sources */ = {isa = PBXBuildFile; fileRef = E386724427789D2CAAF6BE3AEDF8B97A /* Array+PDFJSONSerializable.swift */; };
-		13FBB20EA4647EA46F0CB2E7254A5F50 /* NMBObjCMatcher.swift in Sources */ = {isa = PBXBuildFile; fileRef = B5D5CB1F9FEC2B439A3A4CFDE0A3EBBE /* NMBObjCMatcher.swift */; settings = {COMPILER_FLAGS = "-DPRODUCT_NAME=Nimble/Nimble"; }; };
-		148A5CBF7AE0949EDA8CC219B0D76EC9 /* PDFPagination.swift in Sources */ = {isa = PBXBuildFile; fileRef = 330D6DE7D7A87ED808DD4EAD5E144F8B /* PDFPagination.swift */; };
-		154DDBF48F7EE96DBF448C7833622AE2 /* NSAttributedString+PDFJSONSerializable.swift in Sources */ = {isa = PBXBuildFile; fileRef = 3A69EDA822C292757D5F3007DAFE3D05 /* NSAttributedString+PDFJSONSerializable.swift */; };
-		16FBF405668020B207E6A0C1C138490B /* PDFIndentationObject+Equatable.swift in Sources */ = {isa = PBXBuildFile; fileRef = ECC4DAE8DD0082502A88145D8CBDDE36 /* PDFIndentationObject+Equatable.swift */; };
-		170EBFB540DF676C290DE00EB5EA4960 /* PDFOffsetObject+Equatable.swift in Sources */ = {isa = PBXBuildFile; fileRef = 4018A7449A6EC39344FD814D28AE364F /* PDFOffsetObject+Equatable.swift */; };
-		1B4F9CEDAD777B5B4BF5E8650E80BADF /* PDFGroup+Objects.swift in Sources */ = {isa = PBXBuildFile; fileRef = 2C07EC60B43F654FA2A45A7B4B2EABB7 /* PDFGroup+Objects.swift */; };
-		1BAA60FABBC4047372D87D9B739C4463 /* CwlCatchBadInstruction.swift in Sources */ = {isa = PBXBuildFile; fileRef = 2183FD9E719C75BAC5E0CA568708EF56 /* CwlCatchBadInstruction.swift */; settings = {COMPILER_FLAGS = "-DPRODUCT_NAME=Nimble/Nimble"; }; };
-		1BAEDA109B23A9F1F66A906865309037 /* SatisfyAllOf.swift in Sources */ = {isa = PBXBuildFile; fileRef = 17DD5B7C4C38CC0D1EC6B280902DCDED /* SatisfyAllOf.swift */; settings = {COMPILER_FLAGS = "-DPRODUCT_NAME=Nimble/Nimble"; }; };
-		1EF22A226B6287ED10DC6BA39006E629 /* Pods-TPPDF_Tests-umbrella.h in Headers */ = {isa = PBXBuildFile; fileRef = 88EDCE36C310D8E381FC4C13E3000418 /* Pods-TPPDF_Tests-umbrella.h */; settings = {ATTRIBUTES = (Public, ); }; };
-		1FA0DEC9E883929115DD91352F570F3B /* Nimble.h in Headers */ = {isa = PBXBuildFile; fileRef = 85CD158414AD99E7585B1FB889B65151 /* Nimble.h */; settings = {ATTRIBUTES = (Public, ); }; };
-		1FFDAC8AF2D6E73AE32415FDE7109750 /* PDFPageFormat+Layout.swift in Sources */ = {isa = PBXBuildFile; fileRef = 5096B5D54F389290B232A3858481466B /* PDFPageFormat+Layout.swift */; };
-		22F0445F2343B5DDB52F59ED667CC7A0 /* XCTestSuite+QuickTestSuiteBuilder.m in Sources */ = {isa = PBXBuildFile; fileRef = 25BB4753C9F3F79ED9ED12F9D7FE0015 /* XCTestSuite+QuickTestSuiteBuilder.m */; };
-		23BCDF0465A1424B3643CAA06D59C01C /* PDFTableCellAlignment+PDFJSONSerializable.swift in Sources */ = {isa = PBXBuildFile; fileRef = 02CCB1E296215B56F479FDEF44874162 /* PDFTableCellAlignment+PDFJSONSerializable.swift */; };
-		23F75F116F16412BCBABA21DEB5920B0 /* Pods-TPPDF_Tests-dummy.m in Sources */ = {isa = PBXBuildFile; fileRef = 4BD3D8FEBEB337ED62B39727E9F9CDF8 /* Pods-TPPDF_Tests-dummy.m */; };
-		24AD9C69B1A899FA7DB0CA4D346319C5 /* CwlCatchException.swift in Sources */ = {isa = PBXBuildFile; fileRef = 46625AA17ACC03B13D25615A8F90D255 /* CwlCatchException.swift */; settings = {COMPILER_FLAGS = "-DPRODUCT_NAME=Nimble/Nimble"; }; };
-		25316657E813B24D72941107CAF04E99 /* PDFImageObject.swift in Sources */ = {isa = PBXBuildFile; fileRef = 2BB6CB129BFC69D19A54850B255C9B9E /* PDFImageObject.swift */; };
-		26EFEDF02D8891FDD4B976BFA78A9A99 /* ExampleHooks.swift in Sources */ = {isa = PBXBuildFile; fileRef = F1812F298EB36BE14454A90D50DF3B67 /* ExampleHooks.swift */; };
-		2B1BE34E46FE36BABD7550746062ED54 /* PDFTableCellStyle+Equatable.swift in Sources */ = {isa = PBXBuildFile; fileRef = 21947038CC2EF60E38FD3D71E3DC9E35 /* PDFTableCellStyle+Equatable.swift */; };
-		2B81AE730D7DB1B23CA20C8E851FEF7F /* PDFPaginationStyle+Equatable.swift in Sources */ = {isa = PBXBuildFile; fileRef = 49ABD4E717C98C0953414578DB49637F /* PDFPaginationStyle+Equatable.swift */; };
-		2C993B896B68B5696C7FC1710B4A3127 /* PDFDocument.swift in Sources */ = {isa = PBXBuildFile; fileRef = B1C1BFBC2A79C32A8228B4A585996C18 /* PDFDocument.swift */; };
->>>>>>> 2b89c9d5
+		27B93B57A9FF287FAB864886B31F9FD8 /* PDFInfo+Equatable.swift in Sources */ = {isa = PBXBuildFile; fileRef = A8B8A838E42DA326B16DA266EB3F1B2F /* PDFInfo+Equatable.swift */; };
+		29F980787AE11D8138230C36896D21D1 /* PDFLayoutIndentations.swift in Sources */ = {isa = PBXBuildFile; fileRef = 844995861D0764DC2240A17371A3745D /* PDFLayoutIndentations.swift */; };
+		2D7E27EDDA161CCBF684641002F74668 /* PDFObject.swift in Sources */ = {isa = PBXBuildFile; fileRef = AF79FE416882711FF42BFF61E57E4E17 /* PDFObject.swift */; };
+		2DD91F0B89F3686551022995EEEFDC6D /* Int+RomanNumerals.swift in Sources */ = {isa = PBXBuildFile; fileRef = 3511C90E8384E6BD98AFCEE6F06014D2 /* Int+RomanNumerals.swift */; };
+		2E316CAC387FADDF1296D6630D3A2352 /* UIColor+PDFJSONSerializable.swift in Sources */ = {isa = PBXBuildFile; fileRef = 89979795E394E75AEC56355C3A1B45D5 /* UIColor+PDFJSONSerializable.swift */; };
 		30966E26266F62432C8E914340871113 /* NMBExceptionCapture.h in Headers */ = {isa = PBXBuildFile; fileRef = 8106C6BE9B18353E6DEBAD106304C942 /* NMBExceptionCapture.h */; settings = {ATTRIBUTES = (Public, ); }; };
-		30DB4EA42A5C96586AF77A372C452564 /* UIColor+Hex.swift in Sources */ = {isa = PBXBuildFile; fileRef = 628038E11C3DBAE2A52B9677059B6E80 /* UIColor+Hex.swift */; };
 		3101D8F2678E107351E1179C14FC7BF5 /* BeAnInstanceOf.swift in Sources */ = {isa = PBXBuildFile; fileRef = 98A8BF274C384ED0357A87C2E0FBF07C /* BeAnInstanceOf.swift */; settings = {COMPILER_FLAGS = "-DPRODUCT_NAME=Nimble/Nimble"; }; };
-<<<<<<< HEAD
+		310F96C8493D3AEF1E1202C0D4F2AF69 /* UIFont+PDFJSONSerializable.swift in Sources */ = {isa = PBXBuildFile; fileRef = 7E909AFBB40228AE4540C97E6D967903 /* UIFont+PDFJSONSerializable.swift */; };
+		31C0B485F96EB3A6404C48B4FB97D33B /* PDFLineSeparatorObject.swift in Sources */ = {isa = PBXBuildFile; fileRef = F3502397C4B61313BBC278CFE5F80809 /* PDFLineSeparatorObject.swift */; };
 		31DCC4FEA92A71A9FE8D881B73FC7426 /* CwlDarwinDefinitions.swift in Sources */ = {isa = PBXBuildFile; fileRef = 0FF5D1008CA5B0F13D54AB4FEE897370 /* CwlDarwinDefinitions.swift */; settings = {COMPILER_FLAGS = "-DPRODUCT_NAME=Nimble/Nimble"; }; };
 		322B471456482C441B2EB7521334F5DB /* World+DSL.swift in Sources */ = {isa = PBXBuildFile; fileRef = 84570CEA498F2BC09DE8931D6CEB8346 /* World+DSL.swift */; };
 		328CBB53BF5236042DF4CB4B751EA062 /* Contain.swift in Sources */ = {isa = PBXBuildFile; fileRef = EA88DA8EEF6645A39E96B43CDB28D3CD /* Contain.swift */; settings = {COMPILER_FLAGS = "-DPRODUCT_NAME=Nimble/Nimble"; }; };
-		32EC9DE830CCC1524CF7241C020E7152 /* UIImage+Pixel.swift in Sources */ = {isa = PBXBuildFile; fileRef = D284E073E732C060A2083219869C8582 /* UIImage+Pixel.swift */; };
-		3396744DFDBEFCD9126E8E689FC6893C /* PDFRectangleObject.swift in Sources */ = {isa = PBXBuildFile; fileRef = D8D66291CAEC5555ECFB00800CE9580B /* PDFRectangleObject.swift */; };
 		34866079DDA89D4169B3B89A30C7B08E /* Configuration.swift in Sources */ = {isa = PBXBuildFile; fileRef = 86EA07EAF3F92404A7E464881F7E712F /* Configuration.swift */; };
-=======
-		31A3D2291AF52A6DD323C1EFA00C1D8E /* PDFGenerator+Debug.swift in Sources */ = {isa = PBXBuildFile; fileRef = 7C9824F0D73B706606D0B6C1D2BA27FC /* PDFGenerator+Debug.swift */; };
-		31DCC4FEA92A71A9FE8D881B73FC7426 /* CwlDarwinDefinitions.swift in Sources */ = {isa = PBXBuildFile; fileRef = 0FF5D1008CA5B0F13D54AB4FEE897370 /* CwlDarwinDefinitions.swift */; settings = {COMPILER_FLAGS = "-DPRODUCT_NAME=Nimble/Nimble"; }; };
-		322B471456482C441B2EB7521334F5DB /* World+DSL.swift in Sources */ = {isa = PBXBuildFile; fileRef = 84570CEA498F2BC09DE8931D6CEB8346 /* World+DSL.swift */; };
-		328CBB53BF5236042DF4CB4B751EA062 /* Contain.swift in Sources */ = {isa = PBXBuildFile; fileRef = EA88DA8EEF6645A39E96B43CDB28D3CD /* Contain.swift */; settings = {COMPILER_FLAGS = "-DPRODUCT_NAME=Nimble/Nimble"; }; };
-		32FBF83231819ABE94C9A83A6603C06D /* PDFGenerator+Generation.swift in Sources */ = {isa = PBXBuildFile; fileRef = 06F90C5CC26B790A1555752B8EB911E0 /* PDFGenerator+Generation.swift */; };
-		332EF8F872FEA8427352816BC0356E6F /* PDFLayoutHeights+Equatable.swift in Sources */ = {isa = PBXBuildFile; fileRef = C6F5AD9F6BE173A2C4C8713B3B0FEE25 /* PDFLayoutHeights+Equatable.swift */; };
-		3395549EFC972720D9E4FAEF07CF9603 /* PDFTableCellStyle.swift in Sources */ = {isa = PBXBuildFile; fileRef = E4C95A635538405A436F65EB551982A4 /* PDFTableCellStyle.swift */; };
-		33E15E1C3AB84EC203887B00D6AF0127 /* PDFPagination+Equatable.swift in Sources */ = {isa = PBXBuildFile; fileRef = 92A5F1C84B9C018A25B689D79E536CE0 /* PDFPagination+Equatable.swift */; };
-		34866079DDA89D4169B3B89A30C7B08E /* Configuration.swift in Sources */ = {isa = PBXBuildFile; fileRef = 86EA07EAF3F92404A7E464881F7E712F /* Configuration.swift */; };
-		34B93C5E88075D253B6C538C43046A90 /* PDFLayoutHeights.swift in Sources */ = {isa = PBXBuildFile; fileRef = 9C329468F4644CEF0E660E3FBBA4E789 /* PDFLayoutHeights.swift */; };
->>>>>>> 2b89c9d5
 		35087B8F6AC4F000C85B8D672760AFAA /* CwlMachBadInstructionHandler.m in Sources */ = {isa = PBXBuildFile; fileRef = F4D1D150AF8320F4C9F1483D249ABA8E /* CwlMachBadInstructionHandler.m */; settings = {COMPILER_FLAGS = "-DPRODUCT_NAME=Nimble/Nimble"; }; };
-		3532A2EA0A7EA840856D183F7BBB88AD /* PDFTable.swift in Sources */ = {isa = PBXBuildFile; fileRef = 3D8453BD68649D9146391B02121A73AB /* PDFTable.swift */; };
 		3537F7CBFBE04113D495FF50BC3D6672 /* DSL.swift in Sources */ = {isa = PBXBuildFile; fileRef = 8024470AD984BDAA74684548AD7D65C9 /* DSL.swift */; settings = {COMPILER_FLAGS = "-DPRODUCT_NAME=Nimble/Nimble"; }; };
-<<<<<<< HEAD
+		36145FA381AF21E943159F3F7756D633 /* PDFImageSizeFit.swift in Sources */ = {isa = PBXBuildFile; fileRef = 722073E8DC06B25B5E77F08D29991CF1 /* PDFImageSizeFit.swift */; };
 		373C57D757D6DFAC77450763C6BFA620 /* FailureMessage.swift in Sources */ = {isa = PBXBuildFile; fileRef = EBFA8D27BD95C5A62202C10D53113AE2 /* FailureMessage.swift */; settings = {COMPILER_FLAGS = "-DPRODUCT_NAME=Nimble/Nimble"; }; };
+		3786185B840968BAE2502EFDFB05D04A /* PDFColumnWrapSectionObject.swift in Sources */ = {isa = PBXBuildFile; fileRef = 88323E165CF83148330A391D756B36D5 /* PDFColumnWrapSectionObject.swift */; };
 		38FEA25D16ACC1E6F5C696CD95B41A69 /* CwlPreconditionTesting.h in Headers */ = {isa = PBXBuildFile; fileRef = 91FA0C47182F53418200646DB6133A2B /* CwlPreconditionTesting.h */; settings = {ATTRIBUTES = (Public, ); }; };
 		392B6696BC59BDCD988D7C5DF3E3E1C5 /* NMBStringify.m in Sources */ = {isa = PBXBuildFile; fileRef = 2D2B0786AC975048A87B8B2EA9BEBC82 /* NMBStringify.m */; settings = {COMPILER_FLAGS = "-DPRODUCT_NAME=Nimble/Nimble"; }; };
-		398BC838506FF9581ABD4D8B2B4E8657 /* PDFTableStyle.swift in Sources */ = {isa = PBXBuildFile; fileRef = B7D77C67391C28DA011B2A93795901F7 /* PDFTableStyle.swift */; };
-		3BF8C85A5581BC539C7A3EE1C9F7B4FB /* PDFLayoutIndentations.swift in Sources */ = {isa = PBXBuildFile; fileRef = D4F6E3D8FAEDF8A1D190F8D8ACBBF538 /* PDFLayoutIndentations.swift */; };
-		3C9B185AB0CF52ED940E2E905F8F8814 /* PDFTextColorObject.swift in Sources */ = {isa = PBXBuildFile; fileRef = EDC82EB5C872F29B5D41FD703D6DD6DD /* PDFTextColorObject.swift */; };
-		3CC589E2CCB5A2C46731CA9485344B8E /* PDFImage.swift in Sources */ = {isa = PBXBuildFile; fileRef = 2F8417848AE6AB624C0AC8A9D138C2FA /* PDFImage.swift */; };
+		3E2D5CCB0171025CEDEAE423A287201F /* PDFTextColorObject.swift in Sources */ = {isa = PBXBuildFile; fileRef = EEB70E7F82AB80C6ED11E7C5A87ECDBB /* PDFTextColorObject.swift */; };
+		3E504F981BA36B7D32F0AA996B999B5C /* PDFIndentationObject.swift in Sources */ = {isa = PBXBuildFile; fileRef = 0D7D5DC46A33D6969328FABD53F09A34 /* PDFIndentationObject.swift */; };
 		3F46BBC25159938DACB38F3774A78360 /* QuickConfiguration.m in Sources */ = {isa = PBXBuildFile; fileRef = 3B83E60C519E93CC51AF1A862C8411CF /* QuickConfiguration.m */; };
-		3FB7CB7708ADBD8FFDFA058A7CF7B710 /* PDFText.swift in Sources */ = {isa = PBXBuildFile; fileRef = 80F4A8B51939A2564A44A053769420C5 /* PDFText.swift */; };
+		3FF1ECB3EFD70EB0FDF76F48842EEBC7 /* PDFContainer.swift in Sources */ = {isa = PBXBuildFile; fileRef = 8DB71D527080A80559145439645D182A /* PDFContainer.swift */; };
 		41DDAD675693932C1AE45E228048E473 /* DSL.swift in Sources */ = {isa = PBXBuildFile; fileRef = 71BC0356EB4125F8FBE88556A95E7197 /* DSL.swift */; };
-		437792B6992474F414F30573E6EF2DFE /* PDFLineStyle.swift in Sources */ = {isa = PBXBuildFile; fileRef = F1F13D4E33A3D164D6061060D26E5C85 /* PDFLineStyle.swift */; };
+		436EB612EDAF3BBB7A472BE9A63747F0 /* PDFSimpleText+Equatable.swift in Sources */ = {isa = PBXBuildFile; fileRef = BD3B796CDFDA28E18787D3459CABE0BC /* PDFSimpleText+Equatable.swift */; };
 		43E95567704203A2DE95E07947BDF70E /* Equal.swift in Sources */ = {isa = PBXBuildFile; fileRef = FDEC0E1E73BA5272D7B8159356ED6ECB /* Equal.swift */; settings = {COMPILER_FLAGS = "-DPRODUCT_NAME=Nimble/Nimble"; }; };
-		44F63DC484EF8C33BA304A93662958A7 /* PDFLayout.swift in Sources */ = {isa = PBXBuildFile; fileRef = 3DC8EB9F22441BD1010EB0CA96E4832B /* PDFLayout.swift */; };
-		463F450A76D780074B9E946E14B447E1 /* PDFIndentationObject.swift in Sources */ = {isa = PBXBuildFile; fileRef = E19B8E275DED8F3917E48D6546225794 /* PDFIndentationObject.swift */; };
-		469706ABE6029E8D3A2BE1542A7935F8 /* PDFTableObject.swift in Sources */ = {isa = PBXBuildFile; fileRef = ACD7BCF8618042AD9C3D14AAFC81633D /* PDFTableObject.swift */; };
-		48579AB306AD4047C2806B19C3328C6B /* PDFSectionColumnContainer.swift in Sources */ = {isa = PBXBuildFile; fileRef = 460F2DD6096631B8AB8F69C7CF51ACEC /* PDFSectionColumnContainer.swift */; };
-		49B29B6C824FE4A21F2FC679014ACF37 /* PDFTableCellAlignment.swift in Sources */ = {isa = PBXBuildFile; fileRef = 5A4CF94C0F66721C66CA79A9933F3A2A /* PDFTableCellAlignment.swift */; };
-		4B2400D4BDE61F3E1C32DF62F627533B /* TPPDF-umbrella.h in Headers */ = {isa = PBXBuildFile; fileRef = C4D45BC328EB47489D70981EB4588CEB /* TPPDF-umbrella.h */; settings = {ATTRIBUTES = (Public, ); }; };
-		4C8BF5EAE2A32FD0C2C067BB2CCE90B7 /* PDFListItem.swift in Sources */ = {isa = PBXBuildFile; fileRef = 7A7ADE0E2FF3008306A63F1576910C4E /* PDFListItem.swift */; };
-		4DA9F2A04A04B8DCEF18CE4E8A1CBEAB /* UIColor+Hex.swift in Sources */ = {isa = PBXBuildFile; fileRef = F97EA80EE969E1A02654B6B9E0500074 /* UIColor+Hex.swift */; };
+		44691B0CFC61E89E333463FD8E187600 /* PDFListItemSymbol.swift in Sources */ = {isa = PBXBuildFile; fileRef = 28AC33F30A552A13D4BB538F0BAFF53B /* PDFListItemSymbol.swift */; };
+		44B341FA03511660EB716DC023963CD8 /* PDFAttributedTextObject.swift in Sources */ = {isa = PBXBuildFile; fileRef = 3ED379F4718CD78AE84502D65FB2421C /* PDFAttributedTextObject.swift */; };
+		4610B5B2B79F864E20B3D07B370C52ED /* PDFLineSeparatorObject+Equatable.swift in Sources */ = {isa = PBXBuildFile; fileRef = B1EBB972DD70E61043696C56AB71D49A /* PDFLineSeparatorObject+Equatable.swift */; };
+		482272B7B1311BFA84F37DBDC7CF0474 /* PDFTableCell+Equatable.swift in Sources */ = {isa = PBXBuildFile; fileRef = ADC105EAB66F312C6935B095954AEF8E /* PDFTableCell+Equatable.swift */; };
+		4A6693F2E3916B8E16583C1AE09FFAE7 /* PDFImageRowObject.swift in Sources */ = {isa = PBXBuildFile; fileRef = DCEABBBEFAE4D7AAD33E14BC6C24BBFA /* PDFImageRowObject.swift */; };
+		4B2400D4BDE61F3E1C32DF62F627533B /* TPPDF-umbrella.h in Headers */ = {isa = PBXBuildFile; fileRef = AC9EC73EEF5CF77BF111BABE0FE64714 /* TPPDF-umbrella.h */; settings = {ATTRIBUTES = (Public, ); }; };
+		4BDEEBE2620F754256898B9B32DFBE86 /* UIImage+Pixel.swift in Sources */ = {isa = PBXBuildFile; fileRef = 6ABC3F4D4E0105EB0E9C80200E0ECE0E /* UIImage+Pixel.swift */; };
+		4D8E5FF90667E53EDA15D9FC59932BF2 /* NSAttributedString+PDFJSONSerializable.swift in Sources */ = {isa = PBXBuildFile; fileRef = A6AC7A8FDD256755226EEEADA16E9507 /* NSAttributedString+PDFJSONSerializable.swift */; };
 		4E70FE29FB2BAD7E5427532B5D2FCF26 /* XCTestObservationCenter+Register.m in Sources */ = {isa = PBXBuildFile; fileRef = E69C46AE772C928891B21BF9707CAF0B /* XCTestObservationCenter+Register.m */; settings = {COMPILER_FLAGS = "-DPRODUCT_NAME=Nimble/Nimble"; }; };
-		4F14A7177A042BE27C1DCD275BDED66E /* PDFPageLayout.swift in Sources */ = {isa = PBXBuildFile; fileRef = 52EE9B9FFDF3D79995DF5343F0270385 /* PDFPageLayout.swift */; };
-		4F1D20754CBEC8F2F0312E4E6761A275 /* PDFSectionColumn.swift in Sources */ = {isa = PBXBuildFile; fileRef = 5CDF8640723C4FD3AA4C2F871B079B8C /* PDFSectionColumn.swift */; };
-		516EB32C94374B53E54B9AD6E09F3497 /* PDFAttributedText+Equatable.swift in Sources */ = {isa = PBXBuildFile; fileRef = 22238AC8359C49452E30CBE3732D9FF3 /* PDFAttributedText+Equatable.swift */; };
-		530028D774D47017A55577A1E704CA04 /* TPPDF-dummy.m in Sources */ = {isa = PBXBuildFile; fileRef = EE86BB7C24CE3718BE0671405D3AC350 /* TPPDF-dummy.m */; };
+		4EA71091915D381447009383B0B2D424 /* PDFSectionColumnContainer.swift in Sources */ = {isa = PBXBuildFile; fileRef = 3CD6717F7AFD1E8169D067B28C1565F0 /* PDFSectionColumnContainer.swift */; };
+		4FA2869A711D9766CBCA4F9F22BE5478 /* UIColor+CloseToEqual.swift in Sources */ = {isa = PBXBuildFile; fileRef = 9C2DA980C65DC1FB6A58B9D0829C384C /* UIColor+CloseToEqual.swift */; };
+		54161BD7F4A38892AE7EFCCAA5D82C79 /* PDFCalculations.swift in Sources */ = {isa = PBXBuildFile; fileRef = A3E184E5468C3B0F699E6ABB43A139A5 /* PDFCalculations.swift */; };
+		551FF5C4187A40A4DA6601A27B2C9B3C /* CGPoint+Math.swift in Sources */ = {isa = PBXBuildFile; fileRef = EC960E89B6C4434878E1CA16B3627116 /* CGPoint+Math.swift */; };
 		552916D8F8D4936A10ED52E7010AB86A /* Quick.h in Headers */ = {isa = PBXBuildFile; fileRef = 60E595BBA24FEDB548252887F38B3DCE /* Quick.h */; settings = {ATTRIBUTES = (Public, ); }; };
-		56D6A21392C7B39446F5CF09178E6987 /* CGPoint+Math.swift in Sources */ = {isa = PBXBuildFile; fileRef = 8E5529453650AF6383C9CAC0FDFB5AB7 /* CGPoint+Math.swift */; };
+		56AF26EB7915BE82D3FCBE92F6C59A7E /* PDFImage+Equatable.swift in Sources */ = {isa = PBXBuildFile; fileRef = 9E6AE7A30B7F4961C037D63D78E77C25 /* PDFImage+Equatable.swift */; };
 		56E850670B4BE5BC99A71EC81BAB3F30 /* QuickSpec.h in Headers */ = {isa = PBXBuildFile; fileRef = 407A6B82A0FB629082DCC0121F2F2331 /* QuickSpec.h */; settings = {ATTRIBUTES = (Public, ); }; };
 		580A1E4A30C7EC9A4A0C0157A20CDB52 /* SuiteHooks.swift in Sources */ = {isa = PBXBuildFile; fileRef = 73302C4908EC872A2249A5269A672033 /* SuiteHooks.swift */; };
-		596DE8EF8B06E432E5A9952611C6C8B0 /* PDFSpaceObject.swift in Sources */ = {isa = PBXBuildFile; fileRef = BD7FDD518DC325C796F9130C3A3442F4 /* PDFSpaceObject.swift */; };
-		59F37393438E80AA4E7866FD368CBB46 /* PDFLineObject.swift in Sources */ = {isa = PBXBuildFile; fileRef = A4934B3AA4E70BF1023128D8341BC804 /* PDFLineObject.swift */; };
-		5ADE305558E78744377A66FF3B98F780 /* PDFPageFormat.swift in Sources */ = {isa = PBXBuildFile; fileRef = EACCEE5CEB2E4142243B30358D293E33 /* PDFPageFormat.swift */; };
+		5A407074F44A210DB9805738F6C61207 /* Stack.swift in Sources */ = {isa = PBXBuildFile; fileRef = 3F865A72BE10FD8563C16D5E47CD4324 /* Stack.swift */; };
 		5AEC6AD9DF3DACB25C1A5D9E28CA6A2F /* Callsite.swift in Sources */ = {isa = PBXBuildFile; fileRef = D5A0F75656CB7DFBE2122B0D68259153 /* Callsite.swift */; };
-		5C706DA3D350268A679098A5BEF74E4B /* PDFList+Equatable.swift in Sources */ = {isa = PBXBuildFile; fileRef = A39BDD467315B2C37A48122DC322136A /* PDFList+Equatable.swift */; };
+		5C5401980C03821E55CF415ED031E787 /* PDFJSONSerializable.swift in Sources */ = {isa = PBXBuildFile; fileRef = 5A9C40658E19B50586B62C92461ED5F5 /* PDFJSONSerializable.swift */; };
+		5E63BABC07FB27D8188153764F00AFC8 /* PDFLineStyle+Equatable.swift in Sources */ = {isa = PBXBuildFile; fileRef = B1E93A5BA529401261BA422743767842 /* PDFLineStyle+Equatable.swift */; };
 		5F154C985B9DE1085A993CF9AB332BF2 /* AssertionRecorder.swift in Sources */ = {isa = PBXBuildFile; fileRef = 18FFF6C989F56048F84B6CCDD858BE86 /* AssertionRecorder.swift */; settings = {COMPILER_FLAGS = "-DPRODUCT_NAME=Nimble/Nimble"; }; };
-		61AB802995A611617F25BE707191184D /* PDFLineSeparatorObject.swift in Sources */ = {isa = PBXBuildFile; fileRef = 63A89443E35802432DCB5B666E21C814 /* PDFLineSeparatorObject.swift */; };
 		6266F92EECF9350B3AA76FFAA05696D8 /* Foundation.framework in Frameworks */ = {isa = PBXBuildFile; fileRef = 3E9918E473A3EAA67C469D7119E74EB1 /* Foundation.framework */; };
-		64FCCC0BC2811BE9F586AE64966977C6 /* PDFGenerator+Generation.swift in Sources */ = {isa = PBXBuildFile; fileRef = 655B7FE4C70982AB6131D4F1BB5FA050 /* PDFGenerator+Generation.swift */; };
-		67C75D9101D47D33BCB58D675A0C275C /* PDFPageBreakObject.swift in Sources */ = {isa = PBXBuildFile; fileRef = 4FC40C7A553B6EC847E2CE6FD7ADF163 /* PDFPageBreakObject.swift */; };
-		6AA55F9A167EC5FEB0A61B9BCF3750F3 /* PDFSectionColumn+Objects.swift in Sources */ = {isa = PBXBuildFile; fileRef = A38DFD592DFA11F179EC3E2D7E99B2FC /* PDFSectionColumn+Objects.swift */; };
-		6AEA82CF2BC6C7FB89DCC8B5230DD6EC /* PDFTableCellPosition.swift in Sources */ = {isa = PBXBuildFile; fileRef = D01AE8B9AD307E7EAF4010FD2DFD8522 /* PDFTableCellPosition.swift */; };
-=======
-		35C9FE0C3567EF4DC3A211471F42117C /* PDFIndentationObject.swift in Sources */ = {isa = PBXBuildFile; fileRef = 9DB6A4E1A78D2DC35A2AF256F564E1AE /* PDFIndentationObject.swift */; };
-		3611B9196F98898AC40CF218486F311E /* PDFPageLayout.swift in Sources */ = {isa = PBXBuildFile; fileRef = 94BAED0DEA72E6C5F008FE5401CA15C1 /* PDFPageLayout.swift */; };
-		3668C363485E72D6A241845A67C2155F /* PDFTableStyle+Equatable.swift in Sources */ = {isa = PBXBuildFile; fileRef = FC7A78EE4B76EEC7F16AED06BF7256E9 /* PDFTableStyle+Equatable.swift */; };
-		36A52A9C5D521C89EFE7FBE8EC32BA80 /* PDFImage+Equatable.swift in Sources */ = {isa = PBXBuildFile; fileRef = CE356FADDC2DEF256F649154CCE25992 /* PDFImage+Equatable.swift */; };
-		373C57D757D6DFAC77450763C6BFA620 /* FailureMessage.swift in Sources */ = {isa = PBXBuildFile; fileRef = EBFA8D27BD95C5A62202C10D53113AE2 /* FailureMessage.swift */; settings = {COMPILER_FLAGS = "-DPRODUCT_NAME=Nimble/Nimble"; }; };
-		3849FD2965C752A4B85E476C4AD6E990 /* PDFObject.swift in Sources */ = {isa = PBXBuildFile; fileRef = 752BC9A3FB87F57A5FDC16C1F6338B8B /* PDFObject.swift */; };
-		38B112E2126C03F2EC59229B09BB66AE /* PDFLineSeparatorObject.swift in Sources */ = {isa = PBXBuildFile; fileRef = A772A8643F164596EBD160C839016DD9 /* PDFLineSeparatorObject.swift */; };
-		38FEA25D16ACC1E6F5C696CD95B41A69 /* CwlPreconditionTesting.h in Headers */ = {isa = PBXBuildFile; fileRef = 91FA0C47182F53418200646DB6133A2B /* CwlPreconditionTesting.h */; settings = {ATTRIBUTES = (Public, ); }; };
-		392B6696BC59BDCD988D7C5DF3E3E1C5 /* NMBStringify.m in Sources */ = {isa = PBXBuildFile; fileRef = 2D2B0786AC975048A87B8B2EA9BEBC82 /* NMBStringify.m */; settings = {COMPILER_FLAGS = "-DPRODUCT_NAME=Nimble/Nimble"; }; };
-		3BDCC87934267162316C4E6FAE636708 /* PDFPageLayout+Equatable.swift in Sources */ = {isa = PBXBuildFile; fileRef = F2E8815F31E1CB93AE07B96F12736587 /* PDFPageLayout+Equatable.swift */; };
-		3F46BBC25159938DACB38F3774A78360 /* QuickConfiguration.m in Sources */ = {isa = PBXBuildFile; fileRef = 3B83E60C519E93CC51AF1A862C8411CF /* QuickConfiguration.m */; };
-		3F83F17B08C12AA1D204E37F788F1527 /* UIImage+Pixel.swift in Sources */ = {isa = PBXBuildFile; fileRef = 5C9F61FA9DA9C897E03B6DB30FBC9030 /* UIImage+Pixel.swift */; };
-		41DDAD675693932C1AE45E228048E473 /* DSL.swift in Sources */ = {isa = PBXBuildFile; fileRef = 71BC0356EB4125F8FBE88556A95E7197 /* DSL.swift */; };
-		41E2A5FCBF4F9A8BB68BA31B16F7C59B /* PDFSection.swift in Sources */ = {isa = PBXBuildFile; fileRef = 671DE45B987BC4C7970D12181B3B387D /* PDFSection.swift */; };
-		43E95567704203A2DE95E07947BDF70E /* Equal.swift in Sources */ = {isa = PBXBuildFile; fileRef = FDEC0E1E73BA5272D7B8159356ED6ECB /* Equal.swift */; settings = {COMPILER_FLAGS = "-DPRODUCT_NAME=Nimble/Nimble"; }; };
-		467F62FF0663C46E61FF91BB26040454 /* PDFColumnLayoutState.swift in Sources */ = {isa = PBXBuildFile; fileRef = 615862558A8632A3B2DB82B6115F7C83 /* PDFColumnLayoutState.swift */; };
-		47242A46E77CAF463EA8D785B32A8386 /* PDFLineSeparatorObject+Equatable.swift in Sources */ = {isa = PBXBuildFile; fileRef = F1805D4836F4C95EBCE8F8CC4643CB21 /* PDFLineSeparatorObject+Equatable.swift */; };
-		4884A41278F7B907C897B9690FE50080 /* PDFLayout+Equatable.swift in Sources */ = {isa = PBXBuildFile; fileRef = FB0EDBD561F45EE1FAFFE57278A8ABAD /* PDFLayout+Equatable.swift */; };
-		49FAE65C1BB92D74B943E333377FD08B /* UIFont+PDFJSONSerializable.swift in Sources */ = {isa = PBXBuildFile; fileRef = 69C74A515381B334A6E946367FA36CFA /* UIFont+PDFJSONSerializable.swift */; };
-		4A7FA46F6E5D0F654D0CDD8CFE25D313 /* PDFSectionColumnObject.swift in Sources */ = {isa = PBXBuildFile; fileRef = 4D4CA76F5260031BB3397A60637BE6BC /* PDFSectionColumnObject.swift */; };
-		4B2400D4BDE61F3E1C32DF62F627533B /* TPPDF-umbrella.h in Headers */ = {isa = PBXBuildFile; fileRef = 3096C1B9A9D08962C68A555E2811392D /* TPPDF-umbrella.h */; settings = {ATTRIBUTES = (Public, ); }; };
-		4E70FE29FB2BAD7E5427532B5D2FCF26 /* XCTestObservationCenter+Register.m in Sources */ = {isa = PBXBuildFile; fileRef = E69C46AE772C928891B21BF9707CAF0B /* XCTestObservationCenter+Register.m */; settings = {COMPILER_FLAGS = "-DPRODUCT_NAME=Nimble/Nimble"; }; };
-		52243726D60D338D3DEC1261F7A286B1 /* PDFImageOptions.swift in Sources */ = {isa = PBXBuildFile; fileRef = 04B72DF6D1286E8907C40DB1292C7538 /* PDFImageOptions.swift */; };
-		53AD074B4FF8892191FB9FB4A4B9E9E7 /* PDFPageBreakObject.swift in Sources */ = {isa = PBXBuildFile; fileRef = 3A46961F68586DFEDE6E8D6548BF8FCC /* PDFPageBreakObject.swift */; };
-		552916D8F8D4936A10ED52E7010AB86A /* Quick.h in Headers */ = {isa = PBXBuildFile; fileRef = 60E595BBA24FEDB548252887F38B3DCE /* Quick.h */; settings = {ATTRIBUTES = (Public, ); }; };
-		55D76CF647AE7239AFC1448275625096 /* PDFPaginationStyle.swift in Sources */ = {isa = PBXBuildFile; fileRef = BC40571DB0E0C8CC89D7B564461C79FA /* PDFPaginationStyle.swift */; };
-		56AFFAF5650B784CF7D60D9F4338566E /* PDFSimpleText.swift in Sources */ = {isa = PBXBuildFile; fileRef = 8D800EE7441789E2B0959F29AA9E622C /* PDFSimpleText.swift */; };
-		56E850670B4BE5BC99A71EC81BAB3F30 /* QuickSpec.h in Headers */ = {isa = PBXBuildFile; fileRef = 407A6B82A0FB629082DCC0121F2F2331 /* QuickSpec.h */; settings = {ATTRIBUTES = (Public, ); }; };
-		580A1E4A30C7EC9A4A0C0157A20CDB52 /* SuiteHooks.swift in Sources */ = {isa = PBXBuildFile; fileRef = 73302C4908EC872A2249A5269A672033 /* SuiteHooks.swift */; };
-		584F94CE50BF555045203DD82D21505B /* PDFTable.swift in Sources */ = {isa = PBXBuildFile; fileRef = 252534E0380F1E04749B0B6B37B3EA36 /* PDFTable.swift */; };
-		5A12696B882C00C24C1EA6C9AC810B91 /* PDFSectionColumn.swift in Sources */ = {isa = PBXBuildFile; fileRef = A620C2F5DBE53B2F9FC201DCF0383FBC /* PDFSectionColumn.swift */; };
-		5AEC6AD9DF3DACB25C1A5D9E28CA6A2F /* Callsite.swift in Sources */ = {isa = PBXBuildFile; fileRef = D5A0F75656CB7DFBE2122B0D68259153 /* Callsite.swift */; };
-		5B0AAD9FF51E89CFB23886414989B4E4 /* PDFLineStyle+Equatable.swift in Sources */ = {isa = PBXBuildFile; fileRef = 2436F8D5E4EA074AFAC7E0D0D1EBEDF1 /* PDFLineStyle+Equatable.swift */; };
-		5B4F863ABF804584952DACDA7101CC29 /* TPPDF-dummy.m in Sources */ = {isa = PBXBuildFile; fileRef = FF37472C9323482F7F0481430F667779 /* TPPDF-dummy.m */; };
-		5BF699103A4FF754D054011041FD26B5 /* PDFTableStyle+Defaults.swift in Sources */ = {isa = PBXBuildFile; fileRef = 61D83A0E267BCEA0BD21D99F9BEF17FB /* PDFTableStyle+Defaults.swift */; };
-		5C53586095FCB436D2E06D22F2956D91 /* PDFSimpleText+Equatable.swift in Sources */ = {isa = PBXBuildFile; fileRef = 9696FD3F8F751DE1731434B2C69523E6 /* PDFSimpleText+Equatable.swift */; };
-		5CB3467CE681E6A52A814D75EE8A4D13 /* PDFMarginObject.swift in Sources */ = {isa = PBXBuildFile; fileRef = D914C5E4DE7E2B7546C15A9865EFA998 /* PDFMarginObject.swift */; };
-		5CC3D1CA14BD7AF7FF2E6E3D7B4F3488 /* Dictionary+PDFJSONSerializable.swift in Sources */ = {isa = PBXBuildFile; fileRef = 1F7A346A68CD98DA44E37E2DC17ABEF6 /* Dictionary+PDFJSONSerializable.swift */; };
-		5EA9AC7E20B3B9A841048443F402C5A2 /* PDFLineObject.swift in Sources */ = {isa = PBXBuildFile; fileRef = 6B882CA1548FC15C9DA72CA3B0A215BE /* PDFLineObject.swift */; };
-		5F154C985B9DE1085A993CF9AB332BF2 /* AssertionRecorder.swift in Sources */ = {isa = PBXBuildFile; fileRef = 18FFF6C989F56048F84B6CCDD858BE86 /* AssertionRecorder.swift */; settings = {COMPILER_FLAGS = "-DPRODUCT_NAME=Nimble/Nimble"; }; };
-		61F49C713C35CA8BC8EC5B1F752486E2 /* PDFImage.swift in Sources */ = {isa = PBXBuildFile; fileRef = 70B761BFCB037752FE8E289E4ED747AA /* PDFImage.swift */; };
-		6266F92EECF9350B3AA76FFAA05696D8 /* Foundation.framework in Frameworks */ = {isa = PBXBuildFile; fileRef = 3E9918E473A3EAA67C469D7119E74EB1 /* Foundation.framework */; };
-		66C5BE698D2618D55320483BD2DB78DA /* PDFPageFormat.swift in Sources */ = {isa = PBXBuildFile; fileRef = BA5161336DE0F403866F644E3FF388DF /* PDFPageFormat.swift */; };
->>>>>>> 2b89c9d5
+		6524CFAC3D011427F179A3740D4F40F4 /* PDFPaginationClosure.swift in Sources */ = {isa = PBXBuildFile; fileRef = AE887BA62F95F0ADC759226927EE6058 /* PDFPaginationClosure.swift */; };
+		65A3DF876A6B37AA5F95D14D3690D388 /* PDFLineObject.swift in Sources */ = {isa = PBXBuildFile; fileRef = 0C8F42178C4390DEDDA25994CCEBB5AF /* PDFLineObject.swift */; };
+		6868AD6CFC48C4DAC6FC94CFD0A7BB18 /* PDFLayoutHeights.swift in Sources */ = {isa = PBXBuildFile; fileRef = 003F32E7DFBD445283953BEAF7E0D057 /* PDFLayoutHeights.swift */; };
+		6A360821F70CF97B4E3C3219E2DCB8C5 /* PDFList.swift in Sources */ = {isa = PBXBuildFile; fileRef = EDEE44484E821DA11F393F6BFE365A1E /* PDFList.swift */; };
 		6B4197D2E87B5B445A7AAF18DBA22509 /* SatisfyAnyOf.swift in Sources */ = {isa = PBXBuildFile; fileRef = 07899136DEE8E2CEC33597FE0FA7CC19 /* SatisfyAnyOf.swift */; settings = {COMPILER_FLAGS = "-DPRODUCT_NAME=Nimble/Nimble"; }; };
-		6CC6734B82FEC8A556CC64577CD9DCEB /* CGRect+PDFJSONSerializable.swift in Sources */ = {isa = PBXBuildFile; fileRef = 029AD54DFD337BE368841660CA1D8728 /* CGRect+PDFJSONSerializable.swift */; };
-		6D36CE2FB7A2993436BE6D0E0EC81365 /* Int+RomanNumerals.swift in Sources */ = {isa = PBXBuildFile; fileRef = 4983FEF3871FB10EFCC9BADA0E132AFA /* Int+RomanNumerals.swift */; };
+		6CB17824F3A76C195D0FADCBCA3A8BB5 /* PDFTableStyle+Equatable.swift in Sources */ = {isa = PBXBuildFile; fileRef = 733C98310A9DB87AA1D6C9C89ED8A034 /* PDFTableStyle+Equatable.swift */; };
+		6E6C56246DFF8A3F82407E2BA74BF95A /* PDFSection.swift in Sources */ = {isa = PBXBuildFile; fileRef = ADAA249107E8305BCE84782C20BBA30B /* PDFSection.swift */; };
 		6ED749CAF781EDB557E30C69637DBC5F /* MatchError.swift in Sources */ = {isa = PBXBuildFile; fileRef = 61589F35A711E8D662F644C7D562C954 /* MatchError.swift */; settings = {COMPILER_FLAGS = "-DPRODUCT_NAME=Nimble/Nimble"; }; };
-		6ED899B878124FF0E805DD5106E187B6 /* PDFTableCellBorders+Equatable.swift in Sources */ = {isa = PBXBuildFile; fileRef = CC9A0993FA0E9E65E32F015F177F9893 /* PDFTableCellBorders+Equatable.swift */; };
 		6FC59CBB360B3EF8E45D151D945BCA54 /* mach_excServer.h in Headers */ = {isa = PBXBuildFile; fileRef = C069559C34FC38BD037CFEBE645875C7 /* mach_excServer.h */; settings = {ATTRIBUTES = (Public, ); }; };
-<<<<<<< HEAD
-		71CA5E1C550AB4CF8C356B9A18249C33 /* PDFTableCellStyle.swift in Sources */ = {isa = PBXBuildFile; fileRef = BF8B99BE2E04A03622D6F2876F5AAA5C /* PDFTableCellStyle.swift */; };
-		7389C1DA2F5592B686E5DA4D3F21AB0B /* PDFGraphics.swift in Sources */ = {isa = PBXBuildFile; fileRef = 55661EBF8DED9642E8CF0E0EE9065E2A /* PDFGraphics.swift */; };
+		7059186FFEB5DF86375C653915396977 /* PDFListObject.swift in Sources */ = {isa = PBXBuildFile; fileRef = F34A2A7F68384A078649B08158522F1D /* PDFListObject.swift */; };
+		7119674E2C50DE942F96D80E227C424D /* PDFLayout.swift in Sources */ = {isa = PBXBuildFile; fileRef = 7A844F8FD0C8FEC6469611369A282919 /* PDFLayout.swift */; };
+		7220F8BF5822CBDC509077192C875638 /* PDFMarginObject.swift in Sources */ = {isa = PBXBuildFile; fileRef = 55A42932D239B522A28A4F401CC06A65 /* PDFMarginObject.swift */; };
 		7403EBDEC592DF5F4AA19EEFED35AC5A /* BeIdenticalTo.swift in Sources */ = {isa = PBXBuildFile; fileRef = A427809945BED8D399EDD9418A14D406 /* BeIdenticalTo.swift */; settings = {COMPILER_FLAGS = "-DPRODUCT_NAME=Nimble/Nimble"; }; };
 		74C4A30A55AC7DB057CE14BCA15299C4 /* NMBStringify.h in Headers */ = {isa = PBXBuildFile; fileRef = CEDA645917FC98E9E264E9952BF05AE1 /* NMBStringify.h */; settings = {ATTRIBUTES = (Public, ); }; };
-		7555BD1E42A3F1C7A062BA1BC3127EB9 /* PDFJSONRepresentable.swift in Sources */ = {isa = PBXBuildFile; fileRef = 68E0F5C265BE65056AFF6654C4306A1C /* PDFJSONRepresentable.swift */; };
-		77486A8B0B87653782A22FBBD174765B /* PDFLineSeparatorObject+Equatable.swift in Sources */ = {isa = PBXBuildFile; fileRef = 79CAFFE369C74AD075E0E8FCD3FE58C7 /* PDFLineSeparatorObject+Equatable.swift */; };
-		777438A77393B5AB87F8EB8B232CFC52 /* PDFError.swift in Sources */ = {isa = PBXBuildFile; fileRef = 2EEA217480616901AFD76B592EB0B0A7 /* PDFError.swift */; };
-=======
-		6FED28F171E0BDE8138C240FADB4671D /* PDFTableContent.swift in Sources */ = {isa = PBXBuildFile; fileRef = D287395E22B51124BDB8B665C26B078F /* PDFTableContent.swift */; };
-		7403EBDEC592DF5F4AA19EEFED35AC5A /* BeIdenticalTo.swift in Sources */ = {isa = PBXBuildFile; fileRef = A427809945BED8D399EDD9418A14D406 /* BeIdenticalTo.swift */; settings = {COMPILER_FLAGS = "-DPRODUCT_NAME=Nimble/Nimble"; }; };
-		74C4A30A55AC7DB057CE14BCA15299C4 /* NMBStringify.h in Headers */ = {isa = PBXBuildFile; fileRef = CEDA645917FC98E9E264E9952BF05AE1 /* NMBStringify.h */; settings = {ATTRIBUTES = (Public, ); }; };
-		757FAAE544A4B74632D736A67D0A5E7C /* PDFTableContent+Equatable.swift in Sources */ = {isa = PBXBuildFile; fileRef = F94E4E436C0DBFDD928C1CD767E6F214 /* PDFTableContent+Equatable.swift */; };
-		76C8D88516F4F4B61B30D4B9E1F1D3A1 /* PDFGroup.swift in Sources */ = {isa = PBXBuildFile; fileRef = 17E498049AF88A567BB2F36DC9D37928 /* PDFGroup.swift */; };
->>>>>>> 2b89c9d5
+		766F70F42E879E156E1BD3A89ECF01FF /* PDFPageBreakObject.swift in Sources */ = {isa = PBXBuildFile; fileRef = 489D027A17BB85B26579CDB55C90710A /* PDFPageBreakObject.swift */; };
+		768EE186F86F5E7C5B29F5A1795A5399 /* PDFSectionColumn.swift in Sources */ = {isa = PBXBuildFile; fileRef = 8D1668C05D5E28FD80E046F9BE50B3E9 /* PDFSectionColumn.swift */; };
 		7781FA739E0A8D24401595041B7C8413 /* Example.swift in Sources */ = {isa = PBXBuildFile; fileRef = 3E04A56415D8750B385CBC3AB8BBA4D0 /* Example.swift */; };
 		784DC54B4603FF9B368122FCD7D1D897 /* ElementsEqual.swift in Sources */ = {isa = PBXBuildFile; fileRef = 4C200E7215CC5D0A3A4694E394899C1F /* ElementsEqual.swift */; settings = {COMPILER_FLAGS = "-DPRODUCT_NAME=Nimble/Nimble"; }; };
-		786F61B22559B784FFFF3E6BD9C812F2 /* PDFOffsetObject.swift in Sources */ = {isa = PBXBuildFile; fileRef = 84588A3CAA0422A10F531A9F88347992 /* PDFOffsetObject.swift */; };
-		794C9A73816D957F797F0ECA8D5CE3A9 /* Int+RomanNumerals.swift in Sources */ = {isa = PBXBuildFile; fileRef = DF9ACC9B0347AC980BC2EC5175162A76 /* Int+RomanNumerals.swift */; };
-		7966AB00FF26553A3BC986BCC7F7725C /* PDFAttributedText.swift in Sources */ = {isa = PBXBuildFile; fileRef = F931B6F3C09E3541CE645C887EBAA5FC /* PDFAttributedText.swift */; };
 		7AA21A2A7686580BEF335C12D3D7AB81 /* Await.swift in Sources */ = {isa = PBXBuildFile; fileRef = 769948AC67FCD7CFBB879B1BB1309818 /* Await.swift */; settings = {COMPILER_FLAGS = "-DPRODUCT_NAME=Nimble/Nimble"; }; };
-<<<<<<< HEAD
-		7BD95BD3E8D23E36A1862224279AF19A /* PDFList.swift in Sources */ = {isa = PBXBuildFile; fileRef = 660B6D7B4F99E6696F6EE0C1B05BC7D5 /* PDFList.swift */; };
+		7B4D428322512478BD74AF38E138D2B1 /* PDFPageLayout.swift in Sources */ = {isa = PBXBuildFile; fileRef = 5460019A191DD798E750F58EA356AAB8 /* PDFPageLayout.swift */; };
+		7BD9AAE9C9AC075885F33EF2F96B0A0A /* PDFSimpleText.swift in Sources */ = {isa = PBXBuildFile; fileRef = BEA92FEC7D03CDEF63DA7A27CFED74A1 /* PDFSimpleText.swift */; };
+		7C170911F929F73AF8D5F56562ECFD42 /* PDFTableObject.swift in Sources */ = {isa = PBXBuildFile; fileRef = 9B8FA8CDB32055C2570EB012C8CEEBF9 /* PDFTableObject.swift */; };
+		7D03FA88BA8DE4A49D25559BE85FAC4B /* CGPoint+PDFJSONSerializable.swift in Sources */ = {isa = PBXBuildFile; fileRef = 571E7A6C1F29D2F640550D2EF12EB29A /* CGPoint+PDFJSONSerializable.swift */; };
 		7D1D81C49C33C015B590BE48AE832418 /* QuickSpec.m in Sources */ = {isa = PBXBuildFile; fileRef = 9F298FDA5A2ACA603E9A9809DB386040 /* QuickSpec.m */; };
-		7F933C3BD9BFFD9315211D5C3F83AB6A /* PDFGenerator.swift in Sources */ = {isa = PBXBuildFile; fileRef = D82004301BABEE50C6F8A3B4FD1DB05E /* PDFGenerator.swift */; };
 		7FA411A969F1D1A7AD517C3E7B739AA6 /* DSL+Wait.swift in Sources */ = {isa = PBXBuildFile; fileRef = 44EB90348987AA4ABA301EC67C20130D /* DSL+Wait.swift */; settings = {COMPILER_FLAGS = "-DPRODUCT_NAME=Nimble/Nimble"; }; };
-		7FE0D688CA934C04DB8A0D483AB44051 /* PDFTableCell+Equatable.swift in Sources */ = {isa = PBXBuildFile; fileRef = B97DF35AF846421274FC22941C67C248 /* PDFTableCell+Equatable.swift */; };
-		812177A33F5A63032F92B4861A30D8F7 /* PDFGenerator+Debug.swift in Sources */ = {isa = PBXBuildFile; fileRef = FFFC4503C905C5128E011F3261DF7FBF /* PDFGenerator+Debug.swift */; };
-=======
-		7C420CDB19CC80F20BBB9BD8D0BC9F6B /* UIColor+CloseToEqual.swift in Sources */ = {isa = PBXBuildFile; fileRef = D70FC0811EAB88A662AB8D350E6CA4D3 /* UIColor+CloseToEqual.swift */; };
-		7CCE561EB7C895B7E98AB3248D8DA793 /* PDFListItem.swift in Sources */ = {isa = PBXBuildFile; fileRef = B8E1C68BC4E47BC1F9113ED5A419B3FA /* PDFListItem.swift */; };
-		7D1D81C49C33C015B590BE48AE832418 /* QuickSpec.m in Sources */ = {isa = PBXBuildFile; fileRef = 9F298FDA5A2ACA603E9A9809DB386040 /* QuickSpec.m */; };
-		7D7AC791455C4A0C0D0476AD037B651E /* PDFListObject.swift in Sources */ = {isa = PBXBuildFile; fileRef = F06A1C1E2E18F9E5C5EC51C79375C9E5 /* PDFListObject.swift */; };
-		7FA411A969F1D1A7AD517C3E7B739AA6 /* DSL+Wait.swift in Sources */ = {isa = PBXBuildFile; fileRef = 44EB90348987AA4ABA301EC67C20130D /* DSL+Wait.swift */; settings = {COMPILER_FLAGS = "-DPRODUCT_NAME=Nimble/Nimble"; }; };
-		8199968F51E9D7856C762AAE85BF0F02 /* UIImage+PDFJSONSerializable.swift in Sources */ = {isa = PBXBuildFile; fileRef = 48F20B681308B6F1FAD0CF5BF69FFD52 /* UIImage+PDFJSONSerializable.swift */; };
->>>>>>> 2b89c9d5
+		80998E10FE9436DC1789D8CB7107FD67 /* PDFTableCellAlignment+PDFJSONSerializable.swift in Sources */ = {isa = PBXBuildFile; fileRef = D0EAA7AFD7124F9153A5D5814302F863 /* PDFTableCellAlignment+PDFJSONSerializable.swift */; };
+		823C273C7274D9744B2E320913254CC0 /* PDFImage.swift in Sources */ = {isa = PBXBuildFile; fileRef = 4C1BD3B944C16898997902AA93E7B0B2 /* PDFImage.swift */; };
 		82607C525BEE07050E18F0BFCF0AEA52 /* DSL.m in Sources */ = {isa = PBXBuildFile; fileRef = 9D49C8B0E4DDF7307221CC17B0B4F2D7 /* DSL.m */; settings = {COMPILER_FLAGS = "-DPRODUCT_NAME=Nimble/Nimble"; }; };
+		8330B0CD93F3957703EC9522D7785A3C /* PDFTableCellPosition.swift in Sources */ = {isa = PBXBuildFile; fileRef = 732782F090DA671E55FEEAF13C026303 /* PDFTableCellPosition.swift */; };
 		836B968E1EA15BA9CB9B2705638A2679 /* Foundation.framework in Frameworks */ = {isa = PBXBuildFile; fileRef = 3E9918E473A3EAA67C469D7119E74EB1 /* Foundation.framework */; };
-		839A436DC033B639CB48596147A18AC3 /* PDFImageSizeFit.swift in Sources */ = {isa = PBXBuildFile; fileRef = 1939D46FE6168A4910FCD417475A7B0B /* PDFImageSizeFit.swift */; };
 		83E49C3B8280FEEAE4F2A81F64A549B4 /* Match.swift in Sources */ = {isa = PBXBuildFile; fileRef = EE382A2A53B129725972BDC05AFB9DEF /* Match.swift */; settings = {COMPILER_FLAGS = "-DPRODUCT_NAME=Nimble/Nimble"; }; };
+		83F727D8D78DE67632EB1EF5E9C859BB /* PDFGenerator+Generation.swift in Sources */ = {isa = PBXBuildFile; fileRef = DB15231D1C711F592F228D5B5A37D944 /* PDFGenerator+Generation.swift */; };
 		8413172B4FBB9E364EC42674F13A9FE3 /* BeLogical.swift in Sources */ = {isa = PBXBuildFile; fileRef = FB9485383C44BC16419DBD28E99622F3 /* BeLogical.swift */; settings = {COMPILER_FLAGS = "-DPRODUCT_NAME=Nimble/Nimble"; }; };
-<<<<<<< HEAD
-		85D52CB9463C59DDAD988D92EC54FE87 /* PDFInfo+Equatable.swift in Sources */ = {isa = PBXBuildFile; fileRef = 9074CBBAF5A9C602B67F04988DBB23E1 /* PDFInfo+Equatable.swift */; };
-		85FFA1245FFF8C42190528FDA32D7289 /* PDFLayout+Equatable.swift in Sources */ = {isa = PBXBuildFile; fileRef = 77E6108510EBE9A2D20B0FC9D89981BF /* PDFLayout+Equatable.swift */; };
+		848E8ED71C9452E5409157BA9F360671 /* PDFTableOfContent.swift in Sources */ = {isa = PBXBuildFile; fileRef = 8A57D4661828BF85AA57F4922C0AD721 /* PDFTableOfContent.swift */; };
+		850DF67E3AADD38C77F8F56A27D6816E /* PDFFontObject.swift in Sources */ = {isa = PBXBuildFile; fileRef = DDD23249684F9E78F0F4E91F81B056C0 /* PDFFontObject.swift */; };
+		85AFE796D5FE6C8A07E0E33A44E44DC8 /* PDFBezierPathVertex.swift in Sources */ = {isa = PBXBuildFile; fileRef = 6CD2BDEC5C5CCAA19C58F12247495EEC /* PDFBezierPathVertex.swift */; };
 		870471424FE3C6BA3E33C949BEF04D50 /* ToSucceed.swift in Sources */ = {isa = PBXBuildFile; fileRef = EEB71913CABA16FE67E2E5AFDA03B314 /* ToSucceed.swift */; settings = {COMPILER_FLAGS = "-DPRODUCT_NAME=Nimble/Nimble"; }; };
 		8784230CBBBC7267F29611E0E1DC961E /* BeAKindOf.swift in Sources */ = {isa = PBXBuildFile; fileRef = D26049FAC4B09F8992B1FCBBE891BB85 /* BeAKindOf.swift */; settings = {COMPILER_FLAGS = "-DPRODUCT_NAME=Nimble/Nimble"; }; };
-		88568CF9EDA826D364F933CF41866696 /* PDFPageBreakObject+Equatable.swift in Sources */ = {isa = PBXBuildFile; fileRef = 641F7B3A851B1490AF44442BA3B721F0 /* PDFPageBreakObject+Equatable.swift */; };
 		888B88EF8BDEBCB1702F8BB33BCBC3B2 /* CwlCatchException.m in Sources */ = {isa = PBXBuildFile; fileRef = 5B8E0E0D158305661649F7FD180C5FF5 /* CwlCatchException.m */; settings = {COMPILER_FLAGS = "-DPRODUCT_NAME=Nimble/Nimble"; }; };
 		88C85F15C02ECBE02FF6EFCF0DBA2567 /* HooksPhase.swift in Sources */ = {isa = PBXBuildFile; fileRef = E3BD0F6A0A283C9E739C317D83488F74 /* HooksPhase.swift */; };
 		89A206D51752309E13BD5C427C35A090 /* BeLessThan.swift in Sources */ = {isa = PBXBuildFile; fileRef = 59DBAB8A85D5ADDE0BAEE96D20DDC5BA /* BeLessThan.swift */; settings = {COMPILER_FLAGS = "-DPRODUCT_NAME=Nimble/Nimble"; }; };
 		89D30C28183DF9BFC6C940211DA889D7 /* BeLessThanOrEqual.swift in Sources */ = {isa = PBXBuildFile; fileRef = A8B2203834BBE03D923296F1DB4D43F0 /* BeLessThanOrEqual.swift */; settings = {COMPILER_FLAGS = "-DPRODUCT_NAME=Nimble/Nimble"; }; };
-		8D60F969740A499AF77AB967C5D5180E /* PDFPageFormat+Layout.swift in Sources */ = {isa = PBXBuildFile; fileRef = 2D6CFDA98E77CE0A474972E7DCCE5FB3 /* PDFPageFormat+Layout.swift */; };
-		936F59386A1975C4EA465B805E2DE359 /* Pods-TPPDF_Example-umbrella.h in Headers */ = {isa = PBXBuildFile; fileRef = A5D59A3C124E9E763BDA1945C29F24CE /* Pods-TPPDF_Example-umbrella.h */; settings = {ATTRIBUTES = (Public, ); }; };
-		94C84E6DFA71C70DF521E9D995C1505F /* BeVoid.swift in Sources */ = {isa = PBXBuildFile; fileRef = A6B23F3863F77E47C1CCA8FB4FBF4033 /* BeVoid.swift */; settings = {COMPILER_FLAGS = "-DPRODUCT_NAME=Nimble/Nimble"; }; };
-		966FBB84C847F2BCAED02AA147A2CFAB /* MatcherFunc.swift in Sources */ = {isa = PBXBuildFile; fileRef = 1CAA2B9A11BA93D38CC61E2400A88A90 /* MatcherFunc.swift */; settings = {COMPILER_FLAGS = "-DPRODUCT_NAME=Nimble/Nimble"; }; };
-		96EFA37C5D4ECB2A0CF1DAFF2CCFD7A3 /* PDFTableCellPosition+Equatable-Hashable.swift in Sources */ = {isa = PBXBuildFile; fileRef = FED28EBE2459418EDB16850BA22CF593 /* PDFTableCellPosition+Equatable-Hashable.swift */; };
-		979F00D9FD17F36506AAA9B2AF008AD2 /* QCKDSL.h in Headers */ = {isa = PBXBuildFile; fileRef = 0B61C2CB472C1E79F3B3793FA059016C /* QCKDSL.h */; settings = {ATTRIBUTES = (Public, ); }; };
-		9A604864F60563868F58901AFC74E5A9 /* QuickConfiguration.h in Headers */ = {isa = PBXBuildFile; fileRef = 3E6836F9312687D1A74AFEAB434356E6 /* QuickConfiguration.h */; settings = {ATTRIBUTES = (Public, ); }; };
-		9ADE79D57ED9F602699ADDAE0706998F /* PDFLineStyle+Equatable.swift in Sources */ = {isa = PBXBuildFile; fileRef = 1B0454B52B5D831C896C8F73FCCBBD8B /* PDFLineStyle+Equatable.swift */; };
-		9C2B1FA191A4F1A32D2D1986BE967387 /* Filter.swift in Sources */ = {isa = PBXBuildFile; fileRef = A3DCE710AF71ED74B0574EBDD83C02E0 /* Filter.swift */; };
-		9C3F7FC69ADC5BFCE26D5BCB0B9234C6 /* Errors.swift in Sources */ = {isa = PBXBuildFile; fileRef = 2BB6F4F6661D1E6E46D933DA749A4DA5 /* Errors.swift */; settings = {COMPILER_FLAGS = "-DPRODUCT_NAME=Nimble/Nimble"; }; };
-		9DB1E08337AC3FF955539F4E0D1074D2 /* PostNotification.swift in Sources */ = {isa = PBXBuildFile; fileRef = 9B33F0F96C3C27D5D89CDA49055C9954 /* PostNotification.swift */; settings = {COMPILER_FLAGS = "-DPRODUCT_NAME=Nimble/Nimble"; }; };
-		9E4B5395DEA3F87E157B47214C58EB75 /* PDFGenerator+Layout.swift in Sources */ = {isa = PBXBuildFile; fileRef = 3E66CD8E30244AA23E2F02F3BC9A52C6 /* PDFGenerator+Layout.swift */; };
-		9E5F4D05A85796F7C8E98EADE342AF05 /* PDFPagination+Equatable.swift in Sources */ = {isa = PBXBuildFile; fileRef = 66D8D966AA438DD93326AF90C933A5D0 /* PDFPagination+Equatable.swift */; };
-		9EEF9E84E580920E11E06170D25F65C3 /* DSL.h in Headers */ = {isa = PBXBuildFile; fileRef = 92D62A29E31F37F9F6570954D217B5C4 /* DSL.h */; settings = {ATTRIBUTES = (Public, ); }; };
-		9F3DE3FF9C9C8E2821B2DAC017B5470C /* PDFLayoutHeights.swift in Sources */ = {isa = PBXBuildFile; fileRef = 9C3E25041A870819C88A8EA057E1BB6C /* PDFLayoutHeights.swift */; };
-		9F4CD22937F5373B1C0C7819B1D9C349 /* PDFTable+Equatable.swift in Sources */ = {isa = PBXBuildFile; fileRef = 9FF3DE827CA1A92AA7BCCF135A1C5B71 /* PDFTable+Equatable.swift */; };
-		A0DD615F2C905050D85100417DF143A0 /* QCKDSL.m in Sources */ = {isa = PBXBuildFile; fileRef = 70AC7175CDFE257F9AEBF0CF4250725D /* QCKDSL.m */; };
-		A4B6197170839BA97DE105AA9D1FAD7D /* NimbleEnvironment.swift in Sources */ = {isa = PBXBuildFile; fileRef = E3DDAB94345BC231B1E4957E9BDBC1ED /* NimbleEnvironment.swift */; settings = {COMPILER_FLAGS = "-DPRODUCT_NAME=Nimble/Nimble"; }; };
-		A51570857887E8E40B39F91C35358E2D /* Predicate.swift in Sources */ = {isa = PBXBuildFile; fileRef = 90981DEE29087CFB1ABC6E706BABE1C7 /* Predicate.swift */; settings = {COMPILER_FLAGS = "-DPRODUCT_NAME=Nimble/Nimble"; }; };
-		A71A451C511FD01A47EF5D2CD9990C9E /* URL+FileName.swift in Sources */ = {isa = PBXBuildFile; fileRef = 9434AD9BD3839FB76D96FB233672DC06 /* URL+FileName.swift */; };
-		A74CEEC58BDEB1F9A37685FCA3376746 /* BeGreaterThanOrEqualTo.swift in Sources */ = {isa = PBXBuildFile; fileRef = BDFF12405109E40C1E341A5A80C54544 /* BeGreaterThanOrEqualTo.swift */; settings = {COMPILER_FLAGS = "-DPRODUCT_NAME=Nimble/Nimble"; }; };
-		A829D6AE78883E7C03B171C4C253ED3F /* PDFContainer.swift in Sources */ = {isa = PBXBuildFile; fileRef = B93F9A3735A93D37103838BB45635A10 /* PDFContainer.swift */; };
-		A8F762A1146D754F0AF1F6297F292F7D /* Quick-dummy.m in Sources */ = {isa = PBXBuildFile; fileRef = 2F116E1EB5CEF48F2F118B7688271B6C /* Quick-dummy.m */; };
-		A9892790CFFAC1C82F9582C0DB3EB47D /* PDFCopy.swift in Sources */ = {isa = PBXBuildFile; fileRef = 9890634B32912743FA045DD9DCD87257 /* PDFCopy.swift */; };
-		A9B8A99E8027353E37F90EF0920DD2E3 /* PDFTableStyle+Defaults.swift in Sources */ = {isa = PBXBuildFile; fileRef = 47B3649E11971CA83DBF6C4AA732A537 /* PDFTableStyle+Defaults.swift */; };
-		A9F93A9C40771906414564A30333FDB9 /* AdapterProtocols.swift in Sources */ = {isa = PBXBuildFile; fileRef = 6A1E55522A60920B2686F9D121D12230 /* AdapterProtocols.swift */; settings = {COMPILER_FLAGS = "-DPRODUCT_NAME=Nimble/Nimble"; }; };
-=======
-		870471424FE3C6BA3E33C949BEF04D50 /* ToSucceed.swift in Sources */ = {isa = PBXBuildFile; fileRef = EEB71913CABA16FE67E2E5AFDA03B314 /* ToSucceed.swift */; settings = {COMPILER_FLAGS = "-DPRODUCT_NAME=Nimble/Nimble"; }; };
-		8784230CBBBC7267F29611E0E1DC961E /* BeAKindOf.swift in Sources */ = {isa = PBXBuildFile; fileRef = D26049FAC4B09F8992B1FCBBE891BB85 /* BeAKindOf.swift */; settings = {COMPILER_FLAGS = "-DPRODUCT_NAME=Nimble/Nimble"; }; };
-		878DE2FD358CCB0CC3B385931191D355 /* PDFAttributedText+Equatable.swift in Sources */ = {isa = PBXBuildFile; fileRef = 56151E1F48B16B9CD405411354D87600 /* PDFAttributedText+Equatable.swift */; };
-		8830FFB88681B4BBEE6C808D108F4B38 /* PDFJSONRepresentable.swift in Sources */ = {isa = PBXBuildFile; fileRef = 8B2637866426CE2E23975A9B9FA95538 /* PDFJSONRepresentable.swift */; };
-		8869E4342A6DF3A480D702A473B9061F /* PDFError.swift in Sources */ = {isa = PBXBuildFile; fileRef = 2670A737857BADF34D2E314BF210D60A /* PDFError.swift */; };
-		888B88EF8BDEBCB1702F8BB33BCBC3B2 /* CwlCatchException.m in Sources */ = {isa = PBXBuildFile; fileRef = 5B8E0E0D158305661649F7FD180C5FF5 /* CwlCatchException.m */; settings = {COMPILER_FLAGS = "-DPRODUCT_NAME=Nimble/Nimble"; }; };
-		88BE39F8B7536892575D150EFE8907F3 /* PDFTableCellAlignment.swift in Sources */ = {isa = PBXBuildFile; fileRef = 06FBD778F3BF5E3293DA566650B2B06D /* PDFTableCellAlignment.swift */; };
-		88C85F15C02ECBE02FF6EFCF0DBA2567 /* HooksPhase.swift in Sources */ = {isa = PBXBuildFile; fileRef = E3BD0F6A0A283C9E739C317D83488F74 /* HooksPhase.swift */; };
-		89A206D51752309E13BD5C427C35A090 /* BeLessThan.swift in Sources */ = {isa = PBXBuildFile; fileRef = 59DBAB8A85D5ADDE0BAEE96D20DDC5BA /* BeLessThan.swift */; settings = {COMPILER_FLAGS = "-DPRODUCT_NAME=Nimble/Nimble"; }; };
-		89D30C28183DF9BFC6C940211DA889D7 /* BeLessThanOrEqual.swift in Sources */ = {isa = PBXBuildFile; fileRef = A8B2203834BBE03D923296F1DB4D43F0 /* BeLessThanOrEqual.swift */; settings = {COMPILER_FLAGS = "-DPRODUCT_NAME=Nimble/Nimble"; }; };
-		8BE38AD637CDAAA621757B1C0ABB179C /* PDFGenerator+Layout.swift in Sources */ = {isa = PBXBuildFile; fileRef = 5BE973C62615BD15939EB8FA71D68AB8 /* PDFGenerator+Layout.swift */; };
-		8C49761FB84608A1C4FBF12025C3AAD8 /* PDFTableStyle.swift in Sources */ = {isa = PBXBuildFile; fileRef = 17E396429373AFE7DC403C49CA36A875 /* PDFTableStyle.swift */; };
-		8FAA363EDE3D8EFFA3C400D756AC6095 /* PDFTableCell.swift in Sources */ = {isa = PBXBuildFile; fileRef = 2BE1945CC45CF601E6F333C58F19F658 /* PDFTableCell.swift */; };
-		910240055C1CD78460065A14FAB59ED6 /* PDFGraphics.swift in Sources */ = {isa = PBXBuildFile; fileRef = 5A6C3D8C04E18AF6C231AAD75F636719 /* PDFGraphics.swift */; };
-		9157BCA67B6FC147F374E69B321545EF /* CGSize+PDFJSONSerializable.swift in Sources */ = {isa = PBXBuildFile; fileRef = AE75520AF1CE0B6CA60A67598DB21D07 /* CGSize+PDFJSONSerializable.swift */; };
-		9254C8FA0445E5AB02A21F119D4396A9 /* PDFPageBreakObject+Equatable.swift in Sources */ = {isa = PBXBuildFile; fileRef = EBA4846373F040A5458288B979A9F47D /* PDFPageBreakObject+Equatable.swift */; };
+		8DEF48E878BF8275255528AD4F47711F /* PDFDocument+Objects.swift in Sources */ = {isa = PBXBuildFile; fileRef = 6E881447E9CFD51408FF2EE1AE2385C0 /* PDFDocument+Objects.swift */; };
+		8DF28F144C51699E53E170D6B350A656 /* PDFGenerator.swift in Sources */ = {isa = PBXBuildFile; fileRef = 6C98B70D861BE4AF5C926F72AF8C18C8 /* PDFGenerator.swift */; };
 		936F59386A1975C4EA465B805E2DE359 /* Pods-TPPDF_Example-umbrella.h in Headers */ = {isa = PBXBuildFile; fileRef = A5D59A3C124E9E763BDA1945C29F24CE /* Pods-TPPDF_Example-umbrella.h */; settings = {ATTRIBUTES = (Public, ); }; };
 		94C84E6DFA71C70DF521E9D995C1505F /* BeVoid.swift in Sources */ = {isa = PBXBuildFile; fileRef = A6B23F3863F77E47C1CCA8FB4FBF4033 /* BeVoid.swift */; settings = {COMPILER_FLAGS = "-DPRODUCT_NAME=Nimble/Nimble"; }; };
 		966FBB84C847F2BCAED02AA147A2CFAB /* MatcherFunc.swift in Sources */ = {isa = PBXBuildFile; fileRef = 1CAA2B9A11BA93D38CC61E2400A88A90 /* MatcherFunc.swift */; settings = {COMPILER_FLAGS = "-DPRODUCT_NAME=Nimble/Nimble"; }; };
 		979F00D9FD17F36506AAA9B2AF008AD2 /* QCKDSL.h in Headers */ = {isa = PBXBuildFile; fileRef = 0B61C2CB472C1E79F3B3793FA059016C /* QCKDSL.h */; settings = {ATTRIBUTES = (Public, ); }; };
-		995A57BADAD9BB62FE87C21EDB882264 /* PDFCalculations.swift in Sources */ = {isa = PBXBuildFile; fileRef = 4D4CE5E344E66AB360A353E9244C3957 /* PDFCalculations.swift */; };
 		9A604864F60563868F58901AFC74E5A9 /* QuickConfiguration.h in Headers */ = {isa = PBXBuildFile; fileRef = 3E6836F9312687D1A74AFEAB434356E6 /* QuickConfiguration.h */; settings = {ATTRIBUTES = (Public, ); }; };
-		9AA266E50E03D3704FC2ECE64ED6DD69 /* Data+PDFJSONSerializable.swift in Sources */ = {isa = PBXBuildFile; fileRef = C04494FBB96A4D6CB6161A3A4A5F3103 /* Data+PDFJSONSerializable.swift */; };
+		9A9CC810B64D0F14D20496E4A9284178 /* PDFText.swift in Sources */ = {isa = PBXBuildFile; fileRef = 74483562E5D61AFCFB53C68F87098C84 /* PDFText.swift */; };
 		9C2B1FA191A4F1A32D2D1986BE967387 /* Filter.swift in Sources */ = {isa = PBXBuildFile; fileRef = A3DCE710AF71ED74B0574EBDD83C02E0 /* Filter.swift */; };
 		9C3F7FC69ADC5BFCE26D5BCB0B9234C6 /* Errors.swift in Sources */ = {isa = PBXBuildFile; fileRef = 2BB6F4F6661D1E6E46D933DA749A4DA5 /* Errors.swift */; settings = {COMPILER_FLAGS = "-DPRODUCT_NAME=Nimble/Nimble"; }; };
-		9C5C2EB17B950F40B7A690FAE5C3ED10 /* PDFPaginationStyle+PDFJSONSerializable.swift in Sources */ = {isa = PBXBuildFile; fileRef = CF6DC2C94A917B8E1CAD6046418194AC /* PDFPaginationStyle+PDFJSONSerializable.swift */; };
 		9DB1E08337AC3FF955539F4E0D1074D2 /* PostNotification.swift in Sources */ = {isa = PBXBuildFile; fileRef = 9B33F0F96C3C27D5D89CDA49055C9954 /* PostNotification.swift */; settings = {COMPILER_FLAGS = "-DPRODUCT_NAME=Nimble/Nimble"; }; };
+		9DD42231369EB290E1CD3CF560D3D661 /* PDFGenerator+Debug.swift in Sources */ = {isa = PBXBuildFile; fileRef = 8F87B6FE8BCA6BD8B44730AD06EF1D30 /* PDFGenerator+Debug.swift */; };
+		9E045A79CC7145D32AFA143C08F0A711 /* PDFJSONRepresentable.swift in Sources */ = {isa = PBXBuildFile; fileRef = C16D0C4C3DD6425EC5558519C31E33F7 /* PDFJSONRepresentable.swift */; };
 		9EEF9E84E580920E11E06170D25F65C3 /* DSL.h in Headers */ = {isa = PBXBuildFile; fileRef = 92D62A29E31F37F9F6570954D217B5C4 /* DSL.h */; settings = {ATTRIBUTES = (Public, ); }; };
 		A0DD615F2C905050D85100417DF143A0 /* QCKDSL.m in Sources */ = {isa = PBXBuildFile; fileRef = 70AC7175CDFE257F9AEBF0CF4250725D /* QCKDSL.m */; };
-		A24F806BFF27AF9F2FF21A17B6EC541D /* PDFLineType.swift in Sources */ = {isa = PBXBuildFile; fileRef = 473A47AC360D8CC87EB3FAD68C47DE98 /* PDFLineType.swift */; };
-		A256F19AD2DE2E19E8BB714C7B7BC804 /* PDFTextColorObject.swift in Sources */ = {isa = PBXBuildFile; fileRef = 5795E5FB75301A3ABB40A5D841B990F2 /* PDFTextColorObject.swift */; };
-		A49C7F4ACBB9200663B22C3EA9C11E89 /* PDFTableValidator.swift in Sources */ = {isa = PBXBuildFile; fileRef = 659112870C1DEF8D983D6D34248BF649 /* PDFTableValidator.swift */; };
+		A100BE8047D8BA717796C6EB0B28B2B2 /* PDFLineStyle.swift in Sources */ = {isa = PBXBuildFile; fileRef = 11CBC071734AF27F61E7A88C89E499CB /* PDFLineStyle.swift */; };
+		A46B2D7210ACE12D44EE640B6BCB07E2 /* PDFRectangleObject.swift in Sources */ = {isa = PBXBuildFile; fileRef = 4BE446F453B4DEDD80D2EC8F00BAAC43 /* PDFRectangleObject.swift */; };
 		A4B6197170839BA97DE105AA9D1FAD7D /* NimbleEnvironment.swift in Sources */ = {isa = PBXBuildFile; fileRef = E3DDAB94345BC231B1E4957E9BDBC1ED /* NimbleEnvironment.swift */; settings = {COMPILER_FLAGS = "-DPRODUCT_NAME=Nimble/Nimble"; }; };
 		A51570857887E8E40B39F91C35358E2D /* Predicate.swift in Sources */ = {isa = PBXBuildFile; fileRef = 90981DEE29087CFB1ABC6E706BABE1C7 /* Predicate.swift */; settings = {COMPILER_FLAGS = "-DPRODUCT_NAME=Nimble/Nimble"; }; };
-		A534BD2B02F5C0426F60BCA6D38AC16B /* PDFImageSizeFit.swift in Sources */ = {isa = PBXBuildFile; fileRef = 8B0E9C5123E03FB951C26530C383D947 /* PDFImageSizeFit.swift */; };
-		A5AE18886C7D6A728DA6164C27809AD5 /* PDFInfo.swift in Sources */ = {isa = PBXBuildFile; fileRef = 8FCD58EEA8AC949B5F7D6A23726DF885 /* PDFInfo.swift */; };
-		A666446ADCE0B2A832B6CA8FCF3CF589 /* PDFPaginationClosure.swift in Sources */ = {isa = PBXBuildFile; fileRef = 8431B330125AB4438C75431517936F82 /* PDFPaginationClosure.swift */; };
+		A6E56771E9A61EAEB1AC5B3956CED64F /* PDFSectionColumn+Objects.swift in Sources */ = {isa = PBXBuildFile; fileRef = 24A127F11DBA74663AA80056A7BFF0DE /* PDFSectionColumn+Objects.swift */; };
 		A71A451C511FD01A47EF5D2CD9990C9E /* URL+FileName.swift in Sources */ = {isa = PBXBuildFile; fileRef = 9434AD9BD3839FB76D96FB233672DC06 /* URL+FileName.swift */; };
 		A74CEEC58BDEB1F9A37685FCA3376746 /* BeGreaterThanOrEqualTo.swift in Sources */ = {isa = PBXBuildFile; fileRef = BDFF12405109E40C1E341A5A80C54544 /* BeGreaterThanOrEqualTo.swift */; settings = {COMPILER_FLAGS = "-DPRODUCT_NAME=Nimble/Nimble"; }; };
+		A7F0E4164B7C23FCB0D556A04DA2068C /* PDFTableCellAlignment.swift in Sources */ = {isa = PBXBuildFile; fileRef = B6139CE4CE3F43F35290B8D6BA926A66 /* PDFTableCellAlignment.swift */; };
 		A8F762A1146D754F0AF1F6297F292F7D /* Quick-dummy.m in Sources */ = {isa = PBXBuildFile; fileRef = 2F116E1EB5CEF48F2F118B7688271B6C /* Quick-dummy.m */; };
+		A9553FF32CBB4B6D4D39B1D651A25B01 /* PDFAttributedText.swift in Sources */ = {isa = PBXBuildFile; fileRef = 470A7214C6F5C6E92D1D7A47428FA673 /* PDFAttributedText.swift */; };
 		A9F93A9C40771906414564A30333FDB9 /* AdapterProtocols.swift in Sources */ = {isa = PBXBuildFile; fileRef = 6A1E55522A60920B2686F9D121D12230 /* AdapterProtocols.swift */; settings = {COMPILER_FLAGS = "-DPRODUCT_NAME=Nimble/Nimble"; }; };
-		AAC0980F1F1AAB5FC451D4F56EEA93D9 /* PDFAttributedTextObject.swift in Sources */ = {isa = PBXBuildFile; fileRef = 82F75AD767A4E303C32534787669E075 /* PDFAttributedTextObject.swift */; };
->>>>>>> 2b89c9d5
 		ABADE1103827A8DC9D9905AD25A4E5B2 /* UIKit.framework in Frameworks */ = {isa = PBXBuildFile; fileRef = A78A63F4B04747F9E0BFFCD650CD9DDF /* UIKit.framework */; };
-		ABCCDA1138BA8746CE2F40321D29E849 /* PDFTableCell.swift in Sources */ = {isa = PBXBuildFile; fileRef = 5CF77F4DCEB676025C0BF87B30313349 /* PDFTableCell.swift */; };
 		AC26B8C4461E89CC285F1D3273A659BC /* ThrowAssertion.swift in Sources */ = {isa = PBXBuildFile; fileRef = 544822AEF80E316F1F939828AC23F369 /* ThrowAssertion.swift */; settings = {COMPILER_FLAGS = "-DPRODUCT_NAME=Nimble/Nimble"; }; };
-<<<<<<< HEAD
-		AF06441668D2D9BE67D65E0E9696AE8C /* PDFCalculations.swift in Sources */ = {isa = PBXBuildFile; fileRef = 64BA6659AFBF3F269C928A7B3B7F270E /* PDFCalculations.swift */; };
-		AFB7BBF4C6982F87ADCF81BEE1FA9E76 /* PDFListItem+Equatable.swift in Sources */ = {isa = PBXBuildFile; fileRef = 446F3E9839871E2854FF571C4680687F /* PDFListItem+Equatable.swift */; };
-		B18F9D204A0EE624904A35C22A997F21 /* PDFSimpleText.swift in Sources */ = {isa = PBXBuildFile; fileRef = CE4A18CE9B6BF57B7106BA18DE7E5558 /* PDFSimpleText.swift */; };
+		AC70DE0D2EFCEE8E3F5F27866BE325CB /* PDFListItem+Equatable.swift in Sources */ = {isa = PBXBuildFile; fileRef = 664039AC35A0DB966D97156F7DD2BC63 /* PDFListItem+Equatable.swift */; };
+		ACCCD446CE6670B8622C26DF12782034 /* PDFSectionColumnObject.swift in Sources */ = {isa = PBXBuildFile; fileRef = 8D88B0630178CA3E19F837853558C607 /* PDFSectionColumnObject.swift */; };
+		AD27EC2188620AB1108214692ED71061 /* PDFGroupContainer.swift in Sources */ = {isa = PBXBuildFile; fileRef = 36BB6359664A5879CD1A1468C6D3FB9E /* PDFGroupContainer.swift */; };
+		B068A1BBB7FF9403950D327EAF9B0204 /* PDFTableCellPosition+Equatable-Hashable.swift in Sources */ = {isa = PBXBuildFile; fileRef = A88A195AB3EDD584B15C03870C1F5198 /* PDFTableCellPosition+Equatable-Hashable.swift */; };
 		B1B60CDFDE74755D892A61F6595873CD /* XCTest.framework in Frameworks */ = {isa = PBXBuildFile; fileRef = D3453C0AEAB572D06578B028F5502E96 /* XCTest.framework */; };
+		B1DFCC5DEA4C32F708B30BCE72AF0E94 /* PDFTableStyle+Defaults.swift in Sources */ = {isa = PBXBuildFile; fileRef = 1D5E7D0593C920C5058F9C4DC2B1CE8A /* PDFTableStyle+Defaults.swift */; };
 		B35D540292C0EEEEF2A94B0483940D05 /* Foundation.framework in Frameworks */ = {isa = PBXBuildFile; fileRef = 3E9918E473A3EAA67C469D7119E74EB1 /* Foundation.framework */; };
 		B49D3889E26232A7A79E89A7C9F3462C /* Foundation.framework in Frameworks */ = {isa = PBXBuildFile; fileRef = 3E9918E473A3EAA67C469D7119E74EB1 /* Foundation.framework */; };
-		B697E38C50E54D044CC31E345670438C /* PDFImageObject.swift in Sources */ = {isa = PBXBuildFile; fileRef = E3D9B51747188F97374E38E072EA769B /* PDFImageObject.swift */; };
-		B7AADD865179E2DB17C9427CA0203258 /* PDFPageLayout+Equatable.swift in Sources */ = {isa = PBXBuildFile; fileRef = E448ECF2439BF73D58A70B289EA33331 /* PDFPageLayout+Equatable.swift */; };
+		B5694F599EC5A93134DD14203650DCA3 /* PDFLineType.swift in Sources */ = {isa = PBXBuildFile; fileRef = D62A7FB4ED4A5453F1BDCA44E77298A8 /* PDFLineType.swift */; };
 		B836AB3DB63144FE21C715D2944AEA07 /* NMBExceptionCapture.m in Sources */ = {isa = PBXBuildFile; fileRef = 6F9D70A8056BCE15E634A4087915A446 /* NMBExceptionCapture.m */; settings = {COMPILER_FLAGS = "-DPRODUCT_NAME=Nimble/Nimble"; }; };
-		B96B485034707F471ACD2CC0E5B3E1F8 /* PDFImageOptions.swift in Sources */ = {isa = PBXBuildFile; fileRef = 00AD8D78C41D0C8F47019404051D14EC /* PDFImageOptions.swift */; };
-		BB0FC2B99E378F43BD7D692A9FBF89A9 /* PDFIndentationObject+Equatable.swift in Sources */ = {isa = PBXBuildFile; fileRef = 13EACBE077966EB438777BBE2E9B4616 /* PDFIndentationObject+Equatable.swift */; };
-		BEEA2A711049B8AA9E548083FDF0CFC9 /* PDFTableContent+Equatable.swift in Sources */ = {isa = PBXBuildFile; fileRef = 11C13E4264F4DA6F153387A60E2882C7 /* PDFTableContent+Equatable.swift */; };
+		B92821915AD03CB1FDB45211C43C905C /* PDFPaginationStyle+Equatable.swift in Sources */ = {isa = PBXBuildFile; fileRef = 3010EFA389499762B963ED81AAED7AAF /* PDFPaginationStyle+Equatable.swift */; };
+		B92DF2C1BC6E51C67AB1B31171856C05 /* PDFListItem.swift in Sources */ = {isa = PBXBuildFile; fileRef = 51F6FDA6DE1CA67E2A2209ED766BD508 /* PDFListItem.swift */; };
+		BA4DD6B5FEBDB79F3119B247D601778B /* PDFCopy.swift in Sources */ = {isa = PBXBuildFile; fileRef = E6991BD07A89A87BF9D83E5C0C7C2ABB /* PDFCopy.swift */; };
+		BB4F1ABDE9C23D114D41175C2C8294E9 /* PDFColumnLayoutState.swift in Sources */ = {isa = PBXBuildFile; fileRef = F60F06C64E9384618B130A564A6B774E /* PDFColumnLayoutState.swift */; };
+		BC1103276E3D3451F3CE6B2CB5DED8E6 /* PDFOffsetObject+Equatable.swift in Sources */ = {isa = PBXBuildFile; fileRef = 81E5197819542BCA0F5827B1FE0A3F12 /* PDFOffsetObject+Equatable.swift */; };
 		C0367D0510CE9E409A33E9B356422017 /* Nimble-umbrella.h in Headers */ = {isa = PBXBuildFile; fileRef = 5CFD62FD2E8D891F1DAD7B4220A38D1C /* Nimble-umbrella.h */; settings = {ATTRIBUTES = (Public, ); }; };
-		C069A62092CEBDCD7686007ED917175F /* PDFPageFormat+SizeConstants.swift in Sources */ = {isa = PBXBuildFile; fileRef = C1F79968859E86C7B193F972B5488065 /* PDFPageFormat+SizeConstants.swift */; };
-		C52A7E602BFABCB7375D9D98BAA2AEF3 /* PDFListItemSymbol.swift in Sources */ = {isa = PBXBuildFile; fileRef = FAAAC2777DFD1C23D5B3030B3E1C51F4 /* PDFListItemSymbol.swift */; };
-=======
-		AD1A383E50B7DD560812FF57439D5B5B /* PDFPageFormat+SizeConstants.swift in Sources */ = {isa = PBXBuildFile; fileRef = C826785175BA9607A19666ED6A2BCD0F /* PDFPageFormat+SizeConstants.swift */; };
-		AE22D32BC615E779C3E5B8826B39C13C /* PDFGenerator.swift in Sources */ = {isa = PBXBuildFile; fileRef = CF958096203E84A7DA674BF21F255C8A /* PDFGenerator.swift */; };
-		B1B60CDFDE74755D892A61F6595873CD /* XCTest.framework in Frameworks */ = {isa = PBXBuildFile; fileRef = D3453C0AEAB572D06578B028F5502E96 /* XCTest.framework */; };
-		B35D540292C0EEEEF2A94B0483940D05 /* Foundation.framework in Frameworks */ = {isa = PBXBuildFile; fileRef = 3E9918E473A3EAA67C469D7119E74EB1 /* Foundation.framework */; };
-		B35E81D93C65B29463FCA3C501B8D817 /* PDFTableObject.swift in Sources */ = {isa = PBXBuildFile; fileRef = E64FDB756E3B5ECD43F44BD463ECFDC6 /* PDFTableObject.swift */; };
-		B49D3889E26232A7A79E89A7C9F3462C /* Foundation.framework in Frameworks */ = {isa = PBXBuildFile; fileRef = 3E9918E473A3EAA67C469D7119E74EB1 /* Foundation.framework */; };
-		B5296DE4EAF5953DC006D59CD8BB5457 /* PDFDocument+Objects.swift in Sources */ = {isa = PBXBuildFile; fileRef = DB78449429B90D70896758F9DCFE7368 /* PDFDocument+Objects.swift */; };
-		B5AC2BF7795BB019FD100DB1D6E19ED2 /* UIColor+PDFJSONSerializable.swift in Sources */ = {isa = PBXBuildFile; fileRef = D28B4D6C7B90B87349FEADCBBA877B0B /* UIColor+PDFJSONSerializable.swift */; };
-		B836AB3DB63144FE21C715D2944AEA07 /* NMBExceptionCapture.m in Sources */ = {isa = PBXBuildFile; fileRef = 6F9D70A8056BCE15E634A4087915A446 /* NMBExceptionCapture.m */; settings = {COMPILER_FLAGS = "-DPRODUCT_NAME=Nimble/Nimble"; }; };
-		BA757BF1B65020C16ECBE822BF7B819F /* PDFMasterGroup.swift in Sources */ = {isa = PBXBuildFile; fileRef = 88BC18F07533E9414C7F913305F53D90 /* PDFMasterGroup.swift */; };
-		BADE6C3018DED03FA14730E09730506A /* PDFSectionObject.swift in Sources */ = {isa = PBXBuildFile; fileRef = AD8C57C151923F64A44B95D376053DAE /* PDFSectionObject.swift */; };
-		BD8C0CBE43A0058B4BD0039B149BD0D0 /* PDFColumnWrapSectionObject.swift in Sources */ = {isa = PBXBuildFile; fileRef = 528534DF537B599D51F66D0ADA41837D /* PDFColumnWrapSectionObject.swift */; };
-		C0367D0510CE9E409A33E9B356422017 /* Nimble-umbrella.h in Headers */ = {isa = PBXBuildFile; fileRef = 5CFD62FD2E8D891F1DAD7B4220A38D1C /* Nimble-umbrella.h */; settings = {ATTRIBUTES = (Public, ); }; };
-		C3FE3D7FA8DB92019AB3ADBCC032949D /* PDFInfo+Equatable.swift in Sources */ = {isa = PBXBuildFile; fileRef = 9C91FC14851A4F0A378465D60EBE1815 /* PDFInfo+Equatable.swift */; };
-		C4FE49E1B01ACF1E6D0A10E850B2B9F6 /* PDFTable+Equatable.swift in Sources */ = {isa = PBXBuildFile; fileRef = 0AD640A542E84DF10BBAA557FBF42502 /* PDFTable+Equatable.swift */; };
->>>>>>> 2b89c9d5
+		C0CE005751A562FF3B8E4AAC785C3330 /* PDFError.swift in Sources */ = {isa = PBXBuildFile; fileRef = 6F6C428EA15066B3D2FB00569F3F43A2 /* PDFError.swift */; };
+		C103A7434E4BBE7C928E2C09958E4CDB /* UIImage+PDFJSONSerializable.swift in Sources */ = {isa = PBXBuildFile; fileRef = 9CC73FB963236A41D2DDEC22D298B58C /* UIImage+PDFJSONSerializable.swift */; };
+		C1E055F74254B5FD8E8DC6359205ED12 /* PDFTextStyle.swift in Sources */ = {isa = PBXBuildFile; fileRef = C6EDCDA8F9F14847C744DAFF60E196D7 /* PDFTextStyle.swift */; };
+		C2F90FA6EC936EE9D4D072B8FE44DB73 /* PDFImageOptions.swift in Sources */ = {isa = PBXBuildFile; fileRef = 54910A1F7AA49E8575062C638A51DCD2 /* PDFImageOptions.swift */; };
+		C3CF7F55BA09F1152B2D41708DCA0E35 /* PDFTableCellBorders.swift in Sources */ = {isa = PBXBuildFile; fileRef = 1CA19C08B2DF3CCE6F8A5754E5986776 /* PDFTableCellBorders.swift */; };
+		C4B960462D23FB8D1595B5EBFE140614 /* PDFAttributedText+Equatable.swift in Sources */ = {isa = PBXBuildFile; fileRef = 6E2067F380B778021CD3403656C25E67 /* PDFAttributedText+Equatable.swift */; };
 		C56CE025F6E708D6F5F11DB4EA23728C /* MatcherProtocols.swift in Sources */ = {isa = PBXBuildFile; fileRef = CD3071F2A3883C446C97C1F881BD3FEF /* MatcherProtocols.swift */; settings = {COMPILER_FLAGS = "-DPRODUCT_NAME=Nimble/Nimble"; }; };
 		C5808A46FC4C07F235753E2AE4A7511A /* mach_excServer.c in Sources */ = {isa = PBXBuildFile; fileRef = C6C6248EE6E5C34EFB80F7B2A8F4B133 /* mach_excServer.c */; settings = {COMPILER_FLAGS = "-DPRODUCT_NAME=Nimble/Nimble"; }; };
+		C5AB434FB6FF6B79B5414989E53F09C4 /* PDFDocument.swift in Sources */ = {isa = PBXBuildFile; fileRef = 0704F8959125262102CBEC12D1ACDD1E /* PDFDocument.swift */; };
+		C758856D1E616DB32A8C59FF6A12F19F /* PDFTableOfContentObject.swift in Sources */ = {isa = PBXBuildFile; fileRef = C58715D100EA9D20D5EC3B3B15213DC2 /* PDFTableOfContentObject.swift */; };
+		C762D4C78A0A810F7E2D90F3ACEA0198 /* PDFGroup.swift in Sources */ = {isa = PBXBuildFile; fileRef = AC95E4F193398FA1BB1D40A451281C37 /* PDFGroup.swift */; };
 		C7B9D1E45DDA944F4C7E372D3A20999C /* Stringers.swift in Sources */ = {isa = PBXBuildFile; fileRef = 5AB2AEA696CBBAA2E20B15CFF659CC70 /* Stringers.swift */; settings = {COMPILER_FLAGS = "-DPRODUCT_NAME=Nimble/Nimble"; }; };
 		C87508B2BD3A9F3383A7C9E234908D91 /* Quick-umbrella.h in Headers */ = {isa = PBXBuildFile; fileRef = E060805D7A04FA9757AC2B458C66DE16 /* Quick-umbrella.h */; settings = {ATTRIBUTES = (Public, ); }; };
+		C95BBB770DF3F01B66A589EA470B7F76 /* PDFOffsetObject.swift in Sources */ = {isa = PBXBuildFile; fileRef = 97AE281D0C3FBEAAAD10F2CEBA34C2A0 /* PDFOffsetObject.swift */; };
+		C9E4C5267EF7B93B9AEEC57CB3EF7DFA /* PDFGraphics.swift in Sources */ = {isa = PBXBuildFile; fileRef = 1960F5C3DF12A647C1E17C2E6AC1269B /* PDFGraphics.swift */; };
 		CA1B13A4DDAF62030DE4AC2AA23C1609 /* Foundation.framework in Frameworks */ = {isa = PBXBuildFile; fileRef = 3E9918E473A3EAA67C469D7119E74EB1 /* Foundation.framework */; };
-<<<<<<< HEAD
-		CD3C3E101557C9309F73C91BC41CB117 /* PDFTableCellBorders+Equatable.swift in Sources */ = {isa = PBXBuildFile; fileRef = 017B9106973D85B9500F66F76D5164BB /* PDFTableCellBorders+Equatable.swift */; };
 		D0117BC10CB96CA7F32536A69C085C49 /* Expression.swift in Sources */ = {isa = PBXBuildFile; fileRef = 2991DB69A7FD29EBF062D47388D8164A /* Expression.swift */; settings = {COMPILER_FLAGS = "-DPRODUCT_NAME=Nimble/Nimble"; }; };
+		D060CAEAB8461571E0C70B99E621E9FB /* CGRect+PDFJSONSerializable.swift in Sources */ = {isa = PBXBuildFile; fileRef = 348D2A01A4011053DA1E9CECB94F0138 /* CGRect+PDFJSONSerializable.swift */; };
 		D1004C2DF0A07F7F55C85A3A760D8A8D /* ExampleMetadata.swift in Sources */ = {isa = PBXBuildFile; fileRef = 300C952E18E465358123B10CFABB9B07 /* ExampleMetadata.swift */; };
-=======
-		D0117BC10CB96CA7F32536A69C085C49 /* Expression.swift in Sources */ = {isa = PBXBuildFile; fileRef = 2991DB69A7FD29EBF062D47388D8164A /* Expression.swift */; settings = {COMPILER_FLAGS = "-DPRODUCT_NAME=Nimble/Nimble"; }; };
-		D1004C2DF0A07F7F55C85A3A760D8A8D /* ExampleMetadata.swift in Sources */ = {isa = PBXBuildFile; fileRef = 300C952E18E465358123B10CFABB9B07 /* ExampleMetadata.swift */; };
-		D13A6FE080CAC553EA41DEE54B22FC94 /* PDFList.swift in Sources */ = {isa = PBXBuildFile; fileRef = FA8DFBA9E5F2ABC17A573AE1D572BF0C /* PDFList.swift */; };
->>>>>>> 2b89c9d5
+		D10B8AC97DAE848ABE54B6649BB46136 /* PDFDynamicGeometryShape.swift in Sources */ = {isa = PBXBuildFile; fileRef = 062192CC2360B396134DA42EA2B75C39 /* PDFDynamicGeometryShape.swift */; };
 		D1A4A1DD617C96759F7B2AB2A6AEB0E1 /* NimbleXCTestHandler.swift in Sources */ = {isa = PBXBuildFile; fileRef = B901CFF19819D28F0BCFD3F5EDA22777 /* NimbleXCTestHandler.swift */; settings = {COMPILER_FLAGS = "-DPRODUCT_NAME=Nimble/Nimble"; }; };
 		D1FD91581D2DC0A42C9134862F569C83 /* RaisesException.swift in Sources */ = {isa = PBXBuildFile; fileRef = F06059EFCC00B2A4C0B9054511FE2CE8 /* RaisesException.swift */; settings = {COMPILER_FLAGS = "-DPRODUCT_NAME=Nimble/Nimble"; }; };
-		D2151B7887B810F0B57988EECBC463A7 /* PDFSpaceObject.swift in Sources */ = {isa = PBXBuildFile; fileRef = F42E5582ED56B1F7FD38E1E42B30F775 /* PDFSpaceObject.swift */; };
-		D36D317B8B662DDE223BAC0568679296 /* PDFText.swift in Sources */ = {isa = PBXBuildFile; fileRef = D2D4B17E223D824EF8AD3BFB51399774 /* PDFText.swift */; };
-		D3987E69B04A3FE0AADFB130347040BB /* PDFLayout.swift in Sources */ = {isa = PBXBuildFile; fileRef = 0860415AEE0901CED70D976126460994 /* PDFLayout.swift */; };
+		D22B7377326FECA2241780281443D805 /* PDFBezierPath.swift in Sources */ = {isa = PBXBuildFile; fileRef = 83178133521D4A981B16246388580B6B /* PDFBezierPath.swift */; };
 		D3A571F180E2A2D8A1248890490C9E36 /* BeEmpty.swift in Sources */ = {isa = PBXBuildFile; fileRef = 8C5096B75F86417D2500DD3E22CD83C5 /* BeEmpty.swift */; settings = {COMPILER_FLAGS = "-DPRODUCT_NAME=Nimble/Nimble"; }; };
-<<<<<<< HEAD
-		D49731B1229D939C00DE890D /* PDFTableOfContent.swift in Sources */ = {isa = PBXBuildFile; fileRef = D49731B0229D939C00DE890D /* PDFTableOfContent.swift */; };
-		D49731B3229D942600DE890D /* WeakRef.swift in Sources */ = {isa = PBXBuildFile; fileRef = D49731B2229D942600DE890D /* WeakRef.swift */; };
-		D49731B5229D950300DE890D /* PDFTableOfContentObject.swift in Sources */ = {isa = PBXBuildFile; fileRef = D49731B4229D950300DE890D /* PDFTableOfContentObject.swift */; };
-		D49731B7229E45C700DE890D /* Stack.swift in Sources */ = {isa = PBXBuildFile; fileRef = D49731B6229E45C700DE890D /* Stack.swift */; };
 		D4FF0990DB524278EB20490C5311E19B /* AllPass.swift in Sources */ = {isa = PBXBuildFile; fileRef = 1B764100A35680567D74DEAAC37CD583 /* AllPass.swift */; settings = {COMPILER_FLAGS = "-DPRODUCT_NAME=Nimble/Nimble"; }; };
-=======
-		D47D205022A2B38A00AA99E0 /* PDFDynamicGeometryShape.swift in Sources */ = {isa = PBXBuildFile; fileRef = D47D204F22A2B38A00AA99E0 /* PDFDynamicGeometryShape.swift */; };
-		D47D205522A2CF2500AA99E0 /* PDFBezierPath.swift in Sources */ = {isa = PBXBuildFile; fileRef = D47D205422A2CF2500AA99E0 /* PDFBezierPath.swift */; };
-		D47D205722A2CF3C00AA99E0 /* PDFBezierPathVertex.swift in Sources */ = {isa = PBXBuildFile; fileRef = D47D205622A2CF3C00AA99E0 /* PDFBezierPathVertex.swift */; };
-		D4FF0990DB524278EB20490C5311E19B /* AllPass.swift in Sources */ = {isa = PBXBuildFile; fileRef = 1B764100A35680567D74DEAAC37CD583 /* AllPass.swift */; settings = {COMPILER_FLAGS = "-DPRODUCT_NAME=Nimble/Nimble"; }; };
-		D7E0664C481B828A1F8BCD077E91F1F8 /* PDFSectionColumnContainer.swift in Sources */ = {isa = PBXBuildFile; fileRef = 38142329A6EE7832129C2C12927E809B /* PDFSectionColumnContainer.swift */; };
->>>>>>> 2b89c9d5
+		D5498469EAF5DBB1A5E68169C8E736C5 /* PDFTableCellStyle.swift in Sources */ = {isa = PBXBuildFile; fileRef = 0F264CB49F4FBF2DFF9F64A01460B45E /* PDFTableCellStyle.swift */; };
+		D579352EFD909FEE2DC3FE85A30F14D8 /* CGSize+PDFJSONSerializable.swift in Sources */ = {isa = PBXBuildFile; fileRef = F9CF6608ED42B2A765F68B9D3ACC34C1 /* CGSize+PDFJSONSerializable.swift */; };
+		D716DFB2C9769F67159D130F1FE929D6 /* PDFList+Equatable.swift in Sources */ = {isa = PBXBuildFile; fileRef = 714BAADAC995A168E241FA2F92E1273B /* PDFList+Equatable.swift */; };
 		D845D55E7CD75BA58F753A5AA454E422 /* Async.swift in Sources */ = {isa = PBXBuildFile; fileRef = 2D8CF9AF7F2B33E2F572D0E7834043C9 /* Async.swift */; settings = {COMPILER_FLAGS = "-DPRODUCT_NAME=Nimble/Nimble"; }; };
-		D855FC9E3BB471FA77F472B46A310B05 /* PDFTableCell+Equatable.swift in Sources */ = {isa = PBXBuildFile; fileRef = D6792EF11433EA5A65FCB1FC6DE6D636 /* PDFTableCell+Equatable.swift */; };
+		D87D3EA4E55CC39169B2677E3C1B0C8F /* PDFLayoutIndentations+Equatable.swift in Sources */ = {isa = PBXBuildFile; fileRef = 2657D5EDB17DE5955273335BD26E5682 /* PDFLayoutIndentations+Equatable.swift */; };
 		D9FEB1F14A7C841D4BE3109A0F193843 /* CwlBadInstructionException.swift in Sources */ = {isa = PBXBuildFile; fileRef = 796AA8B97AEF21E320EC0FFBA0581089 /* CwlBadInstructionException.swift */; settings = {COMPILER_FLAGS = "-DPRODUCT_NAME=Nimble/Nimble"; }; };
+		DA098E4514DA95B45373D60E0268B7BD /* PDFGroupObject.swift in Sources */ = {isa = PBXBuildFile; fileRef = 9E32C764965078A157FDD36EF38C2E21 /* PDFGroupObject.swift */; };
 		DA28D44BB7C7CE1CC8F91BEE1E89C610 /* BeNil.swift in Sources */ = {isa = PBXBuildFile; fileRef = E45614FF27DE560CC3C1E11E1EF6E8D0 /* BeNil.swift */; settings = {COMPILER_FLAGS = "-DPRODUCT_NAME=Nimble/Nimble"; }; };
-<<<<<<< HEAD
-		DB7AEC061AB161EBA59CF7F0F62E314C /* PDFSection.swift in Sources */ = {isa = PBXBuildFile; fileRef = 172EE48E0FCB0F4FBE83AEA6557873C5 /* PDFSection.swift */; };
-		DD573C4568E7BCFEC9CCCC5123BFE127 /* PDFPagination.swift in Sources */ = {isa = PBXBuildFile; fileRef = A8BFCF2C69658A5F2E4AF806EFC39E5A /* PDFPagination.swift */; };
-=======
-		DAAD0897B6CFDD2A6CE1E09E08A00569 /* PDFContainer.swift in Sources */ = {isa = PBXBuildFile; fileRef = FDBE91AC24DCA2D878CC426B1461CBA5 /* PDFContainer.swift */; };
-		DAF9DE65EAF133FC45593EAE1849AA50 /* PDFTableCellPosition+Equatable-Hashable.swift in Sources */ = {isa = PBXBuildFile; fileRef = 7EDF01FD1C1BC58FDA28AB985B728724 /* PDFTableCellPosition+Equatable-Hashable.swift */; };
-		DB66BA3E9F4860184D2DF227BFDE9A3A /* PDFJSONSerializable.swift in Sources */ = {isa = PBXBuildFile; fileRef = C144927563B4341A446F2084C4127EBB /* PDFJSONSerializable.swift */; };
-		DBF76A25B31D15823FDD465ACDBFDA31 /* PDFRectangleObject.swift in Sources */ = {isa = PBXBuildFile; fileRef = E1BBC6FBB5E418DB881BCB32E6369B52 /* PDFRectangleObject.swift */; };
-		DCC8877CFCD884F0941BF3A9DEE2A608 /* PDFCopy.swift in Sources */ = {isa = PBXBuildFile; fileRef = 3AC353287008D87CBB571E4C92334CC4 /* PDFCopy.swift */; };
-		DE09B070C4F25E10E5F517DD00263DC2 /* PDFTableCellBorders.swift in Sources */ = {isa = PBXBuildFile; fileRef = 9B694FFCADCE81299B8AD390E1C6474C /* PDFTableCellBorders.swift */; };
->>>>>>> 2b89c9d5
+		DA5EBDC191367A96CE7F84A06126158B /* PDFSectionObject.swift in Sources */ = {isa = PBXBuildFile; fileRef = 429C775FD4D641A86E229B63BE439778 /* PDFSectionObject.swift */; };
+		DE33191EA20BD460DCD42FF808142CAE /* PDFLayout+Equatable.swift in Sources */ = {isa = PBXBuildFile; fileRef = 261D7CB40CAA7B35BBBAD5411DAC845C /* PDFLayout+Equatable.swift */; };
 		DE41036F5CDFE75D351DEAC46ECD9FA9 /* Nimble-dummy.m in Sources */ = {isa = PBXBuildFile; fileRef = C81EE98963B29ED697A14F2DFFFD5D1C /* Nimble-dummy.m */; };
 		DE54DDE5C5B6283DE5ADBBDAA91ED589 /* EndWith.swift in Sources */ = {isa = PBXBuildFile; fileRef = E6F14222E1F8178A5717534DE5032BE2 /* EndWith.swift */; settings = {COMPILER_FLAGS = "-DPRODUCT_NAME=Nimble/Nimble"; }; };
 		DF50C201EB25B9BDDD6363698ADE639C /* HaveCount.swift in Sources */ = {isa = PBXBuildFile; fileRef = AA84BB4A03EA0E92AD292F0F60EA101B /* HaveCount.swift */; settings = {COMPILER_FLAGS = "-DPRODUCT_NAME=Nimble/Nimble"; }; };
-		E0681AAD3D880AE35C2F554A980AD939 /* PDFTableValidator.swift in Sources */ = {isa = PBXBuildFile; fileRef = 3CC8DFA641FAACE6C971C0C04C530FDE /* PDFTableValidator.swift */; };
 		E0BE420CF2E3C1513270964005AAA561 /* Pods-TPPDF_Example-dummy.m in Sources */ = {isa = PBXBuildFile; fileRef = 15F574AD8B988C719705A8CF4D678A33 /* Pods-TPPDF_Example-dummy.m */; };
-		E11FA7520715FF4CD00FBF995E8CDD52 /* PDFListItem+Equatable.swift in Sources */ = {isa = PBXBuildFile; fileRef = DC83EADE11CDB5A38FEA784F72156FAF /* PDFListItem+Equatable.swift */; };
-		E1B062CB18A6E622900BD8EE49B7B376 /* PDFTableCellPosition.swift in Sources */ = {isa = PBXBuildFile; fileRef = 152F4C2A033BA4BCEAF4E2177BC970DB /* PDFTableCellPosition.swift */; };
+		E0DEB184FD97B7853D33913C49344FAD /* PDFBezierPath+Copying.swift in Sources */ = {isa = PBXBuildFile; fileRef = 477EA1DA0D3E2B2A71DA4227BC6BD256 /* PDFBezierPath+Copying.swift */; };
 		E1C5AE23F3288A2E8A13489165FD3FF2 /* CwlCatchException.h in Headers */ = {isa = PBXBuildFile; fileRef = E6FD5A08FFF54CE6FE2814C98B3B97B4 /* CwlCatchException.h */; settings = {ATTRIBUTES = (Public, ); }; };
-		E3204C9D01D071AD62968FB0403D8870 /* PDFPaginationStyle.swift in Sources */ = {isa = PBXBuildFile; fileRef = 8BA298A1D78022284F95BB00B3E72BCD /* PDFPaginationStyle.swift */; };
+		E2A0267BBC0CD57514D00B90C39B6125 /* Data+PDFJSONSerializable.swift in Sources */ = {isa = PBXBuildFile; fileRef = A0035F461DF61114441ED2669A71ADD0 /* Data+PDFJSONSerializable.swift */; };
 		E40A6E85823CE585BF269D1DF4EF5E04 /* ThrowError.swift in Sources */ = {isa = PBXBuildFile; fileRef = 1345A9E4BD274296E2AD4F51AC1FB042 /* ThrowError.swift */; settings = {COMPILER_FLAGS = "-DPRODUCT_NAME=Nimble/Nimble"; }; };
 		E41F8348E710DAC11540EBB89CB38E55 /* Behavior.swift in Sources */ = {isa = PBXBuildFile; fileRef = 9636D5936A5AA005BF948AF6A505C578 /* Behavior.swift */; };
 		E421CC9222B4DCD92124CA45FBA6A247 /* BeGreaterThan.swift in Sources */ = {isa = PBXBuildFile; fileRef = 2B2448ECE23FA3C4A9F5F9B8590A8490 /* BeGreaterThan.swift */; settings = {COMPILER_FLAGS = "-DPRODUCT_NAME=Nimble/Nimble"; }; };
-		E70BD83D7445DF4B997558EC87C412D8 /* PDFJSONSerializable.swift in Sources */ = {isa = PBXBuildFile; fileRef = 2D13CE5238E7FA75AAF104B66A4124C1 /* PDFJSONSerializable.swift */; };
+		E660E5DE2E7C84DB3B0C4C31006955F1 /* PDFImageObject.swift in Sources */ = {isa = PBXBuildFile; fileRef = 557AD661FEFA357C2F6498DBD0B03B86 /* PDFImageObject.swift */; };
 		E74C63A506330D4E6E1DC8F3894BDC22 /* Expectation.swift in Sources */ = {isa = PBXBuildFile; fileRef = AD85178C9FEBB9F9790FDA7DDA49BCB5 /* Expectation.swift */; settings = {COMPILER_FLAGS = "-DPRODUCT_NAME=Nimble/Nimble"; }; };
+		E791C523AA4AB3C1D2927DC534CBDCD0 /* PDFTable+Equatable.swift in Sources */ = {isa = PBXBuildFile; fileRef = 2C06C0AA2C4A55CAD48737DB291A892D /* PDFTable+Equatable.swift */; };
 		E80F2F25B622EBC3F1CACD1AFD851A11 /* ExpectationMessage.swift in Sources */ = {isa = PBXBuildFile; fileRef = B4DC9C9BD94FA0AD7BD84605FEB90EAE /* ExpectationMessage.swift */; settings = {COMPILER_FLAGS = "-DPRODUCT_NAME=Nimble/Nimble"; }; };
-		EA580A3CCFE4E21CF97C6C07CF9A049D /* PDFListItemSymbol.swift in Sources */ = {isa = PBXBuildFile; fileRef = 1AAB0A3DEF31940C6CD7912BAC74D446 /* PDFListItemSymbol.swift */; };
+		E9E7B847098867E17348558BFC0F2547 /* PDFPaginationStyle.swift in Sources */ = {isa = PBXBuildFile; fileRef = C0A9BF3895F90E02BA3A7F85A3EE3A33 /* PDFPaginationStyle.swift */; };
 		EB062EA45D4A3859C6CEA85DAC1ED237 /* AssertionDispatcher.swift in Sources */ = {isa = PBXBuildFile; fileRef = 55FB08D918DE01E662D5A97301481111 /* AssertionDispatcher.swift */; settings = {COMPILER_FLAGS = "-DPRODUCT_NAME=Nimble/Nimble"; }; };
-<<<<<<< HEAD
+		EB2CD0778F02958EE93BA8AAE1587D91 /* PDFTableContent+Equatable.swift in Sources */ = {isa = PBXBuildFile; fileRef = 9628F8598F012766E06A71E2B1946606 /* PDFTableContent+Equatable.swift */; };
+		EB759DEDD77FED0001AF389BC615264C /* PDFPageFormat+Layout.swift in Sources */ = {isa = PBXBuildFile; fileRef = 2FE52DAE58278F624FDCF087E8C0F49F /* PDFPageFormat+Layout.swift */; };
+		EB7C97EE2B0A2BDE541C705EE5168F4E /* PDFMasterGroup.swift in Sources */ = {isa = PBXBuildFile; fileRef = 7BE24881CC1C545D54229F1BE1588056 /* PDFMasterGroup.swift */; };
+		ECC2ABAE330BA5DF040ACFE73628CE8F /* PDFPageLayout+Equatable.swift in Sources */ = {isa = PBXBuildFile; fileRef = 8AA5BE5648D1758D58ACD1E29A26CEFF /* PDFPageLayout+Equatable.swift */; };
+		ED2520780D2455DB38245D9EF2F94D57 /* PDFTableCellStyle+Equatable.swift in Sources */ = {isa = PBXBuildFile; fileRef = 0D53EE021084CE3923CF99AFFCA38F1C /* PDFTableCellStyle+Equatable.swift */; };
 		EEE5C01477AA75EEB1F56DC23701177A /* String+C99ExtendedIdentifier.swift in Sources */ = {isa = PBXBuildFile; fileRef = 170715461DBBF2A9156230C94FCD23BF /* String+C99ExtendedIdentifier.swift */; };
-		F03EAD0FE3265189E53D664F03DECF03 /* PDFLayoutIndentations+Equatable.swift in Sources */ = {isa = PBXBuildFile; fileRef = 4E57EA02D47C6F5A339B152671439E73 /* PDFLayoutIndentations+Equatable.swift */; };
-		F14F17DAA97269BE94A5595B552DFC48 /* PDFPaginationStyle+Equatable.swift in Sources */ = {isa = PBXBuildFile; fileRef = 7E6C0068A11F07EB1F18D5EF17D830A8 /* PDFPaginationStyle+Equatable.swift */; };
-		F28CEBEBC2CBC903B198FFE13E15411B /* PDFPaginationClosure.swift in Sources */ = {isa = PBXBuildFile; fileRef = 9CF0BE75508FEFDA56D9CE55A6EC29FC /* PDFPaginationClosure.swift */; };
 		F5090F52CF4E6B768D0FB5F676B61AE9 /* Functional.swift in Sources */ = {isa = PBXBuildFile; fileRef = 221187EA83E3570837F45189B763B74A /* Functional.swift */; settings = {COMPILER_FLAGS = "-DPRODUCT_NAME=Nimble/Nimble"; }; };
 		F596D6BBE5BAD012376F7CB73D44CE6B /* BeCloseTo.swift in Sources */ = {isa = PBXBuildFile; fileRef = A825F5CB203777C6B7B8CE39302B11CC /* BeCloseTo.swift */; settings = {COMPILER_FLAGS = "-DPRODUCT_NAME=Nimble/Nimble"; }; };
 		F5C528D776DC6DCFD6759843A41ABABF /* NSBundle+CurrentTestBundle.swift in Sources */ = {isa = PBXBuildFile; fileRef = F270B3BF01B92C0ABE1E0B49AFBCE399 /* NSBundle+CurrentTestBundle.swift */; };
-		F90B9A8022DEC2083B21F59124D6084A /* PDFObject.swift in Sources */ = {isa = PBXBuildFile; fileRef = 3CE298A2AE39CA47D457B10C4E29526D /* PDFObject.swift */; };
-		FB5C3BD7C35568E87EF001B3B3443010 /* PDFInfo.swift in Sources */ = {isa = PBXBuildFile; fileRef = B0783ECB6FD12CADAC5A1D13D2E724BF /* PDFInfo.swift */; };
+		FA3413E9EBDF1DED604F7E8318501E62 /* UIColor+Hex.swift in Sources */ = {isa = PBXBuildFile; fileRef = 1BBD4E66AE108FFE72767B8A1448B923 /* UIColor+Hex.swift */; };
+		FAF5767C05AFF0B8BA7978C6EE4F221C /* PDFTableStyle.swift in Sources */ = {isa = PBXBuildFile; fileRef = 66F427C0A5148908D77B9F6829740B9C /* PDFTableStyle.swift */; };
 		FC71A766238A9CD17F9C05FFCADA5C69 /* QuickSelectedTestSuiteBuilder.swift in Sources */ = {isa = PBXBuildFile; fileRef = DBD66F7B76AADB3011307636209097CF /* QuickSelectedTestSuiteBuilder.swift */; };
 		FDE7E3F7A9C28A5D4F39A71F740E3532 /* ErrorUtility.swift in Sources */ = {isa = PBXBuildFile; fileRef = 4EF01D33B54DC205E8E9DA85CB17800F /* ErrorUtility.swift */; };
+		FF086F0D9E523562EF62FCD4332D5304 /* WeakRef.swift in Sources */ = {isa = PBXBuildFile; fileRef = 2B8553967D39B5A6CDA2627DDB1ECD1A /* WeakRef.swift */; };
 		FF16C6551EC9A8A10022C4875AB8387E /* Closures.swift in Sources */ = {isa = PBXBuildFile; fileRef = 11715B5BFB8D830BE211D426EA6FE18A /* Closures.swift */; };
-=======
-		EC5E0F858144EA4F4B55C490265A2AB9 /* PDFLayoutIndentations.swift in Sources */ = {isa = PBXBuildFile; fileRef = D5A26882B27DB44F81C092A798FC2395 /* PDFLayoutIndentations.swift */; };
-		ED2C19AADC8CC65EAAB72C38B8E9905E /* PDFList+Equatable.swift in Sources */ = {isa = PBXBuildFile; fileRef = F5A1E866974E4483607209E61E9B732D /* PDFList+Equatable.swift */; };
-		EEE5C01477AA75EEB1F56DC23701177A /* String+C99ExtendedIdentifier.swift in Sources */ = {isa = PBXBuildFile; fileRef = 170715461DBBF2A9156230C94FCD23BF /* String+C99ExtendedIdentifier.swift */; };
-		F339B028667C1F4B78BC77EF94B57823 /* PDFOffsetObject.swift in Sources */ = {isa = PBXBuildFile; fileRef = 5337B5EC309ABF300C60099833E82269 /* PDFOffsetObject.swift */; };
-		F5090F52CF4E6B768D0FB5F676B61AE9 /* Functional.swift in Sources */ = {isa = PBXBuildFile; fileRef = 221187EA83E3570837F45189B763B74A /* Functional.swift */; settings = {COMPILER_FLAGS = "-DPRODUCT_NAME=Nimble/Nimble"; }; };
-		F596D6BBE5BAD012376F7CB73D44CE6B /* BeCloseTo.swift in Sources */ = {isa = PBXBuildFile; fileRef = A825F5CB203777C6B7B8CE39302B11CC /* BeCloseTo.swift */; settings = {COMPILER_FLAGS = "-DPRODUCT_NAME=Nimble/Nimble"; }; };
-		F5C528D776DC6DCFD6759843A41ABABF /* NSBundle+CurrentTestBundle.swift in Sources */ = {isa = PBXBuildFile; fileRef = F270B3BF01B92C0ABE1E0B49AFBCE399 /* NSBundle+CurrentTestBundle.swift */; };
-		F65C8AE9000363271184677296279B65 /* PDFImageRowObject.swift in Sources */ = {isa = PBXBuildFile; fileRef = 27DCE70F4BC6B66CCA946085D90E434B /* PDFImageRowObject.swift */; };
-		F8CDEBFC4A32ECE4012B967E52329148 /* PDFFontObject.swift in Sources */ = {isa = PBXBuildFile; fileRef = EE652A823CD47CDF21F0819DC4F013ED /* PDFFontObject.swift */; };
-		FC546B0D7A8181D05BC878D6CCEF2B3C /* PDFAttributedText.swift in Sources */ = {isa = PBXBuildFile; fileRef = A473FEBA5A24C8E3EAD110A33AF58551 /* PDFAttributedText.swift */; };
-		FC71A766238A9CD17F9C05FFCADA5C69 /* QuickSelectedTestSuiteBuilder.swift in Sources */ = {isa = PBXBuildFile; fileRef = DBD66F7B76AADB3011307636209097CF /* QuickSelectedTestSuiteBuilder.swift */; };
-		FD3087E0FDF8030A7198F3FC8657E6AE /* CGPoint+PDFJSONSerializable.swift in Sources */ = {isa = PBXBuildFile; fileRef = 12410E895D5501ABBB347E43B94DBD35 /* CGPoint+PDFJSONSerializable.swift */; };
-		FDE7E3F7A9C28A5D4F39A71F740E3532 /* ErrorUtility.swift in Sources */ = {isa = PBXBuildFile; fileRef = 4EF01D33B54DC205E8E9DA85CB17800F /* ErrorUtility.swift */; };
-		FE62B2F4F72F4D7C00544B12452986CD /* CGPoint+Math.swift in Sources */ = {isa = PBXBuildFile; fileRef = 3DE8E520AE195BA0F4F50A00B79DABE3 /* CGPoint+Math.swift */; };
-		FF16C6551EC9A8A10022C4875AB8387E /* Closures.swift in Sources */ = {isa = PBXBuildFile; fileRef = 11715B5BFB8D830BE211D426EA6FE18A /* Closures.swift */; };
-		FF83EF2A699317767503F7A0E0D1E702 /* PDFSectionColumn+Objects.swift in Sources */ = {isa = PBXBuildFile; fileRef = 953599224D28AC6505FB262290AC4DF6 /* PDFSectionColumn+Objects.swift */; };
->>>>>>> 2b89c9d5
+		FF182DBC0D710E4BBF4978725342A1A3 /* PDFTableCell.swift in Sources */ = {isa = PBXBuildFile; fileRef = 4F715CAC6EA41624B1F688C2F6358F52 /* PDFTableCell.swift */; };
 /* End PBXBuildFile section */
 
 /* Begin PBXContainerItemProxy section */
@@ -513,834 +308,431 @@
 /* End PBXContainerItemProxy section */
 
 /* Begin PBXFileReference section */
-<<<<<<< HEAD
-		00AD8D78C41D0C8F47019404051D14EC /* PDFImageOptions.swift */ = {isa = PBXFileReference; includeInIndex = 1; lastKnownFileType = sourcecode.swift; path = PDFImageOptions.swift; sourceTree = "<group>"; };
-		00ADA95A6C60CE037DC14CB855796F5C /* PDFTableCellStyle.html */ = {isa = PBXFileReference; includeInIndex = 1; lastKnownFileType = text.html.documentation; name = PDFTableCellStyle.html; path = docs/docsets/TPPDF.docset/Contents/Resources/Documents/Structs/PDFTableCellStyle.html; sourceTree = "<group>"; };
-		017B9106973D85B9500F66F76D5164BB /* PDFTableCellBorders+Equatable.swift */ = {isa = PBXFileReference; includeInIndex = 1; lastKnownFileType = sourcecode.swift; path = "PDFTableCellBorders+Equatable.swift"; sourceTree = "<group>"; };
-		03EC99F5B365984FDED1DD5AFDA09E38 /* jquery.min.js */ = {isa = PBXFileReference; includeInIndex = 1; lastKnownFileType = sourcecode.javascript; name = jquery.min.js; path = docs/js/jquery.min.js; sourceTree = "<group>"; };
-		046CD1DD499EF4810F81C07F2BC8AA69 /* search.json */ = {isa = PBXFileReference; includeInIndex = 1; lastKnownFileType = text.json; name = search.json; path = docs/docsets/TPPDF.docset/Contents/Resources/Documents/search.json; sourceTree = "<group>"; };
-		05004DA67743E8BA17464D6B234A5041 /* Pods_TPPDF_Tests.framework */ = {isa = PBXFileReference; explicitFileType = wrapper.framework; includeInIndex = 0; path = Pods_TPPDF_Tests.framework; sourceTree = BUILT_PRODUCTS_DIR; };
-		058E9486B0868C3E831D55F9D5F39B51 /* PDFImage+Equatable.swift */ = {isa = PBXFileReference; includeInIndex = 1; lastKnownFileType = sourcecode.swift; path = "PDFImage+Equatable.swift"; sourceTree = "<group>"; };
-		05EC5389511E6435D520C49E36179091 /* PDFCopy.html */ = {isa = PBXFileReference; includeInIndex = 1; lastKnownFileType = text.html; name = PDFCopy.html; path = docs/Protocols/PDFCopy.html; sourceTree = "<group>"; };
-		06BB4CA7F4DB12B56E4D90B028E175AC /* UIColor.html */ = {isa = PBXFileReference; includeInIndex = 1; lastKnownFileType = text.html.documentation; name = UIColor.html; path = docs/docsets/TPPDF.docset/Contents/Resources/Documents/Extensions/UIColor.html; sourceTree = "<group>"; };
+		003F32E7DFBD445283953BEAF7E0D057 /* PDFLayoutHeights.swift */ = {isa = PBXFileReference; includeInIndex = 1; lastKnownFileType = sourcecode.swift; path = PDFLayoutHeights.swift; sourceTree = "<group>"; };
+		00F804C738ADEB22491BAA721325A7D7 /* PDFGenerator.html */ = {isa = PBXFileReference; includeInIndex = 1; name = PDFGenerator.html; path = docs/docsets/TPPDF.docset/Contents/Resources/Documents/Classes/PDFGenerator.html; sourceTree = "<group>"; };
+		011FC6D727F9B1D9C4614DD89A37C515 /* Functions.html */ = {isa = PBXFileReference; includeInIndex = 1; name = Functions.html; path = docs/Functions.html; sourceTree = "<group>"; };
+		035C15705FBFA8239E17A7257573B994 /* PDFImageOptions.html */ = {isa = PBXFileReference; includeInIndex = 1; name = PDFImageOptions.html; path = docs/Structs/PDFImageOptions.html; sourceTree = "<group>"; };
+		03BC6B8F9E7ACB2A28AB4163CD9430F0 /* PDFTableCellStyle.html */ = {isa = PBXFileReference; includeInIndex = 1; name = PDFTableCellStyle.html; path = docs/Structs/PDFTableCellStyle.html; sourceTree = "<group>"; };
+		040EF1A7C16A6CF80C0BF14EDA727C84 /* PDFLayout.html */ = {isa = PBXFileReference; includeInIndex = 1; name = PDFLayout.html; path = docs/docsets/TPPDF.docset/Contents/Resources/Documents/Extensions/PDFLayout.html; sourceTree = "<group>"; };
+		04F9208E6A9BFA134BD7644CFED7D147 /* spinner.gif */ = {isa = PBXFileReference; includeInIndex = 1; lastKnownFileType = image.gif; name = spinner.gif; path = docs/img/spinner.gif; sourceTree = "<group>"; };
+		04FA503EAF1DCF9EB26CAF57EE86785D /* PDFPageFormat.swift */ = {isa = PBXFileReference; includeInIndex = 1; lastKnownFileType = sourcecode.swift; path = PDFPageFormat.swift; sourceTree = "<group>"; };
+		05004DA67743E8BA17464D6B234A5041 /* Pods_TPPDF_Tests.framework */ = {isa = PBXFileReference; explicitFileType = wrapper.framework; includeInIndex = 0; name = Pods_TPPDF_Tests.framework; path = "Pods-TPPDF_Tests.framework"; sourceTree = BUILT_PRODUCTS_DIR; };
+		05012B55CC78663F7327DAD3D36C8264 /* PDFSectionColumn.html */ = {isa = PBXFileReference; includeInIndex = 1; name = PDFSectionColumn.html; path = docs/Classes/PDFSectionColumn.html; sourceTree = "<group>"; };
+		05A20798AE70D3BADB204F3EDC75F296 /* search.json */ = {isa = PBXFileReference; includeInIndex = 1; name = search.json; path = docs/search.json; sourceTree = "<group>"; };
+		062192CC2360B396134DA42EA2B75C39 /* PDFDynamicGeometryShape.swift */ = {isa = PBXFileReference; includeInIndex = 1; lastKnownFileType = sourcecode.swift; path = PDFDynamicGeometryShape.swift; sourceTree = "<group>"; };
+		0704F8959125262102CBEC12D1ACDD1E /* PDFDocument.swift */ = {isa = PBXFileReference; includeInIndex = 1; lastKnownFileType = sourcecode.swift; name = PDFDocument.swift; path = Source/PDFDocument.swift; sourceTree = "<group>"; };
 		07899136DEE8E2CEC33597FE0FA7CC19 /* SatisfyAnyOf.swift */ = {isa = PBXFileReference; includeInIndex = 1; lastKnownFileType = sourcecode.swift; name = SatisfyAnyOf.swift; path = Sources/Nimble/Matchers/SatisfyAnyOf.swift; sourceTree = "<group>"; };
-		08971AE60891B5A5E147DE60DF07E259 /* Data.html */ = {isa = PBXFileReference; includeInIndex = 1; lastKnownFileType = text.html; name = Data.html; path = docs/Extensions/Data.html; sourceTree = "<group>"; };
-		08E56B4A4CC96056D0F6EA05A7A708E1 /* PDFTableCellBorders.html */ = {isa = PBXFileReference; includeInIndex = 1; lastKnownFileType = text.html; name = PDFTableCellBorders.html; path = docs/Structs/PDFTableCellBorders.html; sourceTree = "<group>"; };
-		09B97C2BE24FEE5420E26B7429EEA0EA /* PDFPaginationStyle.html */ = {isa = PBXFileReference; includeInIndex = 1; lastKnownFileType = text.html; name = PDFPaginationStyle.html; path = docs/Enums/PDFPaginationStyle.html; sourceTree = "<group>"; };
+		08432142E9DA64B7EF0E25E009889909 /* PDFLayoutHeights+Equatable.swift */ = {isa = PBXFileReference; includeInIndex = 1; lastKnownFileType = sourcecode.swift; path = "PDFLayoutHeights+Equatable.swift"; sourceTree = "<group>"; };
 		09D88AB4EA0F8B587EBB16D22C55EF44 /* Quick-prefix.pch */ = {isa = PBXFileReference; includeInIndex = 1; lastKnownFileType = sourcecode.c.h; path = "Quick-prefix.pch"; sourceTree = "<group>"; };
-		0AB8F4C29CBD805FAE465F9B4AF12D83 /* PDFJSONSerializable.html */ = {isa = PBXFileReference; includeInIndex = 1; lastKnownFileType = text.html.documentation; name = PDFJSONSerializable.html; path = docs/docsets/TPPDF.docset/Contents/Resources/Documents/Protocols/PDFJSONSerializable.html; sourceTree = "<group>"; };
-		0B55E2ACE63DEFEC02D4246DC85A59AF /* PDFImageRowObject.swift */ = {isa = PBXFileReference; includeInIndex = 1; lastKnownFileType = sourcecode.swift; path = PDFImageRowObject.swift; sourceTree = "<group>"; };
+		0A9845773DF50DCAFCFF1BB30681B715 /* docSet.dsidx */ = {isa = PBXFileReference; includeInIndex = 1; name = docSet.dsidx; path = docs/docsets/TPPDF.docset/Contents/Resources/docSet.dsidx; sourceTree = "<group>"; };
 		0B61C2CB472C1E79F3B3793FA059016C /* QCKDSL.h */ = {isa = PBXFileReference; includeInIndex = 1; lastKnownFileType = sourcecode.c.h; name = QCKDSL.h; path = Sources/QuickObjectiveC/DSL/QCKDSL.h; sourceTree = "<group>"; };
-		0BE0D4ACF7B25B9D4E8DEBA5D183478C /* PDFImageSizeFit.html */ = {isa = PBXFileReference; includeInIndex = 1; lastKnownFileType = text.html; name = PDFImageSizeFit.html; path = docs/Enums/PDFImageSizeFit.html; sourceTree = "<group>"; };
-		0F83A7C5588561C892AD22BDF4DB0EA2 /* PDFLineStyle.html */ = {isa = PBXFileReference; includeInIndex = 1; lastKnownFileType = text.html.documentation; name = PDFLineStyle.html; path = docs/docsets/TPPDF.docset/Contents/Resources/Documents/Structs/PDFLineStyle.html; sourceTree = "<group>"; };
+		0C8F42178C4390DEDDA25994CCEBB5AF /* PDFLineObject.swift */ = {isa = PBXFileReference; includeInIndex = 1; lastKnownFileType = sourcecode.swift; path = PDFLineObject.swift; sourceTree = "<group>"; };
+		0CDA51747E8C96EE595D7F7581646DEC /* PDFLineStyle.html */ = {isa = PBXFileReference; includeInIndex = 1; name = PDFLineStyle.html; path = docs/Structs/PDFLineStyle.html; sourceTree = "<group>"; };
+		0D53EE021084CE3923CF99AFFCA38F1C /* PDFTableCellStyle+Equatable.swift */ = {isa = PBXFileReference; includeInIndex = 1; lastKnownFileType = sourcecode.swift; path = "PDFTableCellStyle+Equatable.swift"; sourceTree = "<group>"; };
+		0D7D5DC46A33D6969328FABD53F09A34 /* PDFIndentationObject.swift */ = {isa = PBXFileReference; includeInIndex = 1; lastKnownFileType = sourcecode.swift; path = PDFIndentationObject.swift; sourceTree = "<group>"; };
+		0E4C589F6AC0C6CD819FF0BBB3621139 /* Functions.html */ = {isa = PBXFileReference; includeInIndex = 1; name = Functions.html; path = docs/docsets/TPPDF.docset/Contents/Resources/Documents/Functions.html; sourceTree = "<group>"; };
+		0F264CB49F4FBF2DFF9F64A01460B45E /* PDFTableCellStyle.swift */ = {isa = PBXFileReference; includeInIndex = 1; lastKnownFileType = sourcecode.swift; path = PDFTableCellStyle.swift; sourceTree = "<group>"; };
+		0F8D1F6CAE7BA7522ABBBA08E5D42EED /* Dictionary.html */ = {isa = PBXFileReference; includeInIndex = 1; name = Dictionary.html; path = docs/docsets/TPPDF.docset/Contents/Resources/Documents/Extensions/Dictionary.html; sourceTree = "<group>"; };
 		0FF5D1008CA5B0F13D54AB4FEE897370 /* CwlDarwinDefinitions.swift */ = {isa = PBXFileReference; includeInIndex = 1; lastKnownFileType = sourcecode.swift; name = CwlDarwinDefinitions.swift; path = Carthage/Checkouts/CwlPreconditionTesting/Sources/CwlPreconditionTesting/CwlDarwinDefinitions.swift; sourceTree = "<group>"; };
+		1124BC0741633F649D9CC9096AE4CFCE /* _config.yml */ = {isa = PBXFileReference; includeInIndex = 1; name = _config.yml; path = docs/_config.yml; sourceTree = "<group>"; };
 		11715B5BFB8D830BE211D426EA6FE18A /* Closures.swift */ = {isa = PBXFileReference; includeInIndex = 1; lastKnownFileType = sourcecode.swift; name = Closures.swift; path = Sources/Quick/Hooks/Closures.swift; sourceTree = "<group>"; };
-		11C13E4264F4DA6F153387A60E2882C7 /* PDFTableContent+Equatable.swift */ = {isa = PBXFileReference; includeInIndex = 1; lastKnownFileType = sourcecode.swift; path = "PDFTableContent+Equatable.swift"; sourceTree = "<group>"; };
-		12B7A89C2DE583796D365801E26F0F23 /* PDFTableContent.html */ = {isa = PBXFileReference; includeInIndex = 1; lastKnownFileType = text.html.documentation; name = PDFTableContent.html; path = docs/docsets/TPPDF.docset/Contents/Resources/Documents/Classes/PDFTableContent.html; sourceTree = "<group>"; };
-		13407F90B5F1928AE37A76F8E02D7D25 /* PDFImageOptions.html */ = {isa = PBXFileReference; includeInIndex = 1; lastKnownFileType = text.html; name = PDFImageOptions.html; path = docs/Structs/PDFImageOptions.html; sourceTree = "<group>"; };
+		11CBC071734AF27F61E7A88C89E499CB /* PDFLineStyle.swift */ = {isa = PBXFileReference; includeInIndex = 1; lastKnownFileType = sourcecode.swift; path = PDFLineStyle.swift; sourceTree = "<group>"; };
+		133E87FB6182232433B1BBB8AABD85C6 /* PDFError.html */ = {isa = PBXFileReference; includeInIndex = 1; name = PDFError.html; path = docs/Enums/PDFError.html; sourceTree = "<group>"; };
 		1345A9E4BD274296E2AD4F51AC1FB042 /* ThrowError.swift */ = {isa = PBXFileReference; includeInIndex = 1; lastKnownFileType = sourcecode.swift; name = ThrowError.swift; path = Sources/Nimble/Matchers/ThrowError.swift; sourceTree = "<group>"; };
-		13EACBE077966EB438777BBE2E9B4616 /* PDFIndentationObject+Equatable.swift */ = {isa = PBXFileReference; includeInIndex = 1; lastKnownFileType = sourcecode.swift; path = "PDFIndentationObject+Equatable.swift"; sourceTree = "<group>"; };
-		15D475CF41CD5B8CEC8B5450764F942E /* PDFTableCellStyle+Equatable.swift */ = {isa = PBXFileReference; includeInIndex = 1; lastKnownFileType = sourcecode.swift; path = "PDFTableCellStyle+Equatable.swift"; sourceTree = "<group>"; };
+		14E947B303EFF1064580AABD39F11A37 /* PDFContainer.html */ = {isa = PBXFileReference; includeInIndex = 1; name = PDFContainer.html; path = docs/Enums/PDFContainer.html; sourceTree = "<group>"; };
+		155AAA9D9B77979127CD00E6B7A7E66F /* undocumented.json */ = {isa = PBXFileReference; includeInIndex = 1; name = undocumented.json; path = docs/undocumented.json; sourceTree = "<group>"; };
+		155F1EDBB222F4956A5B60BCF43546FE /* jquery.min.js */ = {isa = PBXFileReference; includeInIndex = 1; name = jquery.min.js; path = docs/docsets/TPPDF.docset/Contents/Resources/Documents/js/jquery.min.js; sourceTree = "<group>"; };
 		15F574AD8B988C719705A8CF4D678A33 /* Pods-TPPDF_Example-dummy.m */ = {isa = PBXFileReference; includeInIndex = 1; lastKnownFileType = sourcecode.c.objc; path = "Pods-TPPDF_Example-dummy.m"; sourceTree = "<group>"; };
-		168F0297E8307B1A06BCBC3D03206905 /* PDFTableContent.html */ = {isa = PBXFileReference; includeInIndex = 1; lastKnownFileType = text.html; name = PDFTableContent.html; path = docs/Classes/PDFTableContent.html; sourceTree = "<group>"; };
 		170715461DBBF2A9156230C94FCD23BF /* String+C99ExtendedIdentifier.swift */ = {isa = PBXFileReference; includeInIndex = 1; lastKnownFileType = sourcecode.swift; name = "String+C99ExtendedIdentifier.swift"; path = "Sources/Quick/String+C99ExtendedIdentifier.swift"; sourceTree = "<group>"; };
-		172EE48E0FCB0F4FBE83AEA6557873C5 /* PDFSection.swift */ = {isa = PBXFileReference; includeInIndex = 1; lastKnownFileType = sourcecode.swift; path = PDFSection.swift; sourceTree = "<group>"; };
+		1731EF8FB793E1145E0D6EED5361EEF6 /* PDFPageLayout.html */ = {isa = PBXFileReference; includeInIndex = 1; name = PDFPageLayout.html; path = docs/Structs/PDFPageLayout.html; sourceTree = "<group>"; };
 		17DD5B7C4C38CC0D1EC6B280902DCDED /* SatisfyAllOf.swift */ = {isa = PBXFileReference; includeInIndex = 1; lastKnownFileType = sourcecode.swift; name = SatisfyAllOf.swift; path = Sources/Nimble/Matchers/SatisfyAllOf.swift; sourceTree = "<group>"; };
-		1807A64C7B9E34CCAE361914B4E9E9E4 /* gh.png */ = {isa = PBXFileReference; includeInIndex = 1; lastKnownFileType = image.png; name = gh.png; path = docs/img/gh.png; sourceTree = "<group>"; };
+		17DF78A611AAC2C885A7F2C0C7C1A6D0 /* PDFImageOptions.html */ = {isa = PBXFileReference; includeInIndex = 1; name = PDFImageOptions.html; path = docs/docsets/TPPDF.docset/Contents/Resources/Documents/Structs/PDFImageOptions.html; sourceTree = "<group>"; };
+		18C41F17BFE92755B73C1A448F06311C /* typeahead.jquery.js */ = {isa = PBXFileReference; includeInIndex = 1; name = typeahead.jquery.js; path = docs/js/typeahead.jquery.js; sourceTree = "<group>"; };
 		18FFF6C989F56048F84B6CCDD858BE86 /* AssertionRecorder.swift */ = {isa = PBXFileReference; includeInIndex = 1; lastKnownFileType = sourcecode.swift; name = AssertionRecorder.swift; path = Sources/Nimble/Adapters/AssertionRecorder.swift; sourceTree = "<group>"; };
-		1939D46FE6168A4910FCD417475A7B0B /* PDFImageSizeFit.swift */ = {isa = PBXFileReference; includeInIndex = 1; lastKnownFileType = sourcecode.swift; path = PDFImageSizeFit.swift; sourceTree = "<group>"; };
-		1B0454B52B5D831C896C8F73FCCBBD8B /* PDFLineStyle+Equatable.swift */ = {isa = PBXFileReference; includeInIndex = 1; lastKnownFileType = sourcecode.swift; path = "PDFLineStyle+Equatable.swift"; sourceTree = "<group>"; };
+		1960F5C3DF12A647C1E17C2E6AC1269B /* PDFGraphics.swift */ = {isa = PBXFileReference; includeInIndex = 1; lastKnownFileType = sourcecode.swift; path = PDFGraphics.swift; sourceTree = "<group>"; };
+		19983B8EFD6E682C63F6444DE77AD793 /* PDFLineType.html */ = {isa = PBXFileReference; includeInIndex = 1; name = PDFLineType.html; path = docs/Enums/PDFLineType.html; sourceTree = "<group>"; };
+		1B11892A26833350D8539B71C78A8BA5 /* String.html */ = {isa = PBXFileReference; includeInIndex = 1; name = String.html; path = docs/docsets/TPPDF.docset/Contents/Resources/Documents/Extensions/String.html; sourceTree = "<group>"; };
 		1B764100A35680567D74DEAAC37CD583 /* AllPass.swift */ = {isa = PBXFileReference; includeInIndex = 1; lastKnownFileType = sourcecode.swift; name = AllPass.swift; path = Sources/Nimble/Matchers/AllPass.swift; sourceTree = "<group>"; };
+		1BBD4E66AE108FFE72767B8A1448B923 /* UIColor+Hex.swift */ = {isa = PBXFileReference; includeInIndex = 1; lastKnownFileType = sourcecode.swift; path = "UIColor+Hex.swift"; sourceTree = "<group>"; };
+		1C951337021B0F38DF57095D0CAF22E5 /* carat.png */ = {isa = PBXFileReference; includeInIndex = 1; lastKnownFileType = image.png; name = carat.png; path = docs/docsets/TPPDF.docset/Contents/Resources/Documents/img/carat.png; sourceTree = "<group>"; };
+		1CA19C08B2DF3CCE6F8A5754E5986776 /* PDFTableCellBorders.swift */ = {isa = PBXFileReference; includeInIndex = 1; lastKnownFileType = sourcecode.swift; path = PDFTableCellBorders.swift; sourceTree = "<group>"; };
 		1CAA2B9A11BA93D38CC61E2400A88A90 /* MatcherFunc.swift */ = {isa = PBXFileReference; includeInIndex = 1; lastKnownFileType = sourcecode.swift; name = MatcherFunc.swift; path = Sources/Nimble/Matchers/MatcherFunc.swift; sourceTree = "<group>"; };
-		1CD516E187124D020A6B0FB36F578D2A /* PDFDocument.html */ = {isa = PBXFileReference; includeInIndex = 1; lastKnownFileType = text.html; name = PDFDocument.html; path = docs/Classes/PDFDocument.html; sourceTree = "<group>"; };
-		1DB8B6A2D335E4EFE6D710F55CB6D8F2 /* PDFList.html */ = {isa = PBXFileReference; includeInIndex = 1; lastKnownFileType = text.html; name = PDFList.html; path = docs/Classes/PDFList.html; sourceTree = "<group>"; };
-		1DF5079CC9D414940F3525BD79043FB7 /* PDFPageBreakObject.html */ = {isa = PBXFileReference; includeInIndex = 1; lastKnownFileType = text.html; name = PDFPageBreakObject.html; path = docs/Extensions/PDFPageBreakObject.html; sourceTree = "<group>"; };
-		1E4422E830C05F4BA41530BB88C8CF09 /* PDFIndentationObject.html */ = {isa = PBXFileReference; includeInIndex = 1; lastKnownFileType = text.html; name = PDFIndentationObject.html; path = docs/Extensions/PDFIndentationObject.html; sourceTree = "<group>"; };
-		1FE0B86E8D498925A17C4EC11A8632EE /* PDFInfo.html */ = {isa = PBXFileReference; includeInIndex = 1; lastKnownFileType = text.html.documentation; name = PDFInfo.html; path = docs/docsets/TPPDF.docset/Contents/Resources/Documents/Classes/PDFInfo.html; sourceTree = "<group>"; };
-		208A7095EE31241F8A36E085541AC9A0 /* Nimble.framework */ = {isa = PBXFileReference; explicitFileType = wrapper.framework; includeInIndex = 0; path = Nimble.framework; sourceTree = BUILT_PRODUCTS_DIR; };
-=======
-		029AD54DFD337BE368841660CA1D8728 /* CGRect+PDFJSONSerializable.swift */ = {isa = PBXFileReference; includeInIndex = 1; lastKnownFileType = sourcecode.swift; path = "CGRect+PDFJSONSerializable.swift"; sourceTree = "<group>"; };
-		02CCB1E296215B56F479FDEF44874162 /* PDFTableCellAlignment+PDFJSONSerializable.swift */ = {isa = PBXFileReference; includeInIndex = 1; lastKnownFileType = sourcecode.swift; path = "PDFTableCellAlignment+PDFJSONSerializable.swift"; sourceTree = "<group>"; };
-		04B72DF6D1286E8907C40DB1292C7538 /* PDFImageOptions.swift */ = {isa = PBXFileReference; includeInIndex = 1; lastKnownFileType = sourcecode.swift; path = PDFImageOptions.swift; sourceTree = "<group>"; };
-		05004DA67743E8BA17464D6B234A5041 /* Pods_TPPDF_Tests.framework */ = {isa = PBXFileReference; explicitFileType = wrapper.framework; includeInIndex = 0; path = Pods_TPPDF_Tests.framework; sourceTree = BUILT_PRODUCTS_DIR; };
-		05C0A29B2EB4FD454CAB3E9D3E9D94EC /* PDFLayout.html */ = {isa = PBXFileReference; includeInIndex = 1; lastKnownFileType = text.html; name = PDFLayout.html; path = docs/Extensions/PDFLayout.html; sourceTree = "<group>"; };
-		069A4951591F2193E2BA6A18D1A9858D /* TPPDF-prefix.pch */ = {isa = PBXFileReference; includeInIndex = 1; lastKnownFileType = sourcecode.c.h; path = "TPPDF-prefix.pch"; sourceTree = "<group>"; };
-		06F90C5CC26B790A1555752B8EB911E0 /* PDFGenerator+Generation.swift */ = {isa = PBXFileReference; includeInIndex = 1; lastKnownFileType = sourcecode.swift; name = "PDFGenerator+Generation.swift"; path = "Source/PDFGenerator+Generation.swift"; sourceTree = "<group>"; };
-		06FBD778F3BF5E3293DA566650B2B06D /* PDFTableCellAlignment.swift */ = {isa = PBXFileReference; includeInIndex = 1; lastKnownFileType = sourcecode.swift; path = PDFTableCellAlignment.swift; sourceTree = "<group>"; };
-		07899136DEE8E2CEC33597FE0FA7CC19 /* SatisfyAnyOf.swift */ = {isa = PBXFileReference; includeInIndex = 1; lastKnownFileType = sourcecode.swift; name = SatisfyAnyOf.swift; path = Sources/Nimble/Matchers/SatisfyAnyOf.swift; sourceTree = "<group>"; };
-		0860415AEE0901CED70D976126460994 /* PDFLayout.swift */ = {isa = PBXFileReference; includeInIndex = 1; lastKnownFileType = sourcecode.swift; path = PDFLayout.swift; sourceTree = "<group>"; };
-		099765A0D3CEFB9096E771163F65CCD4 /* TPPDF.xcconfig */ = {isa = PBXFileReference; includeInIndex = 1; lastKnownFileType = text.xcconfig; path = TPPDF.xcconfig; sourceTree = "<group>"; };
-		099FB2DE0895218B18B6A7E4DE50FC85 /* PDFInfo.html */ = {isa = PBXFileReference; includeInIndex = 1; lastKnownFileType = text.html; name = PDFInfo.html; path = docs/Classes/PDFInfo.html; sourceTree = "<group>"; };
-		09BBE3276F06BB1FD681E4D226ACD510 /* PDFTableCellAlignment.html */ = {isa = PBXFileReference; includeInIndex = 1; lastKnownFileType = text.html; name = PDFTableCellAlignment.html; path = docs/Enums/PDFTableCellAlignment.html; sourceTree = "<group>"; };
-		09C651561F906A5F1E7AA6DCAB84C5E7 /* carat.png */ = {isa = PBXFileReference; includeInIndex = 1; lastKnownFileType = image.png; name = carat.png; path = docs/docsets/TPPDF.docset/Contents/Resources/Documents/img/carat.png; sourceTree = "<group>"; };
-		09D88AB4EA0F8B587EBB16D22C55EF44 /* Quick-prefix.pch */ = {isa = PBXFileReference; includeInIndex = 1; lastKnownFileType = sourcecode.c.h; path = "Quick-prefix.pch"; sourceTree = "<group>"; };
-		0A57C87A3424B1974BEF28DF29A094F3 /* index.html */ = {isa = PBXFileReference; includeInIndex = 1; lastKnownFileType = text.html.documentation; name = index.html; path = docs/docsets/TPPDF.docset/Contents/Resources/Documents/index.html; sourceTree = "<group>"; };
-		0AD640A542E84DF10BBAA557FBF42502 /* PDFTable+Equatable.swift */ = {isa = PBXFileReference; includeInIndex = 1; lastKnownFileType = sourcecode.swift; path = "PDFTable+Equatable.swift"; sourceTree = "<group>"; };
-		0B61C2CB472C1E79F3B3793FA059016C /* QCKDSL.h */ = {isa = PBXFileReference; includeInIndex = 1; lastKnownFileType = sourcecode.c.h; name = QCKDSL.h; path = Sources/QuickObjectiveC/DSL/QCKDSL.h; sourceTree = "<group>"; };
-		0EC0AE4FC86AAF5F696C400953A557E2 /* PDFAttributedText.html */ = {isa = PBXFileReference; includeInIndex = 1; lastKnownFileType = text.html; name = PDFAttributedText.html; path = docs/Classes/PDFAttributedText.html; sourceTree = "<group>"; };
-		0EC6AF49D9F259C53C83BDDE4D6E555A /* PDFError.html */ = {isa = PBXFileReference; includeInIndex = 1; lastKnownFileType = text.html; name = PDFError.html; path = docs/Enums/PDFError.html; sourceTree = "<group>"; };
-		0FF5D1008CA5B0F13D54AB4FEE897370 /* CwlDarwinDefinitions.swift */ = {isa = PBXFileReference; includeInIndex = 1; lastKnownFileType = sourcecode.swift; name = CwlDarwinDefinitions.swift; path = Carthage/Checkouts/CwlPreconditionTesting/Sources/CwlPreconditionTesting/CwlDarwinDefinitions.swift; sourceTree = "<group>"; };
-		108F6A266A904ED1AE824F9A329DEB45 /* PDFJSONSerializable.html */ = {isa = PBXFileReference; includeInIndex = 1; lastKnownFileType = text.html.documentation; name = PDFJSONSerializable.html; path = docs/docsets/TPPDF.docset/Contents/Resources/Documents/Protocols/PDFJSONSerializable.html; sourceTree = "<group>"; };
-		10AA7FF51336ABE2FF9904A46EEC1CC4 /* dash.png */ = {isa = PBXFileReference; includeInIndex = 1; lastKnownFileType = image.png; name = dash.png; path = docs/docsets/TPPDF.docset/Contents/Resources/Documents/img/dash.png; sourceTree = "<group>"; };
-		11715B5BFB8D830BE211D426EA6FE18A /* Closures.swift */ = {isa = PBXFileReference; includeInIndex = 1; lastKnownFileType = sourcecode.swift; name = Closures.swift; path = Sources/Quick/Hooks/Closures.swift; sourceTree = "<group>"; };
-		117CC758C2F3F70C112EBC7FEF024E36 /* undocumented.json */ = {isa = PBXFileReference; includeInIndex = 1; lastKnownFileType = text.json; name = undocumented.json; path = docs/undocumented.json; sourceTree = "<group>"; };
-		12410E895D5501ABBB347E43B94DBD35 /* CGPoint+PDFJSONSerializable.swift */ = {isa = PBXFileReference; includeInIndex = 1; lastKnownFileType = sourcecode.swift; path = "CGPoint+PDFJSONSerializable.swift"; sourceTree = "<group>"; };
-		1262837B05C12AA5AA7F5FCC9EF90C09 /* PDFSimpleText.html */ = {isa = PBXFileReference; includeInIndex = 1; lastKnownFileType = text.html; name = PDFSimpleText.html; path = docs/Classes/PDFSimpleText.html; sourceTree = "<group>"; };
-		1345A9E4BD274296E2AD4F51AC1FB042 /* ThrowError.swift */ = {isa = PBXFileReference; includeInIndex = 1; lastKnownFileType = sourcecode.swift; name = ThrowError.swift; path = Sources/Nimble/Matchers/ThrowError.swift; sourceTree = "<group>"; };
-		152F4C2A033BA4BCEAF4E2177BC970DB /* PDFTableCellPosition.swift */ = {isa = PBXFileReference; includeInIndex = 1; lastKnownFileType = sourcecode.swift; path = PDFTableCellPosition.swift; sourceTree = "<group>"; };
-		15F574AD8B988C719705A8CF4D678A33 /* Pods-TPPDF_Example-dummy.m */ = {isa = PBXFileReference; includeInIndex = 1; lastKnownFileType = sourcecode.c.objc; path = "Pods-TPPDF_Example-dummy.m"; sourceTree = "<group>"; };
-		164BE2D4DDE297C730C08175C3C59A36 /* Structs.html */ = {isa = PBXFileReference; includeInIndex = 1; lastKnownFileType = text.html.documentation; name = Structs.html; path = docs/docsets/TPPDF.docset/Contents/Resources/Documents/Structs.html; sourceTree = "<group>"; };
-		16583A9A33D9B9D16FD5E20427B233CD /* PDFLayoutIndentations+Equatable.swift */ = {isa = PBXFileReference; includeInIndex = 1; lastKnownFileType = sourcecode.swift; path = "PDFLayoutIndentations+Equatable.swift"; sourceTree = "<group>"; };
-		170715461DBBF2A9156230C94FCD23BF /* String+C99ExtendedIdentifier.swift */ = {isa = PBXFileReference; includeInIndex = 1; lastKnownFileType = sourcecode.swift; name = "String+C99ExtendedIdentifier.swift"; path = "Sources/Quick/String+C99ExtendedIdentifier.swift"; sourceTree = "<group>"; };
-		17129A1DD1DE6181FB9E0E8036934F5E /* PDFImage.html */ = {isa = PBXFileReference; includeInIndex = 1; lastKnownFileType = text.html.documentation; name = PDFImage.html; path = docs/docsets/TPPDF.docset/Contents/Resources/Documents/Classes/PDFImage.html; sourceTree = "<group>"; };
-		17DD5B7C4C38CC0D1EC6B280902DCDED /* SatisfyAllOf.swift */ = {isa = PBXFileReference; includeInIndex = 1; lastKnownFileType = sourcecode.swift; name = SatisfyAllOf.swift; path = Sources/Nimble/Matchers/SatisfyAllOf.swift; sourceTree = "<group>"; };
-		17E396429373AFE7DC403C49CA36A875 /* PDFTableStyle.swift */ = {isa = PBXFileReference; includeInIndex = 1; lastKnownFileType = sourcecode.swift; path = PDFTableStyle.swift; sourceTree = "<group>"; };
-		17E498049AF88A567BB2F36DC9D37928 /* PDFGroup.swift */ = {isa = PBXFileReference; includeInIndex = 1; lastKnownFileType = sourcecode.swift; path = PDFGroup.swift; sourceTree = "<group>"; };
-		1825788C1F4103469C5C41E76148E212 /* PDFTableContent.html */ = {isa = PBXFileReference; includeInIndex = 1; lastKnownFileType = text.html; name = PDFTableContent.html; path = docs/Classes/PDFTableContent.html; sourceTree = "<group>"; };
-		1874304E4CAB21C3D1D0B67EDE480B6E /* spinner.gif */ = {isa = PBXFileReference; includeInIndex = 1; lastKnownFileType = image.gif; name = spinner.gif; path = docs/docsets/TPPDF.docset/Contents/Resources/Documents/img/spinner.gif; sourceTree = "<group>"; };
-		18FD84989F0C29775588986BD68C23C4 /* Extensions.html */ = {isa = PBXFileReference; includeInIndex = 1; lastKnownFileType = text.html.documentation; name = Extensions.html; path = docs/docsets/TPPDF.docset/Contents/Resources/Documents/Extensions.html; sourceTree = "<group>"; };
-		18FFF6C989F56048F84B6CCDD858BE86 /* AssertionRecorder.swift */ = {isa = PBXFileReference; includeInIndex = 1; lastKnownFileType = sourcecode.swift; name = AssertionRecorder.swift; path = Sources/Nimble/Adapters/AssertionRecorder.swift; sourceTree = "<group>"; };
-		19CEACCD8347F0A579FFCF293572E748 /* PDFPageFormat.html */ = {isa = PBXFileReference; includeInIndex = 1; lastKnownFileType = text.html; name = PDFPageFormat.html; path = docs/Enums/PDFPageFormat.html; sourceTree = "<group>"; };
-		1AAB0A3DEF31940C6CD7912BAC74D446 /* PDFListItemSymbol.swift */ = {isa = PBXFileReference; includeInIndex = 1; lastKnownFileType = sourcecode.swift; path = PDFListItemSymbol.swift; sourceTree = "<group>"; };
-		1B764100A35680567D74DEAAC37CD583 /* AllPass.swift */ = {isa = PBXFileReference; includeInIndex = 1; lastKnownFileType = sourcecode.swift; name = AllPass.swift; path = Sources/Nimble/Matchers/AllPass.swift; sourceTree = "<group>"; };
-		1CAA2B9A11BA93D38CC61E2400A88A90 /* MatcherFunc.swift */ = {isa = PBXFileReference; includeInIndex = 1; lastKnownFileType = sourcecode.swift; name = MatcherFunc.swift; path = Sources/Nimble/Matchers/MatcherFunc.swift; sourceTree = "<group>"; };
-		1CE1440DD0BB72F5AF46572BD9B55F6D /* highlight.css */ = {isa = PBXFileReference; includeInIndex = 1; lastKnownFileType = text.css; name = highlight.css; path = docs/docsets/TPPDF.docset/Contents/Resources/Documents/css/highlight.css; sourceTree = "<group>"; };
-		1D0DF1D519255E55689A2D91B729C9F5 /* Data.html */ = {isa = PBXFileReference; includeInIndex = 1; lastKnownFileType = text.html; name = Data.html; path = docs/Extensions/Data.html; sourceTree = "<group>"; };
-		1D2ECDEC2EBE6C1233226A1161AB285F /* PDFPageFormat.html */ = {isa = PBXFileReference; includeInIndex = 1; lastKnownFileType = text.html.documentation; name = PDFPageFormat.html; path = docs/docsets/TPPDF.docset/Contents/Resources/Documents/Enums/PDFPageFormat.html; sourceTree = "<group>"; };
-		1E8E8DD4DC7FD3C8F5B641F3572DCCCB /* PDFTableCell.html */ = {isa = PBXFileReference; includeInIndex = 1; lastKnownFileType = text.html.documentation; name = PDFTableCell.html; path = docs/docsets/TPPDF.docset/Contents/Resources/Documents/Classes/PDFTableCell.html; sourceTree = "<group>"; };
-		1F01E63FC6CA8725A4C1A83FA957CF38 /* PDFImageSizeFit.html */ = {isa = PBXFileReference; includeInIndex = 1; lastKnownFileType = text.html; name = PDFImageSizeFit.html; path = docs/Enums/PDFImageSizeFit.html; sourceTree = "<group>"; };
-		1F7A346A68CD98DA44E37E2DC17ABEF6 /* Dictionary+PDFJSONSerializable.swift */ = {isa = PBXFileReference; includeInIndex = 1; lastKnownFileType = sourcecode.swift; path = "Dictionary+PDFJSONSerializable.swift"; sourceTree = "<group>"; };
-		1FFF20792FE916F0A5DDC515BFB03244 /* lunr.min.js */ = {isa = PBXFileReference; includeInIndex = 1; lastKnownFileType = sourcecode.javascript; name = lunr.min.js; path = docs/docsets/TPPDF.docset/Contents/Resources/Documents/js/lunr.min.js; sourceTree = "<group>"; };
-		2088851115E0C195093645FF2119BD6C /* LICENSE */ = {isa = PBXFileReference; includeInIndex = 1; lastKnownFileType = text; path = LICENSE; sourceTree = "<group>"; };
-		208A7095EE31241F8A36E085541AC9A0 /* Nimble.framework */ = {isa = PBXFileReference; explicitFileType = wrapper.framework; includeInIndex = 0; path = Nimble.framework; sourceTree = BUILT_PRODUCTS_DIR; };
-		211E0818DECC676BEE2FD38CF540814B /* PDFDocument.html */ = {isa = PBXFileReference; includeInIndex = 1; lastKnownFileType = text.html; name = PDFDocument.html; path = docs/Classes/PDFDocument.html; sourceTree = "<group>"; };
->>>>>>> 2b89c9d5
+		1D5E7D0593C920C5058F9C4DC2B1CE8A /* PDFTableStyle+Defaults.swift */ = {isa = PBXFileReference; includeInIndex = 1; lastKnownFileType = sourcecode.swift; path = "PDFTableStyle+Defaults.swift"; sourceTree = "<group>"; };
+		1FB50F59DBDFCCECA0A5137DDB4EE5D1 /* PDFSpaceObject.swift */ = {isa = PBXFileReference; includeInIndex = 1; lastKnownFileType = sourcecode.swift; path = PDFSpaceObject.swift; sourceTree = "<group>"; };
+		208A7095EE31241F8A36E085541AC9A0 /* Nimble.framework */ = {isa = PBXFileReference; explicitFileType = wrapper.framework; includeInIndex = 0; name = Nimble.framework; path = Nimble.framework; sourceTree = BUILT_PRODUCTS_DIR; };
+		20F49E8ED712CD40795C4034C33963A7 /* NSAttributedString.html */ = {isa = PBXFileReference; includeInIndex = 1; name = NSAttributedString.html; path = docs/Extensions/NSAttributedString.html; sourceTree = "<group>"; };
 		2183FD9E719C75BAC5E0CA568708EF56 /* CwlCatchBadInstruction.swift */ = {isa = PBXFileReference; includeInIndex = 1; lastKnownFileType = sourcecode.swift; name = CwlCatchBadInstruction.swift; path = Carthage/Checkouts/CwlPreconditionTesting/Sources/CwlPreconditionTesting/CwlCatchBadInstruction.swift; sourceTree = "<group>"; };
-		21947038CC2EF60E38FD3D71E3DC9E35 /* PDFTableCellStyle+Equatable.swift */ = {isa = PBXFileReference; includeInIndex = 1; lastKnownFileType = sourcecode.swift; path = "PDFTableCellStyle+Equatable.swift"; sourceTree = "<group>"; };
+		218A520EBB7E93F7243B29E3D99294D3 /* TPPDF-dummy.m */ = {isa = PBXFileReference; includeInIndex = 1; lastKnownFileType = sourcecode.c.objc; path = "TPPDF-dummy.m"; sourceTree = "<group>"; };
+		220662C8420F72BE0E9180A18EB222D4 /* PDFLineSeparatorObject.html */ = {isa = PBXFileReference; includeInIndex = 1; name = PDFLineSeparatorObject.html; path = docs/Extensions/PDFLineSeparatorObject.html; sourceTree = "<group>"; };
 		221187EA83E3570837F45189B763B74A /* Functional.swift */ = {isa = PBXFileReference; includeInIndex = 1; lastKnownFileType = sourcecode.swift; name = Functional.swift; path = Sources/Nimble/Utils/Functional.swift; sourceTree = "<group>"; };
-<<<<<<< HEAD
-		22238AC8359C49452E30CBE3732D9FF3 /* PDFAttributedText+Equatable.swift */ = {isa = PBXFileReference; includeInIndex = 1; lastKnownFileType = sourcecode.swift; path = "PDFAttributedText+Equatable.swift"; sourceTree = "<group>"; };
+		24A127F11DBA74663AA80056A7BFF0DE /* PDFSectionColumn+Objects.swift */ = {isa = PBXFileReference; includeInIndex = 1; lastKnownFileType = sourcecode.swift; path = "PDFSectionColumn+Objects.swift"; sourceTree = "<group>"; };
 		25BB4753C9F3F79ED9ED12F9D7FE0015 /* XCTestSuite+QuickTestSuiteBuilder.m */ = {isa = PBXFileReference; includeInIndex = 1; lastKnownFileType = sourcecode.c.objc; name = "XCTestSuite+QuickTestSuiteBuilder.m"; path = "Sources/QuickObjectiveC/XCTestSuite+QuickTestSuiteBuilder.m"; sourceTree = "<group>"; };
-		25BB53386BB7826620A00DE03610B4AB /* PDFImageSizeFit.html */ = {isa = PBXFileReference; includeInIndex = 1; lastKnownFileType = text.html.documentation; name = PDFImageSizeFit.html; path = docs/docsets/TPPDF.docset/Contents/Resources/Documents/Enums/PDFImageSizeFit.html; sourceTree = "<group>"; };
-		263C83646DFFF608B800CD93D8019D31 /* TPPDF.xcconfig */ = {isa = PBXFileReference; includeInIndex = 1; lastKnownFileType = text.xcconfig; path = TPPDF.xcconfig; sourceTree = "<group>"; };
-		2666346274F38AFBB85B439C84DF8C24 /* PDFTableCellBorders.swift */ = {isa = PBXFileReference; includeInIndex = 1; lastKnownFileType = sourcecode.swift; path = PDFTableCellBorders.swift; sourceTree = "<group>"; };
-		28E96186AD96087D8B7771A5845C3A79 /* badge.svg */ = {isa = PBXFileReference; includeInIndex = 1; lastKnownFileType = text; name = badge.svg; path = docs/docsets/TPPDF.docset/Contents/Resources/Documents/badge.svg; sourceTree = "<group>"; };
-		2972E943057E54FEE1CE52E80BD7A614 /* undocumented.json */ = {isa = PBXFileReference; includeInIndex = 1; lastKnownFileType = text.json; name = undocumented.json; path = docs/undocumented.json; sourceTree = "<group>"; };
-=======
-		223348D385B5E5D236F756657C1C56D3 /* UIImage.html */ = {isa = PBXFileReference; includeInIndex = 1; lastKnownFileType = text.html; name = UIImage.html; path = docs/Extensions/UIImage.html; sourceTree = "<group>"; };
-		22C3A9F5A7BB32DEB3808DFF5AAA6CA4 /* Data.html */ = {isa = PBXFileReference; includeInIndex = 1; lastKnownFileType = text.html.documentation; name = Data.html; path = docs/docsets/TPPDF.docset/Contents/Resources/Documents/Extensions/Data.html; sourceTree = "<group>"; };
-		2346060B591F0C1B544EEFB29E813887 /* PDFLayout.html */ = {isa = PBXFileReference; includeInIndex = 1; lastKnownFileType = text.html.documentation; name = PDFLayout.html; path = docs/docsets/TPPDF.docset/Contents/Resources/Documents/Extensions/PDFLayout.html; sourceTree = "<group>"; };
-		2436F8D5E4EA074AFAC7E0D0D1EBEDF1 /* PDFLineStyle+Equatable.swift */ = {isa = PBXFileReference; includeInIndex = 1; lastKnownFileType = sourcecode.swift; path = "PDFLineStyle+Equatable.swift"; sourceTree = "<group>"; };
-		252534E0380F1E04749B0B6B37B3EA36 /* PDFTable.swift */ = {isa = PBXFileReference; includeInIndex = 1; lastKnownFileType = sourcecode.swift; path = PDFTable.swift; sourceTree = "<group>"; };
-		25BB4753C9F3F79ED9ED12F9D7FE0015 /* XCTestSuite+QuickTestSuiteBuilder.m */ = {isa = PBXFileReference; includeInIndex = 1; lastKnownFileType = sourcecode.c.objc; name = "XCTestSuite+QuickTestSuiteBuilder.m"; path = "Sources/QuickObjectiveC/XCTestSuite+QuickTestSuiteBuilder.m"; sourceTree = "<group>"; };
-		2670A737857BADF34D2E314BF210D60A /* PDFError.swift */ = {isa = PBXFileReference; includeInIndex = 1; lastKnownFileType = sourcecode.swift; path = PDFError.swift; sourceTree = "<group>"; };
-		277DD2AE6373DE3EF1632A797703B4CF /* PDFList.html */ = {isa = PBXFileReference; includeInIndex = 1; lastKnownFileType = text.html.documentation; name = PDFList.html; path = docs/docsets/TPPDF.docset/Contents/Resources/Documents/Classes/PDFList.html; sourceTree = "<group>"; };
-		27DCE70F4BC6B66CCA946085D90E434B /* PDFImageRowObject.swift */ = {isa = PBXFileReference; includeInIndex = 1; lastKnownFileType = sourcecode.swift; path = PDFImageRowObject.swift; sourceTree = "<group>"; };
-		285673FC59E2756AF9774BF7D9F303AA /* PDFPagination.html */ = {isa = PBXFileReference; includeInIndex = 1; lastKnownFileType = text.html; name = PDFPagination.html; path = docs/Structs/PDFPagination.html; sourceTree = "<group>"; };
-		28B4F058D50A85BB713E4D9ABF6397D6 /* Array.html */ = {isa = PBXFileReference; includeInIndex = 1; lastKnownFileType = text.html.documentation; name = Array.html; path = docs/docsets/TPPDF.docset/Contents/Resources/Documents/Extensions/Array.html; sourceTree = "<group>"; };
-		28C9BE567CBB47F5C780822D68894243 /* PDFSection.html */ = {isa = PBXFileReference; includeInIndex = 1; lastKnownFileType = text.html; name = PDFSection.html; path = docs/Classes/PDFSection.html; sourceTree = "<group>"; };
-		28CD16CF43A9B000AF2E55F03FEE0FC3 /* PDFPageLayout.html */ = {isa = PBXFileReference; includeInIndex = 1; lastKnownFileType = text.html.documentation; name = PDFPageLayout.html; path = docs/docsets/TPPDF.docset/Contents/Resources/Documents/Structs/PDFPageLayout.html; sourceTree = "<group>"; };
->>>>>>> 2b89c9d5
+		261D7CB40CAA7B35BBBAD5411DAC845C /* PDFLayout+Equatable.swift */ = {isa = PBXFileReference; includeInIndex = 1; lastKnownFileType = sourcecode.swift; path = "PDFLayout+Equatable.swift"; sourceTree = "<group>"; };
+		2657D5EDB17DE5955273335BD26E5682 /* PDFLayoutIndentations+Equatable.swift */ = {isa = PBXFileReference; includeInIndex = 1; lastKnownFileType = sourcecode.swift; path = "PDFLayoutIndentations+Equatable.swift"; sourceTree = "<group>"; };
+		27F646C43D2814C263949D7CA36B688B /* PDFLayoutHeights.html */ = {isa = PBXFileReference; includeInIndex = 1; name = PDFLayoutHeights.html; path = docs/docsets/TPPDF.docset/Contents/Resources/Documents/Extensions/PDFLayoutHeights.html; sourceTree = "<group>"; };
+		28AC33F30A552A13D4BB538F0BAFF53B /* PDFListItemSymbol.swift */ = {isa = PBXFileReference; includeInIndex = 1; lastKnownFileType = sourcecode.swift; path = PDFListItemSymbol.swift; sourceTree = "<group>"; };
+		28F86530A4370FDF3B4BFD487870FF12 /* highlight.css */ = {isa = PBXFileReference; includeInIndex = 1; name = highlight.css; path = docs/css/highlight.css; sourceTree = "<group>"; };
 		2991DB69A7FD29EBF062D47388D8164A /* Expression.swift */ = {isa = PBXFileReference; includeInIndex = 1; lastKnownFileType = sourcecode.swift; name = Expression.swift; path = Sources/Nimble/Expression.swift; sourceTree = "<group>"; };
-		2A36CB4027FD6FC3B363B5C6340B7C95 /* PDFLineType.html */ = {isa = PBXFileReference; includeInIndex = 1; lastKnownFileType = text.html.documentation; name = PDFLineType.html; path = docs/docsets/TPPDF.docset/Contents/Resources/Documents/Enums/PDFLineType.html; sourceTree = "<group>"; };
 		2B2448ECE23FA3C4A9F5F9B8590A8490 /* BeGreaterThan.swift */ = {isa = PBXFileReference; includeInIndex = 1; lastKnownFileType = sourcecode.swift; name = BeGreaterThan.swift; path = Sources/Nimble/Matchers/BeGreaterThan.swift; sourceTree = "<group>"; };
-		2BA71D0C865D91FD8E680518D180A525 /* PDFPaginationStyle.html */ = {isa = PBXFileReference; includeInIndex = 1; lastKnownFileType = text.html; name = PDFPaginationStyle.html; path = docs/Enums/PDFPaginationStyle.html; sourceTree = "<group>"; };
-		2BB6CB129BFC69D19A54850B255C9B9E /* PDFImageObject.swift */ = {isa = PBXFileReference; includeInIndex = 1; lastKnownFileType = sourcecode.swift; path = PDFImageObject.swift; sourceTree = "<group>"; };
+		2B8553967D39B5A6CDA2627DDB1ECD1A /* WeakRef.swift */ = {isa = PBXFileReference; includeInIndex = 1; lastKnownFileType = sourcecode.swift; path = WeakRef.swift; sourceTree = "<group>"; };
 		2BB6F4F6661D1E6E46D933DA749A4DA5 /* Errors.swift */ = {isa = PBXFileReference; includeInIndex = 1; lastKnownFileType = sourcecode.swift; name = Errors.swift; path = Sources/Nimble/Utils/Errors.swift; sourceTree = "<group>"; };
-<<<<<<< HEAD
-		2D13CE5238E7FA75AAF104B66A4124C1 /* PDFJSONSerializable.swift */ = {isa = PBXFileReference; includeInIndex = 1; lastKnownFileType = sourcecode.swift; path = PDFJSONSerializable.swift; sourceTree = "<group>"; };
-=======
-		2BE1945CC45CF601E6F333C58F19F658 /* PDFTableCell.swift */ = {isa = PBXFileReference; includeInIndex = 1; lastKnownFileType = sourcecode.swift; path = PDFTableCell.swift; sourceTree = "<group>"; };
-		2C07EC60B43F654FA2A45A7B4B2EABB7 /* PDFGroup+Objects.swift */ = {isa = PBXFileReference; includeInIndex = 1; lastKnownFileType = sourcecode.swift; path = "PDFGroup+Objects.swift"; sourceTree = "<group>"; };
-		2C453EE0C02B593FA9059549294EC439 /* PDFPageBreakObject.html */ = {isa = PBXFileReference; includeInIndex = 1; lastKnownFileType = text.html.documentation; name = PDFPageBreakObject.html; path = docs/docsets/TPPDF.docset/Contents/Resources/Documents/Extensions/PDFPageBreakObject.html; sourceTree = "<group>"; };
-		2CFE60DDD827AD73E1B8C94E2B6A3563 /* PDFImageOptions.html */ = {isa = PBXFileReference; includeInIndex = 1; lastKnownFileType = text.html; name = PDFImageOptions.html; path = docs/Structs/PDFImageOptions.html; sourceTree = "<group>"; };
->>>>>>> 2b89c9d5
+		2C06C0AA2C4A55CAD48737DB291A892D /* PDFTable+Equatable.swift */ = {isa = PBXFileReference; includeInIndex = 1; lastKnownFileType = sourcecode.swift; path = "PDFTable+Equatable.swift"; sourceTree = "<group>"; };
+		2C534819336881FCD186E7005D39F247 /* Info.plist */ = {isa = PBXFileReference; includeInIndex = 1; lastKnownFileType = text.plist.xml; name = Info.plist; path = docs/docsets/TPPDF.docset/Contents/Info.plist; sourceTree = "<group>"; };
+		2C5CE0F15BBE3685CD68313B1ED307D5 /* NSAttributedString.html */ = {isa = PBXFileReference; includeInIndex = 1; name = NSAttributedString.html; path = docs/docsets/TPPDF.docset/Contents/Resources/Documents/Extensions/NSAttributedString.html; sourceTree = "<group>"; };
 		2D2B0786AC975048A87B8B2EA9BEBC82 /* NMBStringify.m */ = {isa = PBXFileReference; includeInIndex = 1; lastKnownFileType = sourcecode.c.objc; name = NMBStringify.m; path = Sources/NimbleObjectiveC/NMBStringify.m; sourceTree = "<group>"; };
-		2D6CFDA98E77CE0A474972E7DCCE5FB3 /* PDFPageFormat+Layout.swift */ = {isa = PBXFileReference; includeInIndex = 1; lastKnownFileType = sourcecode.swift; path = "PDFPageFormat+Layout.swift"; sourceTree = "<group>"; };
-		2D875F0C0E12E88803232006FC0AA19A /* PDFError.html */ = {isa = PBXFileReference; includeInIndex = 1; lastKnownFileType = text.html; name = PDFError.html; path = docs/Enums/PDFError.html; sourceTree = "<group>"; };
 		2D8CF9AF7F2B33E2F572D0E7834043C9 /* Async.swift */ = {isa = PBXFileReference; includeInIndex = 1; lastKnownFileType = sourcecode.swift; name = Async.swift; path = Sources/Nimble/Matchers/Async.swift; sourceTree = "<group>"; };
 		2E4E5F735D0A0D316C64B61254CBA909 /* World.swift */ = {isa = PBXFileReference; includeInIndex = 1; lastKnownFileType = sourcecode.swift; name = World.swift; path = Sources/Quick/World.swift; sourceTree = "<group>"; };
-<<<<<<< HEAD
-		2ED9955E0E7D27EA83F60F858DD0A072 /* PDFOffsetObject.html */ = {isa = PBXFileReference; includeInIndex = 1; lastKnownFileType = text.html.documentation; name = PDFOffsetObject.html; path = docs/docsets/TPPDF.docset/Contents/Resources/Documents/Extensions/PDFOffsetObject.html; sourceTree = "<group>"; };
-		2EEA217480616901AFD76B592EB0B0A7 /* PDFError.swift */ = {isa = PBXFileReference; includeInIndex = 1; lastKnownFileType = sourcecode.swift; path = PDFError.swift; sourceTree = "<group>"; };
 		2F116E1EB5CEF48F2F118B7688271B6C /* Quick-dummy.m */ = {isa = PBXFileReference; includeInIndex = 1; lastKnownFileType = sourcecode.c.objc; path = "Quick-dummy.m"; sourceTree = "<group>"; };
-		2F8417848AE6AB624C0AC8A9D138C2FA /* PDFImage.swift */ = {isa = PBXFileReference; includeInIndex = 1; lastKnownFileType = sourcecode.swift; path = PDFImage.swift; sourceTree = "<group>"; };
+		2F90FD9F5E3C700777865E1C888A9163 /* PDFSection.html */ = {isa = PBXFileReference; includeInIndex = 1; name = PDFSection.html; path = docs/docsets/TPPDF.docset/Contents/Resources/Documents/Classes/PDFSection.html; sourceTree = "<group>"; };
+		2FE52DAE58278F624FDCF087E8C0F49F /* PDFPageFormat+Layout.swift */ = {isa = PBXFileReference; includeInIndex = 1; lastKnownFileType = sourcecode.swift; path = "PDFPageFormat+Layout.swift"; sourceTree = "<group>"; };
+		2FE875EED13DA81B595F458F8AC50538 /* PDFTableCellPosition.html */ = {isa = PBXFileReference; includeInIndex = 1; name = PDFTableCellPosition.html; path = docs/docsets/TPPDF.docset/Contents/Resources/Documents/Structs/PDFTableCellPosition.html; sourceTree = "<group>"; };
+		30068EF831FB78999B973EBD6010E04E /* gh.png */ = {isa = PBXFileReference; includeInIndex = 1; lastKnownFileType = image.png; name = gh.png; path = docs/docsets/TPPDF.docset/Contents/Resources/Documents/img/gh.png; sourceTree = "<group>"; };
 		300C952E18E465358123B10CFABB9B07 /* ExampleMetadata.swift */ = {isa = PBXFileReference; includeInIndex = 1; lastKnownFileType = sourcecode.swift; name = ExampleMetadata.swift; path = Sources/Quick/ExampleMetadata.swift; sourceTree = "<group>"; };
-		33797B9486D822CB1FDD0A2C022FA36B /* jazzy.js */ = {isa = PBXFileReference; includeInIndex = 1; lastKnownFileType = sourcecode.javascript; name = jazzy.js; path = docs/docsets/TPPDF.docset/Contents/Resources/Documents/js/jazzy.js; sourceTree = "<group>"; };
-		3440420E283678C36F27029C332428E7 /* jazzy.search.js */ = {isa = PBXFileReference; includeInIndex = 1; lastKnownFileType = sourcecode.javascript; name = jazzy.search.js; path = docs/js/jazzy.search.js; sourceTree = "<group>"; };
-		3460C2804C18BDE48EE60B617362ADC1 /* jazzy.css */ = {isa = PBXFileReference; includeInIndex = 1; lastKnownFileType = text.css; name = jazzy.css; path = docs/css/jazzy.css; sourceTree = "<group>"; };
-		350CA913A2F75B00ECBD681697DB7ED2 /* PDFLayout.html */ = {isa = PBXFileReference; includeInIndex = 1; lastKnownFileType = text.html.documentation; name = PDFLayout.html; path = docs/docsets/TPPDF.docset/Contents/Resources/Documents/Extensions/PDFLayout.html; sourceTree = "<group>"; };
+		3010EFA389499762B963ED81AAED7AAF /* PDFPaginationStyle+Equatable.swift */ = {isa = PBXFileReference; includeInIndex = 1; lastKnownFileType = sourcecode.swift; path = "PDFPaginationStyle+Equatable.swift"; sourceTree = "<group>"; };
+		334EEE4CCA567D48DA7BF9258C7C0C95 /* PDFTable.html */ = {isa = PBXFileReference; includeInIndex = 1; name = PDFTable.html; path = docs/docsets/TPPDF.docset/Contents/Resources/Documents/Classes/PDFTable.html; sourceTree = "<group>"; };
+		33C545B6D0AA3AD4555DFA723C27F6E5 /* jquery.min.js */ = {isa = PBXFileReference; includeInIndex = 1; name = jquery.min.js; path = docs/js/jquery.min.js; sourceTree = "<group>"; };
+		348D2A01A4011053DA1E9CECB94F0138 /* CGRect+PDFJSONSerializable.swift */ = {isa = PBXFileReference; includeInIndex = 1; lastKnownFileType = sourcecode.swift; path = "CGRect+PDFJSONSerializable.swift"; sourceTree = "<group>"; };
+		3511C90E8384E6BD98AFCEE6F06014D2 /* Int+RomanNumerals.swift */ = {isa = PBXFileReference; includeInIndex = 1; lastKnownFileType = sourcecode.swift; path = "Int+RomanNumerals.swift"; sourceTree = "<group>"; };
+		3511F3CD7FCDDD807F2DEB7BE148ACA3 /* undocumented.json */ = {isa = PBXFileReference; includeInIndex = 1; name = undocumented.json; path = docs/docsets/TPPDF.docset/Contents/Resources/Documents/undocumented.json; sourceTree = "<group>"; };
 		35270340E310B19955E3D36080D4E9F9 /* ContainElementSatisfying.swift */ = {isa = PBXFileReference; includeInIndex = 1; lastKnownFileType = sourcecode.swift; name = ContainElementSatisfying.swift; path = Sources/Nimble/Matchers/ContainElementSatisfying.swift; sourceTree = "<group>"; };
-		3554CBB2EFFFBC454C59EAC87AEA4CB8 /* PDFTextStyle.swift */ = {isa = PBXFileReference; includeInIndex = 1; lastKnownFileType = sourcecode.swift; path = PDFTextStyle.swift; sourceTree = "<group>"; };
-		35F826DCFD9FE156A89C756FFAE3DEE4 /* PDFFontObject.swift */ = {isa = PBXFileReference; includeInIndex = 1; lastKnownFileType = sourcecode.swift; path = PDFFontObject.swift; sourceTree = "<group>"; };
-		363B07D37F6CDE2E11A03E910DCDDFA9 /* PDFTableStyle+Equatable.swift */ = {isa = PBXFileReference; includeInIndex = 1; lastKnownFileType = sourcecode.swift; path = "PDFTableStyle+Equatable.swift"; sourceTree = "<group>"; };
-		36F76686A891C57FE50C3663F0DF987A /* PDFImage.html */ = {isa = PBXFileReference; includeInIndex = 1; lastKnownFileType = text.html; name = PDFImage.html; path = docs/Classes/PDFImage.html; sourceTree = "<group>"; };
-		3947E2A22A6534C3934B0451C7E6294A /* UIImage.html */ = {isa = PBXFileReference; includeInIndex = 1; lastKnownFileType = text.html; name = UIImage.html; path = docs/Extensions/UIImage.html; sourceTree = "<group>"; };
-		39C076D2A5370F01F0CC1000DBF6C24E /* Enums.html */ = {isa = PBXFileReference; includeInIndex = 1; lastKnownFileType = text.html.documentation; name = Enums.html; path = docs/docsets/TPPDF.docset/Contents/Resources/Documents/Enums.html; sourceTree = "<group>"; };
-		39E7B4623764FD438A0683F1E067D32B /* PDFLineType.swift */ = {isa = PBXFileReference; includeInIndex = 1; lastKnownFileType = sourcecode.swift; path = PDFLineType.swift; sourceTree = "<group>"; };
+		35CE0BE58624CB94C9472356C4E1948F /* PDFTableStyle.html */ = {isa = PBXFileReference; includeInIndex = 1; name = PDFTableStyle.html; path = docs/Classes/PDFTableStyle.html; sourceTree = "<group>"; };
+		36BB6359664A5879CD1A1468C6D3FB9E /* PDFGroupContainer.swift */ = {isa = PBXFileReference; includeInIndex = 1; lastKnownFileType = sourcecode.swift; path = PDFGroupContainer.swift; sourceTree = "<group>"; };
+		3723970F0539D3B215C34537130984F7 /* Array.html */ = {isa = PBXFileReference; includeInIndex = 1; name = Array.html; path = docs/docsets/TPPDF.docset/Contents/Resources/Documents/Extensions/Array.html; sourceTree = "<group>"; };
+		374FE304294BC1079520AA3D77EDCF16 /* PDFJSONSerializable.html */ = {isa = PBXFileReference; includeInIndex = 1; name = PDFJSONSerializable.html; path = docs/docsets/TPPDF.docset/Contents/Resources/Documents/Protocols/PDFJSONSerializable.html; sourceTree = "<group>"; };
+		38B096A78C909A91F3B7FA48E1CCA456 /* PDFTableCellAlignment.html */ = {isa = PBXFileReference; includeInIndex = 1; name = PDFTableCellAlignment.html; path = docs/docsets/TPPDF.docset/Contents/Resources/Documents/Enums/PDFTableCellAlignment.html; sourceTree = "<group>"; };
+		38ED2CF2632439CF814EA5197FDF4A31 /* PDFLineSeparatorObject.html */ = {isa = PBXFileReference; includeInIndex = 1; name = PDFLineSeparatorObject.html; path = docs/docsets/TPPDF.docset/Contents/Resources/Documents/Extensions/PDFLineSeparatorObject.html; sourceTree = "<group>"; };
+		3A7FA389C01DD104826873C89BBE7DD2 /* Data.html */ = {isa = PBXFileReference; includeInIndex = 1; name = Data.html; path = docs/docsets/TPPDF.docset/Contents/Resources/Documents/Extensions/Data.html; sourceTree = "<group>"; };
 		3B83E60C519E93CC51AF1A862C8411CF /* QuickConfiguration.m */ = {isa = PBXFileReference; includeInIndex = 1; lastKnownFileType = sourcecode.c.objc; name = QuickConfiguration.m; path = Sources/QuickObjectiveC/Configuration/QuickConfiguration.m; sourceTree = "<group>"; };
-		3CC6937F35F2C0017C3C1B29C7F7EC13 /* PDFLayoutIndentations.html */ = {isa = PBXFileReference; includeInIndex = 1; lastKnownFileType = text.html; name = PDFLayoutIndentations.html; path = docs/Extensions/PDFLayoutIndentations.html; sourceTree = "<group>"; };
-		3CC8DFA641FAACE6C971C0C04C530FDE /* PDFTableValidator.swift */ = {isa = PBXFileReference; includeInIndex = 1; lastKnownFileType = sourcecode.swift; path = PDFTableValidator.swift; sourceTree = "<group>"; };
-		3CE298A2AE39CA47D457B10C4E29526D /* PDFObject.swift */ = {isa = PBXFileReference; includeInIndex = 1; lastKnownFileType = sourcecode.swift; path = PDFObject.swift; sourceTree = "<group>"; };
-		3D8453BD68649D9146391B02121A73AB /* PDFTable.swift */ = {isa = PBXFileReference; includeInIndex = 1; lastKnownFileType = sourcecode.swift; path = PDFTable.swift; sourceTree = "<group>"; };
-		3DC8EB9F22441BD1010EB0CA96E4832B /* PDFLayout.swift */ = {isa = PBXFileReference; includeInIndex = 1; lastKnownFileType = sourcecode.swift; path = PDFLayout.swift; sourceTree = "<group>"; };
+		3C39D4B9CE89A439891B7CEB04C05721 /* PDFInfo.html */ = {isa = PBXFileReference; includeInIndex = 1; name = PDFInfo.html; path = docs/docsets/TPPDF.docset/Contents/Resources/Documents/Classes/PDFInfo.html; sourceTree = "<group>"; };
+		3CD6717F7AFD1E8169D067B28C1565F0 /* PDFSectionColumnContainer.swift */ = {isa = PBXFileReference; includeInIndex = 1; lastKnownFileType = sourcecode.swift; path = PDFSectionColumnContainer.swift; sourceTree = "<group>"; };
+		3D8B61F9DA6AF6BBE62363697A4D4D31 /* PDFPageFormat+SizeConstants.swift */ = {isa = PBXFileReference; includeInIndex = 1; lastKnownFileType = sourcecode.swift; path = "PDFPageFormat+SizeConstants.swift"; sourceTree = "<group>"; };
 		3E04A56415D8750B385CBC3AB8BBA4D0 /* Example.swift */ = {isa = PBXFileReference; includeInIndex = 1; lastKnownFileType = sourcecode.swift; name = Example.swift; path = Sources/Quick/Example.swift; sourceTree = "<group>"; };
-		3E66CD8E30244AA23E2F02F3BC9A52C6 /* PDFGenerator+Layout.swift */ = {isa = PBXFileReference; includeInIndex = 1; lastKnownFileType = sourcecode.swift; name = "PDFGenerator+Layout.swift"; path = "Source/PDFGenerator+Layout.swift"; sourceTree = "<group>"; };
+		3E51F7841AE591CAECBDD8D821280462 /* index.html */ = {isa = PBXFileReference; includeInIndex = 1; name = index.html; path = docs/docsets/TPPDF.docset/Contents/Resources/Documents/index.html; sourceTree = "<group>"; };
 		3E6836F9312687D1A74AFEAB434356E6 /* QuickConfiguration.h */ = {isa = PBXFileReference; includeInIndex = 1; lastKnownFileType = sourcecode.c.h; name = QuickConfiguration.h; path = Sources/QuickObjectiveC/Configuration/QuickConfiguration.h; sourceTree = "<group>"; };
-		3E93E16E80AE1AF8E7B81FF1DB9E4A8E /* docSet.dsidx */ = {isa = PBXFileReference; includeInIndex = 1; lastKnownFileType = file; name = docSet.dsidx; path = docs/docsets/TPPDF.docset/Contents/Resources/docSet.dsidx; sourceTree = "<group>"; };
 		3E9918E473A3EAA67C469D7119E74EB1 /* Foundation.framework */ = {isa = PBXFileReference; lastKnownFileType = wrapper.framework; name = Foundation.framework; path = Platforms/iPhoneOS.platform/Developer/SDKs/iPhoneOS12.0.sdk/System/Library/Frameworks/Foundation.framework; sourceTree = DEVELOPER_DIR; };
+		3ED379F4718CD78AE84502D65FB2421C /* PDFAttributedTextObject.swift */ = {isa = PBXFileReference; includeInIndex = 1; lastKnownFileType = sourcecode.swift; path = PDFAttributedTextObject.swift; sourceTree = "<group>"; };
+		3F6B56EE5F5E1409B3A10F373544B665 /* lunr.min.js */ = {isa = PBXFileReference; includeInIndex = 1; name = lunr.min.js; path = docs/js/lunr.min.js; sourceTree = "<group>"; };
+		3F865A72BE10FD8563C16D5E47CD4324 /* Stack.swift */ = {isa = PBXFileReference; includeInIndex = 1; lastKnownFileType = sourcecode.swift; path = Stack.swift; sourceTree = "<group>"; };
 		407A6B82A0FB629082DCC0121F2F2331 /* QuickSpec.h */ = {isa = PBXFileReference; includeInIndex = 1; lastKnownFileType = sourcecode.c.h; name = QuickSpec.h; path = Sources/QuickObjectiveC/QuickSpec.h; sourceTree = "<group>"; };
-		40CB31792C9EB453EC54A9353D56329C /* TPJSONRepresentable.html */ = {isa = PBXFileReference; includeInIndex = 1; lastKnownFileType = text.html; name = TPJSONRepresentable.html; path = docs/Protocols/TPJSONRepresentable.html; sourceTree = "<group>"; };
-		41090C85B965A8A22EBF635EB9E9BB01 /* PDFSimpleText+Equatable.swift */ = {isa = PBXFileReference; includeInIndex = 1; lastKnownFileType = sourcecode.swift; path = "PDFSimpleText+Equatable.swift"; sourceTree = "<group>"; };
-		41CCE3268C5DD89C6DDD0C01AD308D23 /* Symbol.html */ = {isa = PBXFileReference; includeInIndex = 1; lastKnownFileType = text.html.documentation; name = Symbol.html; path = docs/docsets/TPPDF.docset/Contents/Resources/Documents/Classes/PDFListItem/Symbol.html; sourceTree = "<group>"; };
 		4237D85424D842F66841516F153E6824 /* QuickTestSuite.swift */ = {isa = PBXFileReference; includeInIndex = 1; lastKnownFileType = sourcecode.swift; name = QuickTestSuite.swift; path = Sources/Quick/QuickTestSuite.swift; sourceTree = "<group>"; };
-		441A0F0890AA3D2A1358591A22F7AF61 /* TPPDF.framework */ = {isa = PBXFileReference; explicitFileType = wrapper.framework; includeInIndex = 0; path = TPPDF.framework; sourceTree = BUILT_PRODUCTS_DIR; };
-		443F1AB27309BF7F9602D6B9AE594F72 /* PDFListObject.swift */ = {isa = PBXFileReference; includeInIndex = 1; lastKnownFileType = sourcecode.swift; path = PDFListObject.swift; sourceTree = "<group>"; };
-		446F3E9839871E2854FF571C4680687F /* PDFListItem+Equatable.swift */ = {isa = PBXFileReference; includeInIndex = 1; lastKnownFileType = sourcecode.swift; path = "PDFListItem+Equatable.swift"; sourceTree = "<group>"; };
-		44BA2953BAFC8A6520EC6DFBAF07127E /* PDFTableCellStyle.html */ = {isa = PBXFileReference; includeInIndex = 1; lastKnownFileType = text.html; name = PDFTableCellStyle.html; path = docs/Structs/PDFTableCellStyle.html; sourceTree = "<group>"; };
+		429C775FD4D641A86E229B63BE439778 /* PDFSectionObject.swift */ = {isa = PBXFileReference; includeInIndex = 1; lastKnownFileType = sourcecode.swift; path = PDFSectionObject.swift; sourceTree = "<group>"; };
+		441A0F0890AA3D2A1358591A22F7AF61 /* TPPDF.framework */ = {isa = PBXFileReference; explicitFileType = wrapper.framework; includeInIndex = 0; name = TPPDF.framework; path = TPPDF.framework; sourceTree = BUILT_PRODUCTS_DIR; };
+		44360A2525F3396903C564D6B4EA4136 /* Array+PDFJSONSerializable.swift */ = {isa = PBXFileReference; includeInIndex = 1; lastKnownFileType = sourcecode.swift; path = "Array+PDFJSONSerializable.swift"; sourceTree = "<group>"; };
+		44C65FB4EADCBA936AA6C322C9BD368F /* dash.png */ = {isa = PBXFileReference; includeInIndex = 1; lastKnownFileType = image.png; name = dash.png; path = docs/docsets/TPPDF.docset/Contents/Resources/Documents/img/dash.png; sourceTree = "<group>"; };
 		44EB90348987AA4ABA301EC67C20130D /* DSL+Wait.swift */ = {isa = PBXFileReference; includeInIndex = 1; lastKnownFileType = sourcecode.swift; name = "DSL+Wait.swift"; path = "Sources/Nimble/DSL+Wait.swift"; sourceTree = "<group>"; };
-		45364A8D66F0B4F2471EFD52109ECD87 /* PDFLineSeparatorObject.html */ = {isa = PBXFileReference; includeInIndex = 1; lastKnownFileType = text.html; name = PDFLineSeparatorObject.html; path = docs/Extensions/PDFLineSeparatorObject.html; sourceTree = "<group>"; };
 		45CA645B87F3221272FE5D8E3920D7DB /* Pods-TPPDF_Tests-acknowledgements.markdown */ = {isa = PBXFileReference; includeInIndex = 1; lastKnownFileType = text; path = "Pods-TPPDF_Tests-acknowledgements.markdown"; sourceTree = "<group>"; };
-		460F2DD6096631B8AB8F69C7CF51ACEC /* PDFSectionColumnContainer.swift */ = {isa = PBXFileReference; includeInIndex = 1; lastKnownFileType = sourcecode.swift; path = PDFSectionColumnContainer.swift; sourceTree = "<group>"; };
-		462276640FD5D162982983601D7BC83F /* TPPDF.xml */ = {isa = PBXFileReference; includeInIndex = 1; lastKnownFileType = text.xml; name = TPPDF.xml; path = docs/docsets/TPPDF.xml; sourceTree = "<group>"; };
 		46625AA17ACC03B13D25615A8F90D255 /* CwlCatchException.swift */ = {isa = PBXFileReference; includeInIndex = 1; lastKnownFileType = sourcecode.swift; name = CwlCatchException.swift; path = Carthage/Checkouts/CwlCatchException/Sources/CwlCatchException/CwlCatchException.swift; sourceTree = "<group>"; };
-		4732DAD7FA521BF676B42E39348B9448 /* Structs.html */ = {isa = PBXFileReference; includeInIndex = 1; lastKnownFileType = text.html.documentation; name = Structs.html; path = docs/docsets/TPPDF.docset/Contents/Resources/Documents/Structs.html; sourceTree = "<group>"; };
-		47B3649E11971CA83DBF6C4AA732A537 /* PDFTableStyle+Defaults.swift */ = {isa = PBXFileReference; includeInIndex = 1; lastKnownFileType = sourcecode.swift; path = "PDFTableStyle+Defaults.swift"; sourceTree = "<group>"; };
-		47F686C6C9BC80C552FF73AFAFA04CE9 /* PDFJSONRepresentable.html */ = {isa = PBXFileReference; includeInIndex = 1; lastKnownFileType = text.html; name = PDFJSONRepresentable.html; path = docs/Protocols/PDFJSONRepresentable.html; sourceTree = "<group>"; };
-		484D2D380DA2C783F61BC781575F79DE /* PDFPageBreakObject.html */ = {isa = PBXFileReference; includeInIndex = 1; lastKnownFileType = text.html.documentation; name = PDFPageBreakObject.html; path = docs/docsets/TPPDF.docset/Contents/Resources/Documents/Extensions/PDFPageBreakObject.html; sourceTree = "<group>"; };
-		49037A5BB2F4CCFC6E2471CC629EA182 /* PDFTableStyleDefaults.html */ = {isa = PBXFileReference; includeInIndex = 1; lastKnownFileType = text.html; name = PDFTableStyleDefaults.html; path = docs/Structs/PDFTableStyleDefaults.html; sourceTree = "<group>"; };
+		470A7214C6F5C6E92D1D7A47428FA673 /* PDFAttributedText.swift */ = {isa = PBXFileReference; includeInIndex = 1; lastKnownFileType = sourcecode.swift; path = PDFAttributedText.swift; sourceTree = "<group>"; };
+		477EA1DA0D3E2B2A71DA4227BC6BD256 /* PDFBezierPath+Copying.swift */ = {isa = PBXFileReference; includeInIndex = 1; lastKnownFileType = sourcecode.swift; path = "PDFBezierPath+Copying.swift"; sourceTree = "<group>"; };
+		489D027A17BB85B26579CDB55C90710A /* PDFPageBreakObject.swift */ = {isa = PBXFileReference; includeInIndex = 1; lastKnownFileType = sourcecode.swift; path = PDFPageBreakObject.swift; sourceTree = "<group>"; };
+		4B993E3E0C39C6F0D8EF693C8EA6BDE2 /* PDFListItem.html */ = {isa = PBXFileReference; includeInIndex = 1; name = PDFListItem.html; path = docs/Classes/PDFListItem.html; sourceTree = "<group>"; };
 		4BD3D8FEBEB337ED62B39727E9F9CDF8 /* Pods-TPPDF_Tests-dummy.m */ = {isa = PBXFileReference; includeInIndex = 1; lastKnownFileType = sourcecode.c.objc; path = "Pods-TPPDF_Tests-dummy.m"; sourceTree = "<group>"; };
+		4BE446F453B4DEDD80D2EC8F00BAAC43 /* PDFRectangleObject.swift */ = {isa = PBXFileReference; includeInIndex = 1; lastKnownFileType = sourcecode.swift; path = PDFRectangleObject.swift; sourceTree = "<group>"; };
+		4C1BD3B944C16898997902AA93E7B0B2 /* PDFImage.swift */ = {isa = PBXFileReference; includeInIndex = 1; lastKnownFileType = sourcecode.swift; path = PDFImage.swift; sourceTree = "<group>"; };
 		4C200E7215CC5D0A3A4694E394899C1F /* ElementsEqual.swift */ = {isa = PBXFileReference; includeInIndex = 1; lastKnownFileType = sourcecode.swift; name = ElementsEqual.swift; path = Sources/Nimble/Matchers/ElementsEqual.swift; sourceTree = "<group>"; };
-		4E57EA02D47C6F5A339B152671439E73 /* PDFLayoutIndentations+Equatable.swift */ = {isa = PBXFileReference; includeInIndex = 1; lastKnownFileType = sourcecode.swift; path = "PDFLayoutIndentations+Equatable.swift"; sourceTree = "<group>"; };
-		4E68DFA10A3CA929F745CC40404F84CB /* PDFSectionColumnContainer.html */ = {isa = PBXFileReference; includeInIndex = 1; lastKnownFileType = text.html; name = PDFSectionColumnContainer.html; path = docs/Enums/PDFSectionColumnContainer.html; sourceTree = "<group>"; };
-		4E7140EE2E1D271971A0A4C43DA85D95 /* PDFContainer.html */ = {isa = PBXFileReference; includeInIndex = 1; lastKnownFileType = text.html; name = PDFContainer.html; path = docs/Enums/PDFContainer.html; sourceTree = "<group>"; };
-		4EC8F41CA78E9B702E8586B79C73F705 /* Structs.html */ = {isa = PBXFileReference; includeInIndex = 1; lastKnownFileType = text.html; name = Structs.html; path = docs/Structs.html; sourceTree = "<group>"; };
+		4C296B14401615CCA530E6C521ACD3C7 /* PDFIndentationObject.html */ = {isa = PBXFileReference; includeInIndex = 1; name = PDFIndentationObject.html; path = docs/Extensions/PDFIndentationObject.html; sourceTree = "<group>"; };
+		4D795CADE524E895E257FAA9DD5B5AF6 /* TPJSONSerializable.html */ = {isa = PBXFileReference; includeInIndex = 1; name = TPJSONSerializable.html; path = docs/docsets/TPPDF.docset/Contents/Resources/Documents/Protocols/TPJSONSerializable.html; sourceTree = "<group>"; };
+		4DE7C2CF9BAB64CFC415D301201F2B4C /* PDFPaginationStyle.html */ = {isa = PBXFileReference; includeInIndex = 1; name = PDFPaginationStyle.html; path = docs/docsets/TPPDF.docset/Contents/Resources/Documents/Enums/PDFPaginationStyle.html; sourceTree = "<group>"; };
+		4E0C5256280CF4B94E0AA826D44DF02F /* PDFPageBreakObject.html */ = {isa = PBXFileReference; includeInIndex = 1; name = PDFPageBreakObject.html; path = docs/docsets/TPPDF.docset/Contents/Resources/Documents/Extensions/PDFPageBreakObject.html; sourceTree = "<group>"; };
+		4EBA7B8DE894893F5EF37034CBD67107 /* TPPDF.modulemap */ = {isa = PBXFileReference; includeInIndex = 1; lastKnownFileType = sourcecode.module; path = TPPDF.modulemap; sourceTree = "<group>"; };
 		4EF01D33B54DC205E8E9DA85CB17800F /* ErrorUtility.swift */ = {isa = PBXFileReference; includeInIndex = 1; lastKnownFileType = sourcecode.swift; name = ErrorUtility.swift; path = Sources/Quick/ErrorUtility.swift; sourceTree = "<group>"; };
-		4F5131A5C8C055DDA02868DBABF74EF7 /* highlight.css */ = {isa = PBXFileReference; includeInIndex = 1; lastKnownFileType = text.css; name = highlight.css; path = docs/docsets/TPPDF.docset/Contents/Resources/Documents/css/highlight.css; sourceTree = "<group>"; };
-		4FC40C7A553B6EC847E2CE6FD7ADF163 /* PDFPageBreakObject.swift */ = {isa = PBXFileReference; includeInIndex = 1; lastKnownFileType = sourcecode.swift; path = PDFPageBreakObject.swift; sourceTree = "<group>"; };
-		50899BCCAF31B47791488EE25A12F004 /* Enums.html */ = {isa = PBXFileReference; includeInIndex = 1; lastKnownFileType = text.html; name = Enums.html; path = docs/Enums.html; sourceTree = "<group>"; };
-		515C084C311ED3BC4ADDCDED6529C649 /* PDFPageFormat.html */ = {isa = PBXFileReference; includeInIndex = 1; lastKnownFileType = text.html; name = PDFPageFormat.html; path = docs/Enums/PDFPageFormat.html; sourceTree = "<group>"; };
-		519565CD3C6B9E24CCB9884366F47C63 /* TPJSONSerializable.html */ = {isa = PBXFileReference; includeInIndex = 1; lastKnownFileType = text.html.documentation; name = TPJSONSerializable.html; path = docs/docsets/TPPDF.docset/Contents/Resources/Documents/Protocols/TPJSONSerializable.html; sourceTree = "<group>"; };
-		52452CE1B48B91AB1092145A48240234 /* PDFTableContent.swift */ = {isa = PBXFileReference; includeInIndex = 1; lastKnownFileType = sourcecode.swift; path = PDFTableContent.swift; sourceTree = "<group>"; };
-		52DFC663703941B15DB216808ED56C48 /* PDFSectionColumnContainer.html */ = {isa = PBXFileReference; includeInIndex = 1; lastKnownFileType = text.html.documentation; name = PDFSectionColumnContainer.html; path = docs/docsets/TPPDF.docset/Contents/Resources/Documents/Enums/PDFSectionColumnContainer.html; sourceTree = "<group>"; };
-		52EE9B9FFDF3D79995DF5343F0270385 /* PDFPageLayout.swift */ = {isa = PBXFileReference; includeInIndex = 1; lastKnownFileType = sourcecode.swift; path = PDFPageLayout.swift; sourceTree = "<group>"; };
-		533A763B457DE3A35A6B033E8EB7C4BF /* PDFPagination.html */ = {isa = PBXFileReference; includeInIndex = 1; lastKnownFileType = text.html.documentation; name = PDFPagination.html; path = docs/docsets/TPPDF.docset/Contents/Resources/Documents/Structs/PDFPagination.html; sourceTree = "<group>"; };
-		53681CE150BBA91DDC4CEE5BDFEE7340 /* PDFPagination.html */ = {isa = PBXFileReference; includeInIndex = 1; lastKnownFileType = text.html; name = PDFPagination.html; path = docs/Structs/PDFPagination.html; sourceTree = "<group>"; };
-		53B7EA22EF5E5AAF3AF19371C184AFA0 /* Typealiases.html */ = {isa = PBXFileReference; includeInIndex = 1; lastKnownFileType = text.html; name = Typealiases.html; path = docs/Typealiases.html; sourceTree = "<group>"; };
+		4F715CAC6EA41624B1F688C2F6358F52 /* PDFTableCell.swift */ = {isa = PBXFileReference; includeInIndex = 1; lastKnownFileType = sourcecode.swift; path = PDFTableCell.swift; sourceTree = "<group>"; };
+		4FF159D5AA1EC5B0382442A08F45003D /* TPPDF.xml */ = {isa = PBXFileReference; includeInIndex = 1; name = TPPDF.xml; path = docs/docsets/TPPDF.xml; sourceTree = "<group>"; };
+		51F6FDA6DE1CA67E2A2209ED766BD508 /* PDFListItem.swift */ = {isa = PBXFileReference; includeInIndex = 1; lastKnownFileType = sourcecode.swift; path = PDFListItem.swift; sourceTree = "<group>"; };
 		544822AEF80E316F1F939828AC23F369 /* ThrowAssertion.swift */ = {isa = PBXFileReference; includeInIndex = 1; lastKnownFileType = sourcecode.swift; name = ThrowAssertion.swift; path = Sources/Nimble/Matchers/ThrowAssertion.swift; sourceTree = "<group>"; };
-		55346477CA3B2147D68CFCA75E83BB69 /* index.html */ = {isa = PBXFileReference; includeInIndex = 1; lastKnownFileType = text.html; name = index.html; path = docs/index.html; sourceTree = "<group>"; };
-		55661EBF8DED9642E8CF0E0EE9065E2A /* PDFGraphics.swift */ = {isa = PBXFileReference; includeInIndex = 1; lastKnownFileType = sourcecode.swift; path = PDFGraphics.swift; sourceTree = "<group>"; };
+		5460019A191DD798E750F58EA356AAB8 /* PDFPageLayout.swift */ = {isa = PBXFileReference; includeInIndex = 1; lastKnownFileType = sourcecode.swift; path = PDFPageLayout.swift; sourceTree = "<group>"; };
+		54910A1F7AA49E8575062C638A51DCD2 /* PDFImageOptions.swift */ = {isa = PBXFileReference; includeInIndex = 1; lastKnownFileType = sourcecode.swift; path = PDFImageOptions.swift; sourceTree = "<group>"; };
+		557AD661FEFA357C2F6498DBD0B03B86 /* PDFImageObject.swift */ = {isa = PBXFileReference; includeInIndex = 1; lastKnownFileType = sourcecode.swift; path = PDFImageObject.swift; sourceTree = "<group>"; };
+		55A42932D239B522A28A4F401CC06A65 /* PDFMarginObject.swift */ = {isa = PBXFileReference; includeInIndex = 1; lastKnownFileType = sourcecode.swift; path = PDFMarginObject.swift; sourceTree = "<group>"; };
 		55FB08D918DE01E662D5A97301481111 /* AssertionDispatcher.swift */ = {isa = PBXFileReference; includeInIndex = 1; lastKnownFileType = sourcecode.swift; name = AssertionDispatcher.swift; path = Sources/Nimble/Adapters/AssertionDispatcher.swift; sourceTree = "<group>"; };
-		56A5F98D6817631440C320E2C5DF90E9 /* highlight.css */ = {isa = PBXFileReference; includeInIndex = 1; lastKnownFileType = text.css; name = highlight.css; path = docs/css/highlight.css; sourceTree = "<group>"; };
-		5785488F9AEB7AE179FD67A051B468C2 /* PDFTableCellPosition.html */ = {isa = PBXFileReference; includeInIndex = 1; lastKnownFileType = text.html; name = PDFTableCellPosition.html; path = docs/Structs/PDFTableCellPosition.html; sourceTree = "<group>"; };
-		579A7061054F30849D40B143DAF1A7BB /* carat.png */ = {isa = PBXFileReference; includeInIndex = 1; lastKnownFileType = image.png; name = carat.png; path = docs/img/carat.png; sourceTree = "<group>"; };
-		57B8828C896B59E2BED5943303D88921 /* PDFTableCell.html */ = {isa = PBXFileReference; includeInIndex = 1; lastKnownFileType = text.html; name = PDFTableCell.html; path = docs/Classes/PDFTableCell.html; sourceTree = "<group>"; };
+		571E7A6C1F29D2F640550D2EF12EB29A /* CGPoint+PDFJSONSerializable.swift */ = {isa = PBXFileReference; includeInIndex = 1; lastKnownFileType = sourcecode.swift; path = "CGPoint+PDFJSONSerializable.swift"; sourceTree = "<group>"; };
+		588F46C727361C184584AB9512315732 /* PDFAttributedText.html */ = {isa = PBXFileReference; includeInIndex = 1; name = PDFAttributedText.html; path = docs/docsets/TPPDF.docset/Contents/Resources/Documents/Classes/PDFAttributedText.html; sourceTree = "<group>"; };
+		58EB8B5D98EA077EF3807252BB262D2C /* PDFList.html */ = {isa = PBXFileReference; includeInIndex = 1; name = PDFList.html; path = docs/docsets/TPPDF.docset/Contents/Resources/Documents/Classes/PDFList.html; sourceTree = "<group>"; };
+		595C0FDA012B8E9CA28C1DAEE08E914D /* PDFCopy.html */ = {isa = PBXFileReference; includeInIndex = 1; name = PDFCopy.html; path = docs/Protocols/PDFCopy.html; sourceTree = "<group>"; };
+		59C44BD3CB28013E5E970F174071C5EC /* Structs.html */ = {isa = PBXFileReference; includeInIndex = 1; name = Structs.html; path = docs/Structs.html; sourceTree = "<group>"; };
 		59DBAB8A85D5ADDE0BAEE96D20DDC5BA /* BeLessThan.swift */ = {isa = PBXFileReference; includeInIndex = 1; lastKnownFileType = sourcecode.swift; name = BeLessThan.swift; path = Sources/Nimble/Matchers/BeLessThan.swift; sourceTree = "<group>"; };
-		5A4CF94C0F66721C66CA79A9933F3A2A /* PDFTableCellAlignment.swift */ = {isa = PBXFileReference; includeInIndex = 1; lastKnownFileType = sourcecode.swift; path = PDFTableCellAlignment.swift; sourceTree = "<group>"; };
+		59F69BA9AA3A46060D38D6EB2588A03B /* Classes.html */ = {isa = PBXFileReference; includeInIndex = 1; name = Classes.html; path = docs/docsets/TPPDF.docset/Contents/Resources/Documents/Classes.html; sourceTree = "<group>"; };
+		5A9C40658E19B50586B62C92461ED5F5 /* PDFJSONSerializable.swift */ = {isa = PBXFileReference; includeInIndex = 1; lastKnownFileType = sourcecode.swift; path = PDFJSONSerializable.swift; sourceTree = "<group>"; };
 		5AB2AEA696CBBAA2E20B15CFF659CC70 /* Stringers.swift */ = {isa = PBXFileReference; includeInIndex = 1; lastKnownFileType = sourcecode.swift; name = Stringers.swift; path = Sources/Nimble/Utils/Stringers.swift; sourceTree = "<group>"; };
-		5AB4D9EFB1930E401A4168C95EF4B1A3 /* PDFLayoutIndentations.html */ = {isa = PBXFileReference; includeInIndex = 1; lastKnownFileType = text.html.documentation; name = PDFLayoutIndentations.html; path = docs/docsets/TPPDF.docset/Contents/Resources/Documents/Extensions/PDFLayoutIndentations.html; sourceTree = "<group>"; };
-		5B6F5E927F520D28713E7C619DE99A85 /* Classes.html */ = {isa = PBXFileReference; includeInIndex = 1; lastKnownFileType = text.html.documentation; name = Classes.html; path = docs/docsets/TPPDF.docset/Contents/Resources/Documents/Classes.html; sourceTree = "<group>"; };
 		5B8E0E0D158305661649F7FD180C5FF5 /* CwlCatchException.m */ = {isa = PBXFileReference; includeInIndex = 1; lastKnownFileType = sourcecode.c.objc; name = CwlCatchException.m; path = Carthage/Checkouts/CwlCatchException/Sources/CwlCatchExceptionSupport/CwlCatchException.m; sourceTree = "<group>"; };
-		5C6D463CB44EB55FAEE56F3E24FDA918 /* PDFLineStyle.html */ = {isa = PBXFileReference; includeInIndex = 1; lastKnownFileType = text.html; name = PDFLineStyle.html; path = docs/Structs/PDFLineStyle.html; sourceTree = "<group>"; };
-		5CDF8640723C4FD3AA4C2F871B079B8C /* PDFSectionColumn.swift */ = {isa = PBXFileReference; includeInIndex = 1; lastKnownFileType = sourcecode.swift; path = PDFSectionColumn.swift; sourceTree = "<group>"; };
-		5CF77F4DCEB676025C0BF87B30313349 /* PDFTableCell.swift */ = {isa = PBXFileReference; includeInIndex = 1; lastKnownFileType = sourcecode.swift; path = PDFTableCell.swift; sourceTree = "<group>"; };
+		5CA3BEB620BEB009836DBEE78BDBA523 /* PDFImageSizeFit.html */ = {isa = PBXFileReference; includeInIndex = 1; name = PDFImageSizeFit.html; path = docs/Enums/PDFImageSizeFit.html; sourceTree = "<group>"; };
 		5CFD62FD2E8D891F1DAD7B4220A38D1C /* Nimble-umbrella.h */ = {isa = PBXFileReference; includeInIndex = 1; lastKnownFileType = sourcecode.c.h; path = "Nimble-umbrella.h"; sourceTree = "<group>"; };
-		5FB9A188815EDEFD2662E17FA7A37E26 /* README.md */ = {isa = PBXFileReference; includeInIndex = 1; lastKnownFileType = net.daringfireball.markdown; path = README.md; sourceTree = "<group>"; };
-		60284510A8DFB8CBE78531112E74168B /* PDFAttributedTextObject.swift */ = {isa = PBXFileReference; includeInIndex = 1; lastKnownFileType = sourcecode.swift; path = PDFAttributedTextObject.swift; sourceTree = "<group>"; };
+		5DC4950B60FCE8A623F00414A624ADCF /* gh.png */ = {isa = PBXFileReference; includeInIndex = 1; lastKnownFileType = image.png; name = gh.png; path = docs/img/gh.png; sourceTree = "<group>"; };
+		6000A6FC66E62003620EC4DB495981E5 /* PDFDocument.html */ = {isa = PBXFileReference; includeInIndex = 1; name = PDFDocument.html; path = docs/docsets/TPPDF.docset/Contents/Resources/Documents/Classes/PDFDocument.html; sourceTree = "<group>"; };
 		60E595BBA24FEDB548252887F38B3DCE /* Quick.h */ = {isa = PBXFileReference; includeInIndex = 1; lastKnownFileType = sourcecode.c.h; name = Quick.h; path = Sources/QuickObjectiveC/Quick.h; sourceTree = "<group>"; };
 		61589F35A711E8D662F644C7D562C954 /* MatchError.swift */ = {isa = PBXFileReference; includeInIndex = 1; lastKnownFileType = sourcecode.swift; name = MatchError.swift; path = Sources/Nimble/Matchers/MatchError.swift; sourceTree = "<group>"; };
-		61F3DFEEA80A51D5ACA4335AAA43609E /* PDFListItem.html */ = {isa = PBXFileReference; includeInIndex = 1; lastKnownFileType = text.html.documentation; name = PDFListItem.html; path = docs/docsets/TPPDF.docset/Contents/Resources/Documents/Classes/PDFListItem.html; sourceTree = "<group>"; };
+		6184C8EE2293C0192685DEC1995B8695 /* PDFTableCell.html */ = {isa = PBXFileReference; includeInIndex = 1; name = PDFTableCell.html; path = docs/Classes/PDFTableCell.html; sourceTree = "<group>"; };
 		62EBB26FA6CEC7A1D4D1E60BC0CC08A7 /* Pods-TPPDF_Tests-frameworks.sh */ = {isa = PBXFileReference; includeInIndex = 1; lastKnownFileType = text.script.sh; path = "Pods-TPPDF_Tests-frameworks.sh"; sourceTree = "<group>"; };
-		63A89443E35802432DCB5B666E21C814 /* PDFLineSeparatorObject.swift */ = {isa = PBXFileReference; includeInIndex = 1; lastKnownFileType = sourcecode.swift; path = PDFLineSeparatorObject.swift; sourceTree = "<group>"; };
-		641F7B3A851B1490AF44442BA3B721F0 /* PDFPageBreakObject+Equatable.swift */ = {isa = PBXFileReference; includeInIndex = 1; lastKnownFileType = sourcecode.swift; path = "PDFPageBreakObject+Equatable.swift"; sourceTree = "<group>"; };
+		63660E111B17AD5154BB2E58668CD4C4 /* PDFJSONRepresentable.html */ = {isa = PBXFileReference; includeInIndex = 1; name = PDFJSONRepresentable.html; path = docs/Protocols/PDFJSONRepresentable.html; sourceTree = "<group>"; };
+		63ABBCDC3E62BCA31F2EE767F01B85C7 /* PDFLineType.html */ = {isa = PBXFileReference; includeInIndex = 1; name = PDFLineType.html; path = docs/docsets/TPPDF.docset/Contents/Resources/Documents/Enums/PDFLineType.html; sourceTree = "<group>"; };
 		641FD73202CC7903C3699645D8850F2E /* Pods-TPPDF_Tests-acknowledgements.plist */ = {isa = PBXFileReference; includeInIndex = 1; lastKnownFileType = text.plist.xml; path = "Pods-TPPDF_Tests-acknowledgements.plist"; sourceTree = "<group>"; };
-		649F3C3CB6B6F2A150CBF6FAD24890DA /* LICENSE */ = {isa = PBXFileReference; includeInIndex = 1; lastKnownFileType = text; path = LICENSE; sourceTree = "<group>"; };
-		64BA6659AFBF3F269C928A7B3B7F270E /* PDFCalculations.swift */ = {isa = PBXFileReference; includeInIndex = 1; lastKnownFileType = sourcecode.swift; path = PDFCalculations.swift; sourceTree = "<group>"; };
-		655B7FE4C70982AB6131D4F1BB5FA050 /* PDFGenerator+Generation.swift */ = {isa = PBXFileReference; includeInIndex = 1; lastKnownFileType = sourcecode.swift; name = "PDFGenerator+Generation.swift"; path = "Source/PDFGenerator+Generation.swift"; sourceTree = "<group>"; };
-		660B6D7B4F99E6696F6EE0C1B05BC7D5 /* PDFList.swift */ = {isa = PBXFileReference; includeInIndex = 1; lastKnownFileType = sourcecode.swift; path = PDFList.swift; sourceTree = "<group>"; };
-		66D8D966AA438DD93326AF90C933A5D0 /* PDFPagination+Equatable.swift */ = {isa = PBXFileReference; includeInIndex = 1; lastKnownFileType = sourcecode.swift; path = "PDFPagination+Equatable.swift"; sourceTree = "<group>"; };
+		64364FB9589547C2A7DC887AC794A5DF /* badge.svg */ = {isa = PBXFileReference; includeInIndex = 1; name = badge.svg; path = docs/badge.svg; sourceTree = "<group>"; };
+		664039AC35A0DB966D97156F7DD2BC63 /* PDFListItem+Equatable.swift */ = {isa = PBXFileReference; includeInIndex = 1; lastKnownFileType = sourcecode.swift; path = "PDFListItem+Equatable.swift"; sourceTree = "<group>"; };
+		66F427C0A5148908D77B9F6829740B9C /* PDFTableStyle.swift */ = {isa = PBXFileReference; includeInIndex = 1; lastKnownFileType = sourcecode.swift; path = PDFTableStyle.swift; sourceTree = "<group>"; };
 		679E95984C4EB4B0E7B2FA6CF1DB0904 /* Nimble-Info.plist */ = {isa = PBXFileReference; includeInIndex = 1; lastKnownFileType = text.plist.xml; path = "Nimble-Info.plist"; sourceTree = "<group>"; };
-		68B59025411471AD28C27FDCD901453D /* undocumented.json */ = {isa = PBXFileReference; includeInIndex = 1; lastKnownFileType = text.json; name = undocumented.json; path = docs/docsets/TPPDF.docset/Contents/Resources/Documents/undocumented.json; sourceTree = "<group>"; };
-		68D589BDB73DA5EFEA16844111FD94B9 /* typeahead.jquery.js */ = {isa = PBXFileReference; includeInIndex = 1; lastKnownFileType = sourcecode.javascript; name = typeahead.jquery.js; path = docs/js/typeahead.jquery.js; sourceTree = "<group>"; };
-		68E0F5C265BE65056AFF6654C4306A1C /* PDFJSONRepresentable.swift */ = {isa = PBXFileReference; includeInIndex = 1; lastKnownFileType = sourcecode.swift; path = PDFJSONRepresentable.swift; sourceTree = "<group>"; };
-		69D94F760208EBB9B7F7C281B6C97855 /* PDFError.html */ = {isa = PBXFileReference; includeInIndex = 1; lastKnownFileType = text.html.documentation; name = PDFError.html; path = docs/docsets/TPPDF.docset/Contents/Resources/Documents/Enums/PDFError.html; sourceTree = "<group>"; };
+		6A0B562E323D3B922FD00ECCBE9B6844 /* PDFTableValidator.swift */ = {isa = PBXFileReference; includeInIndex = 1; lastKnownFileType = sourcecode.swift; path = PDFTableValidator.swift; sourceTree = "<group>"; };
 		6A1E55522A60920B2686F9D121D12230 /* AdapterProtocols.swift */ = {isa = PBXFileReference; includeInIndex = 1; lastKnownFileType = sourcecode.swift; name = AdapterProtocols.swift; path = Sources/Nimble/Adapters/AdapterProtocols.swift; sourceTree = "<group>"; };
-		6ADBB86F42A835635F0261EBEC843E13 /* PDFContainer.html */ = {isa = PBXFileReference; includeInIndex = 1; lastKnownFileType = text.html.documentation; name = PDFContainer.html; path = docs/docsets/TPPDF.docset/Contents/Resources/Documents/Enums/PDFContainer.html; sourceTree = "<group>"; };
-		6B4C23DAF38405958EDB87EEA789F037 /* Extensions.html */ = {isa = PBXFileReference; includeInIndex = 1; lastKnownFileType = text.html.documentation; name = Extensions.html; path = docs/docsets/TPPDF.docset/Contents/Resources/Documents/Extensions.html; sourceTree = "<group>"; };
-		6BFF03036BA50D5164227DF4E50316F5 /* PDFImage.html */ = {isa = PBXFileReference; includeInIndex = 1; lastKnownFileType = text.html.documentation; name = PDFImage.html; path = docs/docsets/TPPDF.docset/Contents/Resources/Documents/Classes/PDFImage.html; sourceTree = "<group>"; };
+		6ABC3F4D4E0105EB0E9C80200E0ECE0E /* UIImage+Pixel.swift */ = {isa = PBXFileReference; includeInIndex = 1; lastKnownFileType = sourcecode.swift; path = "UIImage+Pixel.swift"; sourceTree = "<group>"; };
+		6C98B70D861BE4AF5C926F72AF8C18C8 /* PDFGenerator.swift */ = {isa = PBXFileReference; includeInIndex = 1; lastKnownFileType = sourcecode.swift; name = PDFGenerator.swift; path = Source/PDFGenerator.swift; sourceTree = "<group>"; };
+		6CD2BDEC5C5CCAA19C58F12247495EEC /* PDFBezierPathVertex.swift */ = {isa = PBXFileReference; includeInIndex = 1; lastKnownFileType = sourcecode.swift; path = PDFBezierPathVertex.swift; sourceTree = "<group>"; };
 		6CD43F9E9FAA1ED61573295D5124D164 /* Pods-TPPDF_Example-acknowledgements.markdown */ = {isa = PBXFileReference; includeInIndex = 1; lastKnownFileType = text; path = "Pods-TPPDF_Example-acknowledgements.markdown"; sourceTree = "<group>"; };
 		6D84DAF8699E614E3035E09666F42BEB /* Nimble.modulemap */ = {isa = PBXFileReference; includeInIndex = 1; lastKnownFileType = sourcecode.module; path = Nimble.modulemap; sourceTree = "<group>"; };
-		6DCFD34E9F0640CE95DF818F04B004B5 /* PDFJSONRepresentable.html */ = {isa = PBXFileReference; includeInIndex = 1; lastKnownFileType = text.html.documentation; name = PDFJSONRepresentable.html; path = docs/docsets/TPPDF.docset/Contents/Resources/Documents/Protocols/PDFJSONRepresentable.html; sourceTree = "<group>"; };
-		6F3163DA86F9D25F3C10D24F4785B0BD /* PDFLineSeparatorObject.html */ = {isa = PBXFileReference; includeInIndex = 1; lastKnownFileType = text.html.documentation; name = PDFLineSeparatorObject.html; path = docs/docsets/TPPDF.docset/Contents/Resources/Documents/Extensions/PDFLineSeparatorObject.html; sourceTree = "<group>"; };
-		6F53D94C8336154C9FD80C1616ACF6B8 /* PDFCopy.html */ = {isa = PBXFileReference; includeInIndex = 1; lastKnownFileType = text.html.documentation; name = PDFCopy.html; path = docs/docsets/TPPDF.docset/Contents/Resources/Documents/Protocols/PDFCopy.html; sourceTree = "<group>"; };
+		6E2067F380B778021CD3403656C25E67 /* PDFAttributedText+Equatable.swift */ = {isa = PBXFileReference; includeInIndex = 1; lastKnownFileType = sourcecode.swift; path = "PDFAttributedText+Equatable.swift"; sourceTree = "<group>"; };
+		6E881447E9CFD51408FF2EE1AE2385C0 /* PDFDocument+Objects.swift */ = {isa = PBXFileReference; includeInIndex = 1; lastKnownFileType = sourcecode.swift; name = "PDFDocument+Objects.swift"; path = "Source/PDFDocument+Objects.swift"; sourceTree = "<group>"; };
+		6E8DCAF097574ED4414378F52D84D19D /* PDFListItemSymbol.html */ = {isa = PBXFileReference; includeInIndex = 1; name = PDFListItemSymbol.html; path = docs/Enums/PDFListItemSymbol.html; sourceTree = "<group>"; };
+		6F6C428EA15066B3D2FB00569F3F43A2 /* PDFError.swift */ = {isa = PBXFileReference; includeInIndex = 1; lastKnownFileType = sourcecode.swift; path = PDFError.swift; sourceTree = "<group>"; };
 		6F9D70A8056BCE15E634A4087915A446 /* NMBExceptionCapture.m */ = {isa = PBXFileReference; includeInIndex = 1; lastKnownFileType = sourcecode.c.objc; name = NMBExceptionCapture.m; path = Sources/NimbleObjectiveC/NMBExceptionCapture.m; sourceTree = "<group>"; };
+		70343BA435BC6C9DFBB185063FCE2284 /* PDFOffsetObject.html */ = {isa = PBXFileReference; includeInIndex = 1; name = PDFOffsetObject.html; path = docs/docsets/TPPDF.docset/Contents/Resources/Documents/Extensions/PDFOffsetObject.html; sourceTree = "<group>"; };
 		70AC7175CDFE257F9AEBF0CF4250725D /* QCKDSL.m */ = {isa = PBXFileReference; includeInIndex = 1; lastKnownFileType = sourcecode.c.objc; name = QCKDSL.m; path = Sources/QuickObjectiveC/DSL/QCKDSL.m; sourceTree = "<group>"; };
-		70E6BA2C723FB774B45DA2B234CCF9DC /* TPJSONRepresentable.html */ = {isa = PBXFileReference; includeInIndex = 1; lastKnownFileType = text.html.documentation; name = TPJSONRepresentable.html; path = docs/docsets/TPPDF.docset/Contents/Resources/Documents/Protocols/TPJSONRepresentable.html; sourceTree = "<group>"; };
+		714BAADAC995A168E241FA2F92E1273B /* PDFList+Equatable.swift */ = {isa = PBXFileReference; includeInIndex = 1; lastKnownFileType = sourcecode.swift; path = "PDFList+Equatable.swift"; sourceTree = "<group>"; };
 		71BC0356EB4125F8FBE88556A95E7197 /* DSL.swift */ = {isa = PBXFileReference; includeInIndex = 1; lastKnownFileType = sourcecode.swift; name = DSL.swift; path = Sources/Quick/DSL/DSL.swift; sourceTree = "<group>"; };
-		72414E5F8BF252DEC2ED0CFF7D1C24F0 /* PDFAttributedText.html */ = {isa = PBXFileReference; includeInIndex = 1; lastKnownFileType = text.html.documentation; name = PDFAttributedText.html; path = docs/docsets/TPPDF.docset/Contents/Resources/Documents/Classes/PDFAttributedText.html; sourceTree = "<group>"; };
+		722073E8DC06B25B5E77F08D29991CF1 /* PDFImageSizeFit.swift */ = {isa = PBXFileReference; includeInIndex = 1; lastKnownFileType = sourcecode.swift; path = PDFImageSizeFit.swift; sourceTree = "<group>"; };
+		724F0E0DC4F0970217672D34B77982C3 /* PDFListItemSymbol.html */ = {isa = PBXFileReference; includeInIndex = 1; name = PDFListItemSymbol.html; path = docs/docsets/TPPDF.docset/Contents/Resources/Documents/Enums/PDFListItemSymbol.html; sourceTree = "<group>"; };
+		732782F090DA671E55FEEAF13C026303 /* PDFTableCellPosition.swift */ = {isa = PBXFileReference; includeInIndex = 1; lastKnownFileType = sourcecode.swift; path = PDFTableCellPosition.swift; sourceTree = "<group>"; };
 		73302C4908EC872A2249A5269A672033 /* SuiteHooks.swift */ = {isa = PBXFileReference; includeInIndex = 1; lastKnownFileType = sourcecode.swift; name = SuiteHooks.swift; path = Sources/Quick/Hooks/SuiteHooks.swift; sourceTree = "<group>"; };
-		7373C8B8E89C646E3AF8E02E3C6B45E0 /* PDFOffsetObject+Equatable.swift */ = {isa = PBXFileReference; includeInIndex = 1; lastKnownFileType = sourcecode.swift; path = "PDFOffsetObject+Equatable.swift"; sourceTree = "<group>"; };
-		73754D9E5E3A3722926EEC122C02EF1F /* typeahead.jquery.js */ = {isa = PBXFileReference; includeInIndex = 1; lastKnownFileType = sourcecode.javascript; name = typeahead.jquery.js; path = docs/docsets/TPPDF.docset/Contents/Resources/Documents/js/typeahead.jquery.js; sourceTree = "<group>"; };
+		733C98310A9DB87AA1D6C9C89ED8A034 /* PDFTableStyle+Equatable.swift */ = {isa = PBXFileReference; includeInIndex = 1; lastKnownFileType = sourcecode.swift; path = "PDFTableStyle+Equatable.swift"; sourceTree = "<group>"; };
 		73807064EFEA737FAA9A46A5136B632F /* BeginWith.swift */ = {isa = PBXFileReference; includeInIndex = 1; lastKnownFileType = sourcecode.swift; name = BeginWith.swift; path = Sources/Nimble/Matchers/BeginWith.swift; sourceTree = "<group>"; };
-		74C505498CE8D71E3960BF00C5A90A7D /* PDFPageFormat.html */ = {isa = PBXFileReference; includeInIndex = 1; lastKnownFileType = text.html.documentation; name = PDFPageFormat.html; path = docs/docsets/TPPDF.docset/Contents/Resources/Documents/Enums/PDFPageFormat.html; sourceTree = "<group>"; };
-		75CE47D8D39BD738223ED75002FDDD89 /* PDFListItem.html */ = {isa = PBXFileReference; includeInIndex = 1; lastKnownFileType = text.html; name = PDFListItem.html; path = docs/Classes/PDFListItem.html; sourceTree = "<group>"; };
+		74483562E5D61AFCFB53C68F87098C84 /* PDFText.swift */ = {isa = PBXFileReference; includeInIndex = 1; lastKnownFileType = sourcecode.swift; path = PDFText.swift; sourceTree = "<group>"; };
+		763AF0E29169DE3F6E1F8B0B2311CA41 /* PDFPageFormat.html */ = {isa = PBXFileReference; includeInIndex = 1; name = PDFPageFormat.html; path = docs/Enums/PDFPageFormat.html; sourceTree = "<group>"; };
 		769948AC67FCD7CFBB879B1BB1309818 /* Await.swift */ = {isa = PBXFileReference; includeInIndex = 1; lastKnownFileType = sourcecode.swift; name = Await.swift; path = Sources/Nimble/Utils/Await.swift; sourceTree = "<group>"; };
-		769E158FAC23775D3A75B40B380582FE /* PDFTableStyle.html */ = {isa = PBXFileReference; includeInIndex = 1; lastKnownFileType = text.html; name = PDFTableStyle.html; path = docs/Classes/PDFTableStyle.html; sourceTree = "<group>"; };
-		77E6108510EBE9A2D20B0FC9D89981BF /* PDFLayout+Equatable.swift */ = {isa = PBXFileReference; includeInIndex = 1; lastKnownFileType = sourcecode.swift; path = "PDFLayout+Equatable.swift"; sourceTree = "<group>"; };
-		790D20E118F1370C88E7FEB0E696A33A /* PDFJSONSerializable.html */ = {isa = PBXFileReference; includeInIndex = 1; lastKnownFileType = text.html; name = PDFJSONSerializable.html; path = docs/Protocols/PDFJSONSerializable.html; sourceTree = "<group>"; };
+		78A89A12626E167659CAB1F154B63F52 /* jazzy.css */ = {isa = PBXFileReference; includeInIndex = 1; name = jazzy.css; path = docs/css/jazzy.css; sourceTree = "<group>"; };
+		78ADC5C25F4C63863F4863CDE958F847 /* UIColor.html */ = {isa = PBXFileReference; includeInIndex = 1; name = UIColor.html; path = docs/Extensions/UIColor.html; sourceTree = "<group>"; };
+		7928544BAB0E666A7805DE4B04628157 /* PDFSimpleText.html */ = {isa = PBXFileReference; includeInIndex = 1; name = PDFSimpleText.html; path = docs/Classes/PDFSimpleText.html; sourceTree = "<group>"; };
 		796AA8B97AEF21E320EC0FFBA0581089 /* CwlBadInstructionException.swift */ = {isa = PBXFileReference; includeInIndex = 1; lastKnownFileType = sourcecode.swift; name = CwlBadInstructionException.swift; path = Carthage/Checkouts/CwlPreconditionTesting/Sources/CwlPreconditionTesting/CwlBadInstructionException.swift; sourceTree = "<group>"; };
-		79CAFFE369C74AD075E0E8FCD3FE58C7 /* PDFLineSeparatorObject+Equatable.swift */ = {isa = PBXFileReference; includeInIndex = 1; lastKnownFileType = sourcecode.swift; path = "PDFLineSeparatorObject+Equatable.swift"; sourceTree = "<group>"; };
-		7A7ADE0E2FF3008306A63F1576910C4E /* PDFListItem.swift */ = {isa = PBXFileReference; includeInIndex = 1; lastKnownFileType = sourcecode.swift; path = PDFListItem.swift; sourceTree = "<group>"; };
-		7C5A58517A6FD83D304B0E4045D72D2B /* PDFLineType.html */ = {isa = PBXFileReference; includeInIndex = 1; lastKnownFileType = text.html; name = PDFLineType.html; path = docs/Enums/PDFLineType.html; sourceTree = "<group>"; };
-		7E6C0068A11F07EB1F18D5EF17D830A8 /* PDFPaginationStyle+Equatable.swift */ = {isa = PBXFileReference; includeInIndex = 1; lastKnownFileType = sourcecode.swift; path = "PDFPaginationStyle+Equatable.swift"; sourceTree = "<group>"; };
-		7EE723903B12343E677FF8B4FE9BCA15 /* Functions.html */ = {isa = PBXFileReference; includeInIndex = 1; lastKnownFileType = text.html; name = Functions.html; path = docs/Functions.html; sourceTree = "<group>"; };
-		8000C3949E9E3BF15936347070D71EB7 /* Dictionary.html */ = {isa = PBXFileReference; includeInIndex = 1; lastKnownFileType = text.html; name = Dictionary.html; path = docs/Extensions/Dictionary.html; sourceTree = "<group>"; };
-=======
-		2F116E1EB5CEF48F2F118B7688271B6C /* Quick-dummy.m */ = {isa = PBXFileReference; includeInIndex = 1; lastKnownFileType = sourcecode.c.objc; path = "Quick-dummy.m"; sourceTree = "<group>"; };
-		2F6981A80FFF23E5E7B2FF14519A29BF /* PDFPaginationStyle.html */ = {isa = PBXFileReference; includeInIndex = 1; lastKnownFileType = text.html.documentation; name = PDFPaginationStyle.html; path = docs/docsets/TPPDF.docset/Contents/Resources/Documents/Enums/PDFPaginationStyle.html; sourceTree = "<group>"; };
-		2F706439F178B18612984D5A0D659079 /* PDFLineStyle.html */ = {isa = PBXFileReference; includeInIndex = 1; lastKnownFileType = text.html.documentation; name = PDFLineStyle.html; path = docs/docsets/TPPDF.docset/Contents/Resources/Documents/Structs/PDFLineStyle.html; sourceTree = "<group>"; };
-		2F7C383E377F7ABEE3927A9218813EA2 /* TPJSONRepresentable.html */ = {isa = PBXFileReference; includeInIndex = 1; lastKnownFileType = text.html.documentation; name = TPJSONRepresentable.html; path = docs/docsets/TPPDF.docset/Contents/Resources/Documents/Protocols/TPJSONRepresentable.html; sourceTree = "<group>"; };
-		300C952E18E465358123B10CFABB9B07 /* ExampleMetadata.swift */ = {isa = PBXFileReference; includeInIndex = 1; lastKnownFileType = sourcecode.swift; name = ExampleMetadata.swift; path = Sources/Quick/ExampleMetadata.swift; sourceTree = "<group>"; };
-		3096C1B9A9D08962C68A555E2811392D /* TPPDF-umbrella.h */ = {isa = PBXFileReference; includeInIndex = 1; lastKnownFileType = sourcecode.c.h; path = "TPPDF-umbrella.h"; sourceTree = "<group>"; };
-		330D6DE7D7A87ED808DD4EAD5E144F8B /* PDFPagination.swift */ = {isa = PBXFileReference; includeInIndex = 1; lastKnownFileType = sourcecode.swift; path = PDFPagination.swift; sourceTree = "<group>"; };
-		33C029D5573E4567C84FE6CB995F6D0C /* TPJSONSerializable.html */ = {isa = PBXFileReference; includeInIndex = 1; lastKnownFileType = text.html.documentation; name = TPJSONSerializable.html; path = docs/docsets/TPPDF.docset/Contents/Resources/Documents/Protocols/TPJSONSerializable.html; sourceTree = "<group>"; };
-		33FDAD7257C32F49B1BB698DF02EF0D5 /* PDFImageOptions.html */ = {isa = PBXFileReference; includeInIndex = 1; lastKnownFileType = text.html.documentation; name = PDFImageOptions.html; path = docs/docsets/TPPDF.docset/Contents/Resources/Documents/Structs/PDFImageOptions.html; sourceTree = "<group>"; };
-		35270340E310B19955E3D36080D4E9F9 /* ContainElementSatisfying.swift */ = {isa = PBXFileReference; includeInIndex = 1; lastKnownFileType = sourcecode.swift; name = ContainElementSatisfying.swift; path = Sources/Nimble/Matchers/ContainElementSatisfying.swift; sourceTree = "<group>"; };
-		355A8F351AE7960DC505D301D4A34F95 /* PDFTableStyleDefaults.html */ = {isa = PBXFileReference; includeInIndex = 1; lastKnownFileType = text.html.documentation; name = PDFTableStyleDefaults.html; path = docs/docsets/TPPDF.docset/Contents/Resources/Documents/Structs/PDFTableStyleDefaults.html; sourceTree = "<group>"; };
-		362E2B11F4D42A0632286541036EA10F /* Typealiases.html */ = {isa = PBXFileReference; includeInIndex = 1; lastKnownFileType = text.html.documentation; name = Typealiases.html; path = docs/docsets/TPPDF.docset/Contents/Resources/Documents/Typealiases.html; sourceTree = "<group>"; };
-		362FF3896DB3D2D05CA8BEAF13F71319 /* PDFTableCellPosition.html */ = {isa = PBXFileReference; includeInIndex = 1; lastKnownFileType = text.html.documentation; name = PDFTableCellPosition.html; path = docs/docsets/TPPDF.docset/Contents/Resources/Documents/Structs/PDFTableCellPosition.html; sourceTree = "<group>"; };
-		38142329A6EE7832129C2C12927E809B /* PDFSectionColumnContainer.swift */ = {isa = PBXFileReference; includeInIndex = 1; lastKnownFileType = sourcecode.swift; path = PDFSectionColumnContainer.swift; sourceTree = "<group>"; };
-		3A20F1D977EB454DDBA4D45494EBB186 /* String.html */ = {isa = PBXFileReference; includeInIndex = 1; lastKnownFileType = text.html.documentation; name = String.html; path = docs/docsets/TPPDF.docset/Contents/Resources/Documents/Extensions/String.html; sourceTree = "<group>"; };
-		3A46961F68586DFEDE6E8D6548BF8FCC /* PDFPageBreakObject.swift */ = {isa = PBXFileReference; includeInIndex = 1; lastKnownFileType = sourcecode.swift; path = PDFPageBreakObject.swift; sourceTree = "<group>"; };
-		3A69EDA822C292757D5F3007DAFE3D05 /* NSAttributedString+PDFJSONSerializable.swift */ = {isa = PBXFileReference; includeInIndex = 1; lastKnownFileType = sourcecode.swift; path = "NSAttributedString+PDFJSONSerializable.swift"; sourceTree = "<group>"; };
-		3AC353287008D87CBB571E4C92334CC4 /* PDFCopy.swift */ = {isa = PBXFileReference; includeInIndex = 1; lastKnownFileType = sourcecode.swift; path = PDFCopy.swift; sourceTree = "<group>"; };
-		3B83E60C519E93CC51AF1A862C8411CF /* QuickConfiguration.m */ = {isa = PBXFileReference; includeInIndex = 1; lastKnownFileType = sourcecode.c.objc; name = QuickConfiguration.m; path = Sources/QuickObjectiveC/Configuration/QuickConfiguration.m; sourceTree = "<group>"; };
-		3CA89243FC3601405A75284FB3878942 /* Structs.html */ = {isa = PBXFileReference; includeInIndex = 1; lastKnownFileType = text.html; name = Structs.html; path = docs/Structs.html; sourceTree = "<group>"; };
-		3DCE4DBABCC4315DBCCE398C44F3434D /* PDFTableCellPosition.html */ = {isa = PBXFileReference; includeInIndex = 1; lastKnownFileType = text.html; name = PDFTableCellPosition.html; path = docs/Structs/PDFTableCellPosition.html; sourceTree = "<group>"; };
-		3DE8E520AE195BA0F4F50A00B79DABE3 /* CGPoint+Math.swift */ = {isa = PBXFileReference; includeInIndex = 1; lastKnownFileType = sourcecode.swift; path = "CGPoint+Math.swift"; sourceTree = "<group>"; };
-		3E04A56415D8750B385CBC3AB8BBA4D0 /* Example.swift */ = {isa = PBXFileReference; includeInIndex = 1; lastKnownFileType = sourcecode.swift; name = Example.swift; path = Sources/Quick/Example.swift; sourceTree = "<group>"; };
-		3E6836F9312687D1A74AFEAB434356E6 /* QuickConfiguration.h */ = {isa = PBXFileReference; includeInIndex = 1; lastKnownFileType = sourcecode.c.h; name = QuickConfiguration.h; path = Sources/QuickObjectiveC/Configuration/QuickConfiguration.h; sourceTree = "<group>"; };
-		3E9918E473A3EAA67C469D7119E74EB1 /* Foundation.framework */ = {isa = PBXFileReference; lastKnownFileType = wrapper.framework; name = Foundation.framework; path = Platforms/iPhoneOS.platform/Developer/SDKs/iPhoneOS12.0.sdk/System/Library/Frameworks/Foundation.framework; sourceTree = DEVELOPER_DIR; };
-		3EA3CCFD437372438E146E687E94D67F /* PDFJSONRepresentable.html */ = {isa = PBXFileReference; includeInIndex = 1; lastKnownFileType = text.html; name = PDFJSONRepresentable.html; path = docs/Protocols/PDFJSONRepresentable.html; sourceTree = "<group>"; };
-		3EE73C8EBFC9A0EEF370F054B76755AF /* README.md */ = {isa = PBXFileReference; includeInIndex = 1; lastKnownFileType = net.daringfireball.markdown; path = README.md; sourceTree = "<group>"; };
-		4018A7449A6EC39344FD814D28AE364F /* PDFOffsetObject+Equatable.swift */ = {isa = PBXFileReference; includeInIndex = 1; lastKnownFileType = sourcecode.swift; path = "PDFOffsetObject+Equatable.swift"; sourceTree = "<group>"; };
-		407A6B82A0FB629082DCC0121F2F2331 /* QuickSpec.h */ = {isa = PBXFileReference; includeInIndex = 1; lastKnownFileType = sourcecode.c.h; name = QuickSpec.h; path = Sources/QuickObjectiveC/QuickSpec.h; sourceTree = "<group>"; };
-		414D929E33F46B3E7F9D004B95FD8191 /* PDFTableContent.html */ = {isa = PBXFileReference; includeInIndex = 1; lastKnownFileType = text.html.documentation; name = PDFTableContent.html; path = docs/docsets/TPPDF.docset/Contents/Resources/Documents/Classes/PDFTableContent.html; sourceTree = "<group>"; };
-		418FC89F00A5986E33BFAC93E69B0256 /* PDFGroupContainer.swift */ = {isa = PBXFileReference; includeInIndex = 1; lastKnownFileType = sourcecode.swift; path = PDFGroupContainer.swift; sourceTree = "<group>"; };
-		4237D85424D842F66841516F153E6824 /* QuickTestSuite.swift */ = {isa = PBXFileReference; includeInIndex = 1; lastKnownFileType = sourcecode.swift; name = QuickTestSuite.swift; path = Sources/Quick/QuickTestSuite.swift; sourceTree = "<group>"; };
-		440E8068F067277106E757B0B46AC131 /* index.html */ = {isa = PBXFileReference; includeInIndex = 1; lastKnownFileType = text.html; name = index.html; path = docs/index.html; sourceTree = "<group>"; };
-		441A0F0890AA3D2A1358591A22F7AF61 /* TPPDF.framework */ = {isa = PBXFileReference; explicitFileType = wrapper.framework; includeInIndex = 0; path = TPPDF.framework; sourceTree = BUILT_PRODUCTS_DIR; };
-		44EB90348987AA4ABA301EC67C20130D /* DSL+Wait.swift */ = {isa = PBXFileReference; includeInIndex = 1; lastKnownFileType = sourcecode.swift; name = "DSL+Wait.swift"; path = "Sources/Nimble/DSL+Wait.swift"; sourceTree = "<group>"; };
-		45CA645B87F3221272FE5D8E3920D7DB /* Pods-TPPDF_Tests-acknowledgements.markdown */ = {isa = PBXFileReference; includeInIndex = 1; lastKnownFileType = text; path = "Pods-TPPDF_Tests-acknowledgements.markdown"; sourceTree = "<group>"; };
-		46241054C67284D0649AA974F0DA9265 /* PDFIndentationObject.html */ = {isa = PBXFileReference; includeInIndex = 1; lastKnownFileType = text.html; name = PDFIndentationObject.html; path = docs/Extensions/PDFIndentationObject.html; sourceTree = "<group>"; };
-		46625AA17ACC03B13D25615A8F90D255 /* CwlCatchException.swift */ = {isa = PBXFileReference; includeInIndex = 1; lastKnownFileType = sourcecode.swift; name = CwlCatchException.swift; path = Carthage/Checkouts/CwlCatchException/Sources/CwlCatchException/CwlCatchException.swift; sourceTree = "<group>"; };
-		46A51FCDEBB3E810AA89DA43FCE780BA /* PDFTableCell.html */ = {isa = PBXFileReference; includeInIndex = 1; lastKnownFileType = text.html; name = PDFTableCell.html; path = docs/Classes/PDFTableCell.html; sourceTree = "<group>"; };
-		473A47AC360D8CC87EB3FAD68C47DE98 /* PDFLineType.swift */ = {isa = PBXFileReference; includeInIndex = 1; lastKnownFileType = sourcecode.swift; path = PDFLineType.swift; sourceTree = "<group>"; };
-		48F20B681308B6F1FAD0CF5BF69FFD52 /* UIImage+PDFJSONSerializable.swift */ = {isa = PBXFileReference; includeInIndex = 1; lastKnownFileType = sourcecode.swift; path = "UIImage+PDFJSONSerializable.swift"; sourceTree = "<group>"; };
-		4983FEF3871FB10EFCC9BADA0E132AFA /* Int+RomanNumerals.swift */ = {isa = PBXFileReference; includeInIndex = 1; lastKnownFileType = sourcecode.swift; path = "Int+RomanNumerals.swift"; sourceTree = "<group>"; };
-		49ABD4E717C98C0953414578DB49637F /* PDFPaginationStyle+Equatable.swift */ = {isa = PBXFileReference; includeInIndex = 1; lastKnownFileType = sourcecode.swift; path = "PDFPaginationStyle+Equatable.swift"; sourceTree = "<group>"; };
-		49D73F7C5B80E1A0DF666EA3311356DC /* PDFPagination.html */ = {isa = PBXFileReference; includeInIndex = 1; lastKnownFileType = text.html.documentation; name = PDFPagination.html; path = docs/docsets/TPPDF.docset/Contents/Resources/Documents/Structs/PDFPagination.html; sourceTree = "<group>"; };
-		49E52B9757EE7DB02631EB5F75189CF4 /* PDFTable.html */ = {isa = PBXFileReference; includeInIndex = 1; lastKnownFileType = text.html; name = PDFTable.html; path = docs/Classes/PDFTable.html; sourceTree = "<group>"; };
-		4A2D7C945B316C37BEDBC0E97043233C /* jazzy.css */ = {isa = PBXFileReference; includeInIndex = 1; lastKnownFileType = text.css; name = jazzy.css; path = docs/css/jazzy.css; sourceTree = "<group>"; };
-		4ADAF484FA6EABCAEE02E44857F8ED7F /* PDFListItemSymbol.html */ = {isa = PBXFileReference; includeInIndex = 1; lastKnownFileType = text.html; name = PDFListItemSymbol.html; path = docs/Enums/PDFListItemSymbol.html; sourceTree = "<group>"; };
-		4BD3D8FEBEB337ED62B39727E9F9CDF8 /* Pods-TPPDF_Tests-dummy.m */ = {isa = PBXFileReference; includeInIndex = 1; lastKnownFileType = sourcecode.c.objc; path = "Pods-TPPDF_Tests-dummy.m"; sourceTree = "<group>"; };
-		4C200E7215CC5D0A3A4694E394899C1F /* ElementsEqual.swift */ = {isa = PBXFileReference; includeInIndex = 1; lastKnownFileType = sourcecode.swift; name = ElementsEqual.swift; path = Sources/Nimble/Matchers/ElementsEqual.swift; sourceTree = "<group>"; };
-		4D4CA76F5260031BB3397A60637BE6BC /* PDFSectionColumnObject.swift */ = {isa = PBXFileReference; includeInIndex = 1; lastKnownFileType = sourcecode.swift; path = PDFSectionColumnObject.swift; sourceTree = "<group>"; };
-		4D4CE5E344E66AB360A353E9244C3957 /* PDFCalculations.swift */ = {isa = PBXFileReference; includeInIndex = 1; lastKnownFileType = sourcecode.swift; path = PDFCalculations.swift; sourceTree = "<group>"; };
-		4DC12A9FB223D5F0B0E71405AF5E1C44 /* badge.svg */ = {isa = PBXFileReference; includeInIndex = 1; lastKnownFileType = text; name = badge.svg; path = docs/badge.svg; sourceTree = "<group>"; };
-		4EF01D33B54DC205E8E9DA85CB17800F /* ErrorUtility.swift */ = {isa = PBXFileReference; includeInIndex = 1; lastKnownFileType = sourcecode.swift; name = ErrorUtility.swift; path = Sources/Quick/ErrorUtility.swift; sourceTree = "<group>"; };
-		5096B5D54F389290B232A3858481466B /* PDFPageFormat+Layout.swift */ = {isa = PBXFileReference; includeInIndex = 1; lastKnownFileType = sourcecode.swift; path = "PDFPageFormat+Layout.swift"; sourceTree = "<group>"; };
-		528534DF537B599D51F66D0ADA41837D /* PDFColumnWrapSectionObject.swift */ = {isa = PBXFileReference; includeInIndex = 1; lastKnownFileType = sourcecode.swift; path = PDFColumnWrapSectionObject.swift; sourceTree = "<group>"; };
-		5337B5EC309ABF300C60099833E82269 /* PDFOffsetObject.swift */ = {isa = PBXFileReference; includeInIndex = 1; lastKnownFileType = sourcecode.swift; path = PDFOffsetObject.swift; sourceTree = "<group>"; };
-		544822AEF80E316F1F939828AC23F369 /* ThrowAssertion.swift */ = {isa = PBXFileReference; includeInIndex = 1; lastKnownFileType = sourcecode.swift; name = ThrowAssertion.swift; path = Sources/Nimble/Matchers/ThrowAssertion.swift; sourceTree = "<group>"; };
-		54FC4548D4F96CAFBB5217607F2CB82E /* _config.yml */ = {isa = PBXFileReference; includeInIndex = 1; lastKnownFileType = text; name = _config.yml; path = docs/docsets/TPPDF.docset/Contents/Resources/Documents/_config.yml; sourceTree = "<group>"; };
-		5501C170DE2E471BF8E04B2ED91E6F4E /* Protocols.html */ = {isa = PBXFileReference; includeInIndex = 1; lastKnownFileType = text.html; name = Protocols.html; path = docs/Protocols.html; sourceTree = "<group>"; };
-		558A3FAF219792BD4B94442771537593 /* PDFSectionColumn.html */ = {isa = PBXFileReference; includeInIndex = 1; lastKnownFileType = text.html.documentation; name = PDFSectionColumn.html; path = docs/docsets/TPPDF.docset/Contents/Resources/Documents/Classes/PDFSectionColumn.html; sourceTree = "<group>"; };
-		55FB08D918DE01E662D5A97301481111 /* AssertionDispatcher.swift */ = {isa = PBXFileReference; includeInIndex = 1; lastKnownFileType = sourcecode.swift; name = AssertionDispatcher.swift; path = Sources/Nimble/Adapters/AssertionDispatcher.swift; sourceTree = "<group>"; };
-		56151E1F48B16B9CD405411354D87600 /* PDFAttributedText+Equatable.swift */ = {isa = PBXFileReference; includeInIndex = 1; lastKnownFileType = sourcecode.swift; path = "PDFAttributedText+Equatable.swift"; sourceTree = "<group>"; };
-		5694286D13EC74C0256352A0B57D9D43 /* undocumented.json */ = {isa = PBXFileReference; includeInIndex = 1; lastKnownFileType = text.json; name = undocumented.json; path = docs/docsets/TPPDF.docset/Contents/Resources/Documents/undocumented.json; sourceTree = "<group>"; };
-		5795E5FB75301A3ABB40A5D841B990F2 /* PDFTextColorObject.swift */ = {isa = PBXFileReference; includeInIndex = 1; lastKnownFileType = sourcecode.swift; path = PDFTextColorObject.swift; sourceTree = "<group>"; };
-		58E7C599C1A78ED30AF8CBF14B53D3C1 /* Array.html */ = {isa = PBXFileReference; includeInIndex = 1; lastKnownFileType = text.html; name = Array.html; path = docs/Extensions/Array.html; sourceTree = "<group>"; };
-		59DBAB8A85D5ADDE0BAEE96D20DDC5BA /* BeLessThan.swift */ = {isa = PBXFileReference; includeInIndex = 1; lastKnownFileType = sourcecode.swift; name = BeLessThan.swift; path = Sources/Nimble/Matchers/BeLessThan.swift; sourceTree = "<group>"; };
-		5A6C3D8C04E18AF6C231AAD75F636719 /* PDFGraphics.swift */ = {isa = PBXFileReference; includeInIndex = 1; lastKnownFileType = sourcecode.swift; path = PDFGraphics.swift; sourceTree = "<group>"; };
-		5AB2AEA696CBBAA2E20B15CFF659CC70 /* Stringers.swift */ = {isa = PBXFileReference; includeInIndex = 1; lastKnownFileType = sourcecode.swift; name = Stringers.swift; path = Sources/Nimble/Utils/Stringers.swift; sourceTree = "<group>"; };
-		5AB81EE2450790F6E7BC0C9B839765CF /* jquery.min.js */ = {isa = PBXFileReference; includeInIndex = 1; lastKnownFileType = sourcecode.javascript; name = jquery.min.js; path = docs/js/jquery.min.js; sourceTree = "<group>"; };
-		5B8E0E0D158305661649F7FD180C5FF5 /* CwlCatchException.m */ = {isa = PBXFileReference; includeInIndex = 1; lastKnownFileType = sourcecode.c.objc; name = CwlCatchException.m; path = Carthage/Checkouts/CwlCatchException/Sources/CwlCatchExceptionSupport/CwlCatchException.m; sourceTree = "<group>"; };
-		5BE973C62615BD15939EB8FA71D68AB8 /* PDFGenerator+Layout.swift */ = {isa = PBXFileReference; includeInIndex = 1; lastKnownFileType = sourcecode.swift; name = "PDFGenerator+Layout.swift"; path = "Source/PDFGenerator+Layout.swift"; sourceTree = "<group>"; };
-		5C9F61FA9DA9C897E03B6DB30FBC9030 /* UIImage+Pixel.swift */ = {isa = PBXFileReference; includeInIndex = 1; lastKnownFileType = sourcecode.swift; path = "UIImage+Pixel.swift"; sourceTree = "<group>"; };
-		5CFD62FD2E8D891F1DAD7B4220A38D1C /* Nimble-umbrella.h */ = {isa = PBXFileReference; includeInIndex = 1; lastKnownFileType = sourcecode.c.h; path = "Nimble-umbrella.h"; sourceTree = "<group>"; };
-		5E79EABC21A6897492F8F22A78DC1A65 /* PDFImageSizeFit.html */ = {isa = PBXFileReference; includeInIndex = 1; lastKnownFileType = text.html.documentation; name = PDFImageSizeFit.html; path = docs/docsets/TPPDF.docset/Contents/Resources/Documents/Enums/PDFImageSizeFit.html; sourceTree = "<group>"; };
-		60E595BBA24FEDB548252887F38B3DCE /* Quick.h */ = {isa = PBXFileReference; includeInIndex = 1; lastKnownFileType = sourcecode.c.h; name = Quick.h; path = Sources/QuickObjectiveC/Quick.h; sourceTree = "<group>"; };
-		613B720E48C3C9FEACCC7A5A6E8BA8F5 /* PDFSectionColumnContainer.html */ = {isa = PBXFileReference; includeInIndex = 1; lastKnownFileType = text.html.documentation; name = PDFSectionColumnContainer.html; path = docs/docsets/TPPDF.docset/Contents/Resources/Documents/Enums/PDFSectionColumnContainer.html; sourceTree = "<group>"; };
-		615862558A8632A3B2DB82B6115F7C83 /* PDFColumnLayoutState.swift */ = {isa = PBXFileReference; includeInIndex = 1; lastKnownFileType = sourcecode.swift; path = PDFColumnLayoutState.swift; sourceTree = "<group>"; };
-		61589F35A711E8D662F644C7D562C954 /* MatchError.swift */ = {isa = PBXFileReference; includeInIndex = 1; lastKnownFileType = sourcecode.swift; name = MatchError.swift; path = Sources/Nimble/Matchers/MatchError.swift; sourceTree = "<group>"; };
-		61D83A0E267BCEA0BD21D99F9BEF17FB /* PDFTableStyle+Defaults.swift */ = {isa = PBXFileReference; includeInIndex = 1; lastKnownFileType = sourcecode.swift; path = "PDFTableStyle+Defaults.swift"; sourceTree = "<group>"; };
-		628038E11C3DBAE2A52B9677059B6E80 /* UIColor+Hex.swift */ = {isa = PBXFileReference; includeInIndex = 1; lastKnownFileType = sourcecode.swift; path = "UIColor+Hex.swift"; sourceTree = "<group>"; };
-		62D3D7A2F680DF74EDD57E34CAFAD617 /* Extensions.html */ = {isa = PBXFileReference; includeInIndex = 1; lastKnownFileType = text.html; name = Extensions.html; path = docs/Extensions.html; sourceTree = "<group>"; };
-		62EBB26FA6CEC7A1D4D1E60BC0CC08A7 /* Pods-TPPDF_Tests-frameworks.sh */ = {isa = PBXFileReference; includeInIndex = 1; lastKnownFileType = text.script.sh; path = "Pods-TPPDF_Tests-frameworks.sh"; sourceTree = "<group>"; };
-		6394C4647524CDA10E57F03165E1EDC3 /* highlight.css */ = {isa = PBXFileReference; includeInIndex = 1; lastKnownFileType = text.css; name = highlight.css; path = docs/css/highlight.css; sourceTree = "<group>"; };
-		641FD73202CC7903C3699645D8850F2E /* Pods-TPPDF_Tests-acknowledgements.plist */ = {isa = PBXFileReference; includeInIndex = 1; lastKnownFileType = text.plist.xml; path = "Pods-TPPDF_Tests-acknowledgements.plist"; sourceTree = "<group>"; };
-		657323EF8A390BFA6C0589B85F6743DD /* PDFLineSeparatorObject.html */ = {isa = PBXFileReference; includeInIndex = 1; lastKnownFileType = text.html.documentation; name = PDFLineSeparatorObject.html; path = docs/docsets/TPPDF.docset/Contents/Resources/Documents/Extensions/PDFLineSeparatorObject.html; sourceTree = "<group>"; };
-		659112870C1DEF8D983D6D34248BF649 /* PDFTableValidator.swift */ = {isa = PBXFileReference; includeInIndex = 1; lastKnownFileType = sourcecode.swift; path = PDFTableValidator.swift; sourceTree = "<group>"; };
-		66ECFAEAF42AF100B52E8CB58AA1D1CE /* PDFLayoutHeights.html */ = {isa = PBXFileReference; includeInIndex = 1; lastKnownFileType = text.html.documentation; name = PDFLayoutHeights.html; path = docs/docsets/TPPDF.docset/Contents/Resources/Documents/Extensions/PDFLayoutHeights.html; sourceTree = "<group>"; };
-		671DE45B987BC4C7970D12181B3B387D /* PDFSection.swift */ = {isa = PBXFileReference; includeInIndex = 1; lastKnownFileType = sourcecode.swift; path = PDFSection.swift; sourceTree = "<group>"; };
-		679E95984C4EB4B0E7B2FA6CF1DB0904 /* Nimble-Info.plist */ = {isa = PBXFileReference; includeInIndex = 1; lastKnownFileType = text.plist.xml; path = "Nimble-Info.plist"; sourceTree = "<group>"; };
-		67E7E4FD34F5E8BF4E226DD3704B572D /* search.json */ = {isa = PBXFileReference; includeInIndex = 1; lastKnownFileType = text.json; name = search.json; path = docs/docsets/TPPDF.docset/Contents/Resources/Documents/search.json; sourceTree = "<group>"; };
-		681E864EFA5A79AF026B4B535436816A /* Dictionary.html */ = {isa = PBXFileReference; includeInIndex = 1; lastKnownFileType = text.html; name = Dictionary.html; path = docs/Extensions/Dictionary.html; sourceTree = "<group>"; };
-		6941A8AB5C884FE946A39EA7A28C9AAA /* PDFAttributedText.html */ = {isa = PBXFileReference; includeInIndex = 1; lastKnownFileType = text.html.documentation; name = PDFAttributedText.html; path = docs/docsets/TPPDF.docset/Contents/Resources/Documents/Classes/PDFAttributedText.html; sourceTree = "<group>"; };
-		69C74A515381B334A6E946367FA36CFA /* UIFont+PDFJSONSerializable.swift */ = {isa = PBXFileReference; includeInIndex = 1; lastKnownFileType = sourcecode.swift; path = "UIFont+PDFJSONSerializable.swift"; sourceTree = "<group>"; };
-		69EFA787018637D6C2494438E0B68B63 /* PDFGroupObject.swift */ = {isa = PBXFileReference; includeInIndex = 1; lastKnownFileType = sourcecode.swift; path = PDFGroupObject.swift; sourceTree = "<group>"; };
-		6A1E55522A60920B2686F9D121D12230 /* AdapterProtocols.swift */ = {isa = PBXFileReference; includeInIndex = 1; lastKnownFileType = sourcecode.swift; name = AdapterProtocols.swift; path = Sources/Nimble/Adapters/AdapterProtocols.swift; sourceTree = "<group>"; };
-		6B882CA1548FC15C9DA72CA3B0A215BE /* PDFLineObject.swift */ = {isa = PBXFileReference; includeInIndex = 1; lastKnownFileType = sourcecode.swift; path = PDFLineObject.swift; sourceTree = "<group>"; };
-		6C120CED4B2BEAB21FAF8F31717DAD95 /* PDFList.html */ = {isa = PBXFileReference; includeInIndex = 1; lastKnownFileType = text.html; name = PDFList.html; path = docs/Classes/PDFList.html; sourceTree = "<group>"; };
-		6CD43F9E9FAA1ED61573295D5124D164 /* Pods-TPPDF_Example-acknowledgements.markdown */ = {isa = PBXFileReference; includeInIndex = 1; lastKnownFileType = text; path = "Pods-TPPDF_Example-acknowledgements.markdown"; sourceTree = "<group>"; };
-		6CF174C2E87879732ACC0A08A286F1A0 /* PDFDocument.html */ = {isa = PBXFileReference; includeInIndex = 1; lastKnownFileType = text.html.documentation; name = PDFDocument.html; path = docs/docsets/TPPDF.docset/Contents/Resources/Documents/Classes/PDFDocument.html; sourceTree = "<group>"; };
-		6D84DAF8699E614E3035E09666F42BEB /* Nimble.modulemap */ = {isa = PBXFileReference; includeInIndex = 1; lastKnownFileType = sourcecode.module; path = Nimble.modulemap; sourceTree = "<group>"; };
-		6F1CEF98B6A167A1110D291F8C85E2DF /* PDFTableStyleDefaults.html */ = {isa = PBXFileReference; includeInIndex = 1; lastKnownFileType = text.html; name = PDFTableStyleDefaults.html; path = docs/Structs/PDFTableStyleDefaults.html; sourceTree = "<group>"; };
-		6F9D70A8056BCE15E634A4087915A446 /* NMBExceptionCapture.m */ = {isa = PBXFileReference; includeInIndex = 1; lastKnownFileType = sourcecode.c.objc; name = NMBExceptionCapture.m; path = Sources/NimbleObjectiveC/NMBExceptionCapture.m; sourceTree = "<group>"; };
-		70077C611ABD9EA4602470493BB28720 /* UIColor.html */ = {isa = PBXFileReference; includeInIndex = 1; lastKnownFileType = text.html; name = UIColor.html; path = docs/Extensions/UIColor.html; sourceTree = "<group>"; };
-		70AC7175CDFE257F9AEBF0CF4250725D /* QCKDSL.m */ = {isa = PBXFileReference; includeInIndex = 1; lastKnownFileType = sourcecode.c.objc; name = QCKDSL.m; path = Sources/QuickObjectiveC/DSL/QCKDSL.m; sourceTree = "<group>"; };
-		70B761BFCB037752FE8E289E4ED747AA /* PDFImage.swift */ = {isa = PBXFileReference; includeInIndex = 1; lastKnownFileType = sourcecode.swift; path = PDFImage.swift; sourceTree = "<group>"; };
-		70FBDBF213D4DD8FBA42D5798E56FE0F /* PDFSection.html */ = {isa = PBXFileReference; includeInIndex = 1; lastKnownFileType = text.html.documentation; name = PDFSection.html; path = docs/docsets/TPPDF.docset/Contents/Resources/Documents/Classes/PDFSection.html; sourceTree = "<group>"; };
-		71BC0356EB4125F8FBE88556A95E7197 /* DSL.swift */ = {isa = PBXFileReference; includeInIndex = 1; lastKnownFileType = sourcecode.swift; name = DSL.swift; path = Sources/Quick/DSL/DSL.swift; sourceTree = "<group>"; };
-		72E070B1FC1F5555E6CDD2B3FC4D6A7F /* typeahead.jquery.js */ = {isa = PBXFileReference; includeInIndex = 1; lastKnownFileType = sourcecode.javascript; name = typeahead.jquery.js; path = docs/js/typeahead.jquery.js; sourceTree = "<group>"; };
-		73302C4908EC872A2249A5269A672033 /* SuiteHooks.swift */ = {isa = PBXFileReference; includeInIndex = 1; lastKnownFileType = sourcecode.swift; name = SuiteHooks.swift; path = Sources/Quick/Hooks/SuiteHooks.swift; sourceTree = "<group>"; };
-		73807064EFEA737FAA9A46A5136B632F /* BeginWith.swift */ = {isa = PBXFileReference; includeInIndex = 1; lastKnownFileType = sourcecode.swift; name = BeginWith.swift; path = Sources/Nimble/Matchers/BeginWith.swift; sourceTree = "<group>"; };
-		751856933BD6D16571EE1C2C075F9592 /* spinner.gif */ = {isa = PBXFileReference; includeInIndex = 1; lastKnownFileType = image.gif; name = spinner.gif; path = docs/img/spinner.gif; sourceTree = "<group>"; };
-		752BC9A3FB87F57A5FDC16C1F6338B8B /* PDFObject.swift */ = {isa = PBXFileReference; includeInIndex = 1; lastKnownFileType = sourcecode.swift; path = PDFObject.swift; sourceTree = "<group>"; };
-		75EF71AD901CED7EF4E4A506F71E9B10 /* PDFIndentationObject.html */ = {isa = PBXFileReference; includeInIndex = 1; lastKnownFileType = text.html.documentation; name = PDFIndentationObject.html; path = docs/docsets/TPPDF.docset/Contents/Resources/Documents/Extensions/PDFIndentationObject.html; sourceTree = "<group>"; };
-		769948AC67FCD7CFBB879B1BB1309818 /* Await.swift */ = {isa = PBXFileReference; includeInIndex = 1; lastKnownFileType = sourcecode.swift; name = Await.swift; path = Sources/Nimble/Utils/Await.swift; sourceTree = "<group>"; };
-		7924369923674C8C766651876440B939 /* Typealiases.html */ = {isa = PBXFileReference; includeInIndex = 1; lastKnownFileType = text.html; name = Typealiases.html; path = docs/Typealiases.html; sourceTree = "<group>"; };
-		796AA8B97AEF21E320EC0FFBA0581089 /* CwlBadInstructionException.swift */ = {isa = PBXFileReference; includeInIndex = 1; lastKnownFileType = sourcecode.swift; name = CwlBadInstructionException.swift; path = Carthage/Checkouts/CwlPreconditionTesting/Sources/CwlPreconditionTesting/CwlBadInstructionException.swift; sourceTree = "<group>"; };
-		7A5B5923051E36B181A0BAFE40941E9D /* PDFLayoutIndentations.html */ = {isa = PBXFileReference; includeInIndex = 1; lastKnownFileType = text.html.documentation; name = PDFLayoutIndentations.html; path = docs/docsets/TPPDF.docset/Contents/Resources/Documents/Extensions/PDFLayoutIndentations.html; sourceTree = "<group>"; };
-		7B85E63D5153BEC8BF517F8A20EDD416 /* Protocols.html */ = {isa = PBXFileReference; includeInIndex = 1; lastKnownFileType = text.html.documentation; name = Protocols.html; path = docs/docsets/TPPDF.docset/Contents/Resources/Documents/Protocols.html; sourceTree = "<group>"; };
-		7C39054EAC2DD4866BEBAE5E3ED8FD77 /* dash.png */ = {isa = PBXFileReference; includeInIndex = 1; lastKnownFileType = image.png; name = dash.png; path = docs/img/dash.png; sourceTree = "<group>"; };
-		7C6001DBBE4EB5857DB694941CFE8893 /* Symbol.html */ = {isa = PBXFileReference; includeInIndex = 1; lastKnownFileType = text.html.documentation; name = Symbol.html; path = docs/docsets/TPPDF.docset/Contents/Resources/Documents/Classes/PDFListItem/Symbol.html; sourceTree = "<group>"; };
-		7C9824F0D73B706606D0B6C1D2BA27FC /* PDFGenerator+Debug.swift */ = {isa = PBXFileReference; includeInIndex = 1; lastKnownFileType = sourcecode.swift; name = "PDFGenerator+Debug.swift"; path = "Source/PDFGenerator+Debug.swift"; sourceTree = "<group>"; };
-		7D873426E0696DE44E6C40B3D70465BD /* PDFListItem.html */ = {isa = PBXFileReference; includeInIndex = 1; lastKnownFileType = text.html; name = PDFListItem.html; path = docs/Classes/PDFListItem.html; sourceTree = "<group>"; };
-		7EDF01FD1C1BC58FDA28AB985B728724 /* PDFTableCellPosition+Equatable-Hashable.swift */ = {isa = PBXFileReference; includeInIndex = 1; lastKnownFileType = sourcecode.swift; path = "PDFTableCellPosition+Equatable-Hashable.swift"; sourceTree = "<group>"; };
-		7F54F5503CE0E3E3536F89AC284555A9 /* UIColor.html */ = {isa = PBXFileReference; includeInIndex = 1; lastKnownFileType = text.html.documentation; name = UIColor.html; path = docs/docsets/TPPDF.docset/Contents/Resources/Documents/Extensions/UIColor.html; sourceTree = "<group>"; };
->>>>>>> 2b89c9d5
+		7A844F8FD0C8FEC6469611369A282919 /* PDFLayout.swift */ = {isa = PBXFileReference; includeInIndex = 1; lastKnownFileType = sourcecode.swift; path = PDFLayout.swift; sourceTree = "<group>"; };
+		7ACFC9E331A277BCDE4C112F3050C0D8 /* dash.png */ = {isa = PBXFileReference; includeInIndex = 1; lastKnownFileType = image.png; name = dash.png; path = docs/img/dash.png; sourceTree = "<group>"; };
+		7B35E88406EF60E7EBEF6740822852F5 /* PDFGenerator+Layout.swift */ = {isa = PBXFileReference; includeInIndex = 1; lastKnownFileType = sourcecode.swift; name = "PDFGenerator+Layout.swift"; path = "Source/PDFGenerator+Layout.swift"; sourceTree = "<group>"; };
+		7BE24881CC1C545D54229F1BE1588056 /* PDFMasterGroup.swift */ = {isa = PBXFileReference; includeInIndex = 1; lastKnownFileType = sourcecode.swift; path = PDFMasterGroup.swift; sourceTree = "<group>"; };
+		7C879C07ABF510C98346657B116F51B7 /* PDFPagination.html */ = {isa = PBXFileReference; includeInIndex = 1; name = PDFPagination.html; path = docs/Structs/PDFPagination.html; sourceTree = "<group>"; };
+		7E909AFBB40228AE4540C97E6D967903 /* UIFont+PDFJSONSerializable.swift */ = {isa = PBXFileReference; includeInIndex = 1; lastKnownFileType = sourcecode.swift; path = "UIFont+PDFJSONSerializable.swift"; sourceTree = "<group>"; };
+		7EF7D9B76F2A0E57F8C4B6576A310FFF /* PDFPagination+Equatable.swift */ = {isa = PBXFileReference; includeInIndex = 1; lastKnownFileType = sourcecode.swift; path = "PDFPagination+Equatable.swift"; sourceTree = "<group>"; };
 		8024470AD984BDAA74684548AD7D65C9 /* DSL.swift */ = {isa = PBXFileReference; includeInIndex = 1; lastKnownFileType = sourcecode.swift; name = DSL.swift; path = Sources/Nimble/DSL.swift; sourceTree = "<group>"; };
-		803599A5189AF03EF3940EF79FA427F1 /* PDFSection.html */ = {isa = PBXFileReference; includeInIndex = 1; lastKnownFileType = text.html; name = PDFSection.html; path = docs/Classes/PDFSection.html; sourceTree = "<group>"; };
-		80F4A8B51939A2564A44A053769420C5 /* PDFText.swift */ = {isa = PBXFileReference; includeInIndex = 1; lastKnownFileType = sourcecode.swift; path = PDFText.swift; sourceTree = "<group>"; };
 		8106C6BE9B18353E6DEBAD106304C942 /* NMBExceptionCapture.h */ = {isa = PBXFileReference; includeInIndex = 1; lastKnownFileType = sourcecode.c.h; name = NMBExceptionCapture.h; path = Sources/NimbleObjectiveC/NMBExceptionCapture.h; sourceTree = "<group>"; };
-<<<<<<< HEAD
-		83748D37DC9A6FECFB5E8951C3144E1F /* UIImage.html */ = {isa = PBXFileReference; includeInIndex = 1; lastKnownFileType = text.html.documentation; name = UIImage.html; path = docs/docsets/TPPDF.docset/Contents/Resources/Documents/Extensions/UIImage.html; sourceTree = "<group>"; };
-		83E4A523E1DC958EF56D8CEE136DD913 /* PDFSection.html */ = {isa = PBXFileReference; includeInIndex = 1; lastKnownFileType = text.html.documentation; name = PDFSection.html; path = docs/docsets/TPPDF.docset/Contents/Resources/Documents/Classes/PDFSection.html; sourceTree = "<group>"; };
+		81C2A8CA8CE7C92C45FF4A30F8AE27F0 /* PDFPageLayout.html */ = {isa = PBXFileReference; includeInIndex = 1; name = PDFPageLayout.html; path = docs/docsets/TPPDF.docset/Contents/Resources/Documents/Structs/PDFPageLayout.html; sourceTree = "<group>"; };
+		81E5197819542BCA0F5827B1FE0A3F12 /* PDFOffsetObject+Equatable.swift */ = {isa = PBXFileReference; includeInIndex = 1; lastKnownFileType = sourcecode.swift; path = "PDFOffsetObject+Equatable.swift"; sourceTree = "<group>"; };
+		83178133521D4A981B16246388580B6B /* PDFBezierPath.swift */ = {isa = PBXFileReference; includeInIndex = 1; lastKnownFileType = sourcecode.swift; path = PDFBezierPath.swift; sourceTree = "<group>"; };
+		83E9E25ED1BCF473AA1174F4EE58B4AF /* UIColor.html */ = {isa = PBXFileReference; includeInIndex = 1; name = UIColor.html; path = docs/docsets/TPPDF.docset/Contents/Resources/Documents/Extensions/UIColor.html; sourceTree = "<group>"; };
+		844995861D0764DC2240A17371A3745D /* PDFLayoutIndentations.swift */ = {isa = PBXFileReference; includeInIndex = 1; lastKnownFileType = sourcecode.swift; path = PDFLayoutIndentations.swift; sourceTree = "<group>"; };
 		84570CEA498F2BC09DE8931D6CEB8346 /* World+DSL.swift */ = {isa = PBXFileReference; includeInIndex = 1; lastKnownFileType = sourcecode.swift; name = "World+DSL.swift"; path = "Sources/Quick/DSL/World+DSL.swift"; sourceTree = "<group>"; };
-		84588A3CAA0422A10F531A9F88347992 /* PDFOffsetObject.swift */ = {isa = PBXFileReference; includeInIndex = 1; lastKnownFileType = sourcecode.swift; path = PDFOffsetObject.swift; sourceTree = "<group>"; };
+		854D02F7812AA8D291E2FFC33AA2C21B /* Classes.html */ = {isa = PBXFileReference; includeInIndex = 1; name = Classes.html; path = docs/Classes.html; sourceTree = "<group>"; };
+		85558025EBA6CBA10A7C69FD2794BD5A /* PDFSectionColumnContainer.html */ = {isa = PBXFileReference; includeInIndex = 1; name = PDFSectionColumnContainer.html; path = docs/Enums/PDFSectionColumnContainer.html; sourceTree = "<group>"; };
+		85A08359CD44619B1D38CBE4A6B408B8 /* Enums.html */ = {isa = PBXFileReference; includeInIndex = 1; name = Enums.html; path = docs/Enums.html; sourceTree = "<group>"; };
 		85CD158414AD99E7585B1FB889B65151 /* Nimble.h */ = {isa = PBXFileReference; includeInIndex = 1; lastKnownFileType = sourcecode.c.h; name = Nimble.h; path = Sources/Nimble/Nimble.h; sourceTree = "<group>"; };
 		86EA07EAF3F92404A7E464881F7E712F /* Configuration.swift */ = {isa = PBXFileReference; includeInIndex = 1; lastKnownFileType = sourcecode.swift; name = Configuration.swift; path = Sources/Quick/Configuration/Configuration.swift; sourceTree = "<group>"; };
 		873A149144A4505B4273B11DF638E923 /* Nimble.xcconfig */ = {isa = PBXFileReference; includeInIndex = 1; lastKnownFileType = text.xcconfig; path = Nimble.xcconfig; sourceTree = "<group>"; };
-		875C34181FE8E65601D9AB266E64240B /* PDFLayoutHeights.html */ = {isa = PBXFileReference; includeInIndex = 1; lastKnownFileType = text.html; name = PDFLayoutHeights.html; path = docs/Extensions/PDFLayoutHeights.html; sourceTree = "<group>"; };
+		87C682984C920D75DE43D1257FF6E8D6 /* Protocols.html */ = {isa = PBXFileReference; includeInIndex = 1; name = Protocols.html; path = docs/docsets/TPPDF.docset/Contents/Resources/Documents/Protocols.html; sourceTree = "<group>"; };
+		88323E165CF83148330A391D756B36D5 /* PDFColumnWrapSectionObject.swift */ = {isa = PBXFileReference; includeInIndex = 1; lastKnownFileType = sourcecode.swift; path = PDFColumnWrapSectionObject.swift; sourceTree = "<group>"; };
 		88EDCE36C310D8E381FC4C13E3000418 /* Pods-TPPDF_Tests-umbrella.h */ = {isa = PBXFileReference; includeInIndex = 1; lastKnownFileType = sourcecode.c.h; path = "Pods-TPPDF_Tests-umbrella.h"; sourceTree = "<group>"; };
-		89FC7C8B03A6486DF78444FEADF9A87B /* PDFDocument.swift */ = {isa = PBXFileReference; includeInIndex = 1; lastKnownFileType = sourcecode.swift; name = PDFDocument.swift; path = Source/PDFDocument.swift; sourceTree = "<group>"; };
-		8BA298A1D78022284F95BB00B3E72BCD /* PDFPaginationStyle.swift */ = {isa = PBXFileReference; includeInIndex = 1; lastKnownFileType = sourcecode.swift; path = PDFPaginationStyle.swift; sourceTree = "<group>"; };
-		8BF36C65567C555CF545950022FD7763 /* TPPDF.podspec */ = {isa = PBXFileReference; explicitFileType = text.script.ruby; includeInIndex = 1; indentWidth = 2; path = TPPDF.podspec; sourceTree = "<group>"; tabWidth = 2; xcLanguageSpecificationIdentifier = xcode.lang.ruby; };
-		8C23A9735A251F293582DDBB19EDDD1E /* PDFTableCell.html */ = {isa = PBXFileReference; includeInIndex = 1; lastKnownFileType = text.html.documentation; name = PDFTableCell.html; path = docs/docsets/TPPDF.docset/Contents/Resources/Documents/Classes/PDFTableCell.html; sourceTree = "<group>"; };
+		89979795E394E75AEC56355C3A1B45D5 /* UIColor+PDFJSONSerializable.swift */ = {isa = PBXFileReference; includeInIndex = 1; lastKnownFileType = sourcecode.swift; path = "UIColor+PDFJSONSerializable.swift"; sourceTree = "<group>"; };
+		89C3990A6B0A82B6814D491CF7C49919 /* Typealiases.html */ = {isa = PBXFileReference; includeInIndex = 1; name = Typealiases.html; path = docs/Typealiases.html; sourceTree = "<group>"; };
+		8A57D4661828BF85AA57F4922C0AD721 /* PDFTableOfContent.swift */ = {isa = PBXFileReference; includeInIndex = 1; lastKnownFileType = sourcecode.swift; path = PDFTableOfContent.swift; sourceTree = "<group>"; };
+		8A8B4851841695C09E6364999C257CCF /* Symbol.html */ = {isa = PBXFileReference; includeInIndex = 1; name = Symbol.html; path = docs/docsets/TPPDF.docset/Contents/Resources/Documents/Classes/PDFListItem/Symbol.html; sourceTree = "<group>"; };
+		8AA5BE5648D1758D58ACD1E29A26CEFF /* PDFPageLayout+Equatable.swift */ = {isa = PBXFileReference; includeInIndex = 1; lastKnownFileType = sourcecode.swift; path = "PDFPageLayout+Equatable.swift"; sourceTree = "<group>"; };
 		8C5096B75F86417D2500DD3E22CD83C5 /* BeEmpty.swift */ = {isa = PBXFileReference; includeInIndex = 1; lastKnownFileType = sourcecode.swift; name = BeEmpty.swift; path = Sources/Nimble/Matchers/BeEmpty.swift; sourceTree = "<group>"; };
-		8D0672780D901CE200E261D4D713225D /* Extensions.html */ = {isa = PBXFileReference; includeInIndex = 1; lastKnownFileType = text.html; name = Extensions.html; path = docs/Extensions.html; sourceTree = "<group>"; };
-		8E5529453650AF6383C9CAC0FDFB5AB7 /* CGPoint+Math.swift */ = {isa = PBXFileReference; includeInIndex = 1; lastKnownFileType = sourcecode.swift; path = "CGPoint+Math.swift"; sourceTree = "<group>"; };
-		8FDB41E9B2006AA9A818ED62082D6AF2 /* carat.png */ = {isa = PBXFileReference; includeInIndex = 1; lastKnownFileType = image.png; name = carat.png; path = docs/docsets/TPPDF.docset/Contents/Resources/Documents/img/carat.png; sourceTree = "<group>"; };
-		9074CBBAF5A9C602B67F04988DBB23E1 /* PDFInfo+Equatable.swift */ = {isa = PBXFileReference; includeInIndex = 1; lastKnownFileType = sourcecode.swift; path = "PDFInfo+Equatable.swift"; sourceTree = "<group>"; };
+		8C5B6F941AF1EEC7A771C84412881543 /* PDFPagination.swift */ = {isa = PBXFileReference; includeInIndex = 1; lastKnownFileType = sourcecode.swift; path = PDFPagination.swift; sourceTree = "<group>"; };
+		8D1668C05D5E28FD80E046F9BE50B3E9 /* PDFSectionColumn.swift */ = {isa = PBXFileReference; includeInIndex = 1; lastKnownFileType = sourcecode.swift; path = PDFSectionColumn.swift; sourceTree = "<group>"; };
+		8D88B0630178CA3E19F837853558C607 /* PDFSectionColumnObject.swift */ = {isa = PBXFileReference; includeInIndex = 1; lastKnownFileType = sourcecode.swift; path = PDFSectionColumnObject.swift; sourceTree = "<group>"; };
+		8DB71D527080A80559145439645D182A /* PDFContainer.swift */ = {isa = PBXFileReference; includeInIndex = 1; lastKnownFileType = sourcecode.swift; path = PDFContainer.swift; sourceTree = "<group>"; };
+		8E0CA234275B257305F9E6FE2693B084 /* PDFAttributedText.html */ = {isa = PBXFileReference; includeInIndex = 1; name = PDFAttributedText.html; path = docs/Classes/PDFAttributedText.html; sourceTree = "<group>"; };
+		8F87B6FE8BCA6BD8B44730AD06EF1D30 /* PDFGenerator+Debug.swift */ = {isa = PBXFileReference; includeInIndex = 1; lastKnownFileType = sourcecode.swift; name = "PDFGenerator+Debug.swift"; path = "Source/PDFGenerator+Debug.swift"; sourceTree = "<group>"; };
 		90981DEE29087CFB1ABC6E706BABE1C7 /* Predicate.swift */ = {isa = PBXFileReference; includeInIndex = 1; lastKnownFileType = sourcecode.swift; name = Predicate.swift; path = Sources/Nimble/Matchers/Predicate.swift; sourceTree = "<group>"; };
-		9116C22127A499F7C1DD45A5EA4C944A /* search.json */ = {isa = PBXFileReference; includeInIndex = 1; lastKnownFileType = text.json; name = search.json; path = docs/search.json; sourceTree = "<group>"; };
-=======
-		8280D3E13C6E096E8D8B74BB942E08D4 /* typeahead.jquery.js */ = {isa = PBXFileReference; includeInIndex = 1; lastKnownFileType = sourcecode.javascript; name = typeahead.jquery.js; path = docs/docsets/TPPDF.docset/Contents/Resources/Documents/js/typeahead.jquery.js; sourceTree = "<group>"; };
-		82F75AD767A4E303C32534787669E075 /* PDFAttributedTextObject.swift */ = {isa = PBXFileReference; includeInIndex = 1; lastKnownFileType = sourcecode.swift; path = PDFAttributedTextObject.swift; sourceTree = "<group>"; };
-		8431B330125AB4438C75431517936F82 /* PDFPaginationClosure.swift */ = {isa = PBXFileReference; includeInIndex = 1; lastKnownFileType = sourcecode.swift; path = PDFPaginationClosure.swift; sourceTree = "<group>"; };
-		84570CEA498F2BC09DE8931D6CEB8346 /* World+DSL.swift */ = {isa = PBXFileReference; includeInIndex = 1; lastKnownFileType = sourcecode.swift; name = "World+DSL.swift"; path = "Sources/Quick/DSL/World+DSL.swift"; sourceTree = "<group>"; };
-		849AD32D5EB8CE7F36E05EE699818B52 /* TPPDF.xml */ = {isa = PBXFileReference; includeInIndex = 1; lastKnownFileType = text.xml; name = TPPDF.xml; path = docs/docsets/TPPDF.xml; sourceTree = "<group>"; };
-		85CD158414AD99E7585B1FB889B65151 /* Nimble.h */ = {isa = PBXFileReference; includeInIndex = 1; lastKnownFileType = sourcecode.c.h; name = Nimble.h; path = Sources/Nimble/Nimble.h; sourceTree = "<group>"; };
-		85D5D2527166864130164DEA5C391D26 /* PDFContainer.html */ = {isa = PBXFileReference; includeInIndex = 1; lastKnownFileType = text.html.documentation; name = PDFContainer.html; path = docs/docsets/TPPDF.docset/Contents/Resources/Documents/Enums/PDFContainer.html; sourceTree = "<group>"; };
-		86EA07EAF3F92404A7E464881F7E712F /* Configuration.swift */ = {isa = PBXFileReference; includeInIndex = 1; lastKnownFileType = sourcecode.swift; name = Configuration.swift; path = Sources/Quick/Configuration/Configuration.swift; sourceTree = "<group>"; };
-		871DC8EEB2EA968B35B96A72AC8B70BC /* jazzy.search.js */ = {isa = PBXFileReference; includeInIndex = 1; lastKnownFileType = sourcecode.javascript; name = jazzy.search.js; path = docs/docsets/TPPDF.docset/Contents/Resources/Documents/js/jazzy.search.js; sourceTree = "<group>"; };
-		873A149144A4505B4273B11DF638E923 /* Nimble.xcconfig */ = {isa = PBXFileReference; includeInIndex = 1; lastKnownFileType = text.xcconfig; path = Nimble.xcconfig; sourceTree = "<group>"; };
-		88A86A0920F8C7A6152504AE0EC3696D /* PDFLayoutIndentations.html */ = {isa = PBXFileReference; includeInIndex = 1; lastKnownFileType = text.html; name = PDFLayoutIndentations.html; path = docs/Extensions/PDFLayoutIndentations.html; sourceTree = "<group>"; };
-		88BC18F07533E9414C7F913305F53D90 /* PDFMasterGroup.swift */ = {isa = PBXFileReference; includeInIndex = 1; lastKnownFileType = sourcecode.swift; path = PDFMasterGroup.swift; sourceTree = "<group>"; };
-		88EDCE36C310D8E381FC4C13E3000418 /* Pods-TPPDF_Tests-umbrella.h */ = {isa = PBXFileReference; includeInIndex = 1; lastKnownFileType = sourcecode.c.h; path = "Pods-TPPDF_Tests-umbrella.h"; sourceTree = "<group>"; };
-		8B0E9C5123E03FB951C26530C383D947 /* PDFImageSizeFit.swift */ = {isa = PBXFileReference; includeInIndex = 1; lastKnownFileType = sourcecode.swift; path = PDFImageSizeFit.swift; sourceTree = "<group>"; };
-		8B2637866426CE2E23975A9B9FA95538 /* PDFJSONRepresentable.swift */ = {isa = PBXFileReference; includeInIndex = 1; lastKnownFileType = sourcecode.swift; path = PDFJSONRepresentable.swift; sourceTree = "<group>"; };
-		8C5096B75F86417D2500DD3E22CD83C5 /* BeEmpty.swift */ = {isa = PBXFileReference; includeInIndex = 1; lastKnownFileType = sourcecode.swift; name = BeEmpty.swift; path = Sources/Nimble/Matchers/BeEmpty.swift; sourceTree = "<group>"; };
-		8D800EE7441789E2B0959F29AA9E622C /* PDFSimpleText.swift */ = {isa = PBXFileReference; includeInIndex = 1; lastKnownFileType = sourcecode.swift; path = PDFSimpleText.swift; sourceTree = "<group>"; };
-		8F07210C5453952FCAD87C3E36860A30 /* PDFLayoutHeights.html */ = {isa = PBXFileReference; includeInIndex = 1; lastKnownFileType = text.html; name = PDFLayoutHeights.html; path = docs/Extensions/PDFLayoutHeights.html; sourceTree = "<group>"; };
-		8FCD58EEA8AC949B5F7D6A23726DF885 /* PDFInfo.swift */ = {isa = PBXFileReference; includeInIndex = 1; lastKnownFileType = sourcecode.swift; path = PDFInfo.swift; sourceTree = "<group>"; };
-		90981DEE29087CFB1ABC6E706BABE1C7 /* Predicate.swift */ = {isa = PBXFileReference; includeInIndex = 1; lastKnownFileType = sourcecode.swift; name = Predicate.swift; path = Sources/Nimble/Matchers/Predicate.swift; sourceTree = "<group>"; };
-		90DC500DBA8D8BFFF3E582B01F359671 /* PDFInfo.html */ = {isa = PBXFileReference; includeInIndex = 1; lastKnownFileType = text.html.documentation; name = PDFInfo.html; path = docs/docsets/TPPDF.docset/Contents/Resources/Documents/Classes/PDFInfo.html; sourceTree = "<group>"; };
->>>>>>> 2b89c9d5
 		9144560F38E00BC92122EDEFD8B26A08 /* Nimble-prefix.pch */ = {isa = PBXFileReference; includeInIndex = 1; lastKnownFileType = sourcecode.c.h; path = "Nimble-prefix.pch"; sourceTree = "<group>"; };
-		91F8889CD0C6115E71C346ECE70BC359 /* index.html */ = {isa = PBXFileReference; includeInIndex = 1; lastKnownFileType = text.html.documentation; name = index.html; path = docs/docsets/TPPDF.docset/Contents/Resources/Documents/index.html; sourceTree = "<group>"; };
 		91FA0C47182F53418200646DB6133A2B /* CwlPreconditionTesting.h */ = {isa = PBXFileReference; includeInIndex = 1; lastKnownFileType = sourcecode.c.h; name = CwlPreconditionTesting.h; path = Carthage/Checkouts/CwlPreconditionTesting/Sources/CwlPreconditionTesting/Mach/CwlPreconditionTesting.h; sourceTree = "<group>"; };
-<<<<<<< HEAD
 		92D62A29E31F37F9F6570954D217B5C4 /* DSL.h */ = {isa = PBXFileReference; includeInIndex = 1; lastKnownFileType = sourcecode.c.h; name = DSL.h; path = Sources/NimbleObjectiveC/DSL.h; sourceTree = "<group>"; };
-		92E6A983BE464D0C191C933639EA0D03 /* TPJSONSerializable.html */ = {isa = PBXFileReference; includeInIndex = 1; lastKnownFileType = text.html; name = TPJSONSerializable.html; path = docs/Protocols/TPJSONSerializable.html; sourceTree = "<group>"; };
 		9434AD9BD3839FB76D96FB233672DC06 /* URL+FileName.swift */ = {isa = PBXFileReference; includeInIndex = 1; lastKnownFileType = sourcecode.swift; name = "URL+FileName.swift"; path = "Sources/Quick/URL+FileName.swift"; sourceTree = "<group>"; };
+		953D11DA51EF81B7F4972A81C8AA954F /* TPPDF-prefix.pch */ = {isa = PBXFileReference; includeInIndex = 1; lastKnownFileType = sourcecode.c.h; path = "TPPDF-prefix.pch"; sourceTree = "<group>"; };
+		957CD648AEB8AA5135685FCEB1DB04FE /* PDFIndentationObject+Equatable.swift */ = {isa = PBXFileReference; includeInIndex = 1; lastKnownFileType = sourcecode.swift; path = "PDFIndentationObject+Equatable.swift"; sourceTree = "<group>"; };
+		958E4F64EEAC30ABDA6A816F01BA5E97 /* TPPDF-Info.plist */ = {isa = PBXFileReference; includeInIndex = 1; lastKnownFileType = text.plist.xml; path = "TPPDF-Info.plist"; sourceTree = "<group>"; };
+		95AC8931CE4F588913FF13208B940DD1 /* Extensions.html */ = {isa = PBXFileReference; includeInIndex = 1; name = Extensions.html; path = docs/Extensions.html; sourceTree = "<group>"; };
+		9628F8598F012766E06A71E2B1946606 /* PDFTableContent+Equatable.swift */ = {isa = PBXFileReference; includeInIndex = 1; lastKnownFileType = sourcecode.swift; path = "PDFTableContent+Equatable.swift"; sourceTree = "<group>"; };
 		9636D5936A5AA005BF948AF6A505C578 /* Behavior.swift */ = {isa = PBXFileReference; includeInIndex = 1; lastKnownFileType = sourcecode.swift; name = Behavior.swift; path = Sources/Quick/Behavior.swift; sourceTree = "<group>"; };
-		96AAD9DCB2B9DF1304E0DEF0E73CC75E /* PDFInfo.html */ = {isa = PBXFileReference; includeInIndex = 1; lastKnownFileType = text.html; name = PDFInfo.html; path = docs/Classes/PDFInfo.html; sourceTree = "<group>"; };
-		973664405F84BE06ED5AB32DAB740D03 /* PDFTableStyleDefaults.html */ = {isa = PBXFileReference; includeInIndex = 1; lastKnownFileType = text.html.documentation; name = PDFTableStyleDefaults.html; path = docs/docsets/TPPDF.docset/Contents/Resources/Documents/Structs/PDFTableStyleDefaults.html; sourceTree = "<group>"; };
-		9772E4095C1A2AF9FFB3081E82BC3AD8 /* PDFTableCellAlignment.html */ = {isa = PBXFileReference; includeInIndex = 1; lastKnownFileType = text.html.documentation; name = PDFTableCellAlignment.html; path = docs/docsets/TPPDF.docset/Contents/Resources/Documents/Enums/PDFTableCellAlignment.html; sourceTree = "<group>"; };
-		98028109E83450DEE9DED7BB7C883898 /* PDFTableCellPosition.html */ = {isa = PBXFileReference; includeInIndex = 1; lastKnownFileType = text.html.documentation; name = PDFTableCellPosition.html; path = docs/docsets/TPPDF.docset/Contents/Resources/Documents/Structs/PDFTableCellPosition.html; sourceTree = "<group>"; };
-		987F7FC904350F226294B9A158C8EDCB /* PDFTable.html */ = {isa = PBXFileReference; includeInIndex = 1; lastKnownFileType = text.html; name = PDFTable.html; path = docs/Classes/PDFTable.html; sourceTree = "<group>"; };
-		9890634B32912743FA045DD9DCD87257 /* PDFCopy.swift */ = {isa = PBXFileReference; includeInIndex = 1; lastKnownFileType = sourcecode.swift; path = PDFCopy.swift; sourceTree = "<group>"; };
+		968F354DF8A6941287DE65DA54BC478D /* PDFPagination.html */ = {isa = PBXFileReference; includeInIndex = 1; name = PDFPagination.html; path = docs/docsets/TPPDF.docset/Contents/Resources/Documents/Structs/PDFPagination.html; sourceTree = "<group>"; };
+		97AE281D0C3FBEAAAD10F2CEBA34C2A0 /* PDFOffsetObject.swift */ = {isa = PBXFileReference; includeInIndex = 1; lastKnownFileType = sourcecode.swift; path = PDFOffsetObject.swift; sourceTree = "<group>"; };
+		9815AF6C4A0D046EE95D513EC5E4BF8B /* badge.svg */ = {isa = PBXFileReference; includeInIndex = 1; name = badge.svg; path = docs/docsets/TPPDF.docset/Contents/Resources/Documents/badge.svg; sourceTree = "<group>"; };
 		98A8BF274C384ED0357A87C2E0FBF07C /* BeAnInstanceOf.swift */ = {isa = PBXFileReference; includeInIndex = 1; lastKnownFileType = sourcecode.swift; name = BeAnInstanceOf.swift; path = Sources/Nimble/Matchers/BeAnInstanceOf.swift; sourceTree = "<group>"; };
-		996BEC77CC5743F864B400FFA629CBFD /* PDFTableCellAlignment.html */ = {isa = PBXFileReference; includeInIndex = 1; lastKnownFileType = text.html; name = PDFTableCellAlignment.html; path = docs/Enums/PDFTableCellAlignment.html; sourceTree = "<group>"; };
+		992A77E1C31F7AC2B883129974A78038 /* Dictionary.html */ = {isa = PBXFileReference; includeInIndex = 1; name = Dictionary.html; path = docs/Extensions/Dictionary.html; sourceTree = "<group>"; };
+		99FC3AA7D63ABEC233C95ACB16B77038 /* PDFOffsetObject.html */ = {isa = PBXFileReference; includeInIndex = 1; name = PDFOffsetObject.html; path = docs/Extensions/PDFOffsetObject.html; sourceTree = "<group>"; };
 		9AA3F040700452B66DAC3A9EF89FE62A /* Pods-TPPDF_Tests.release.xcconfig */ = {isa = PBXFileReference; includeInIndex = 1; lastKnownFileType = text.xcconfig; path = "Pods-TPPDF_Tests.release.xcconfig"; sourceTree = "<group>"; };
-		9AF90AA2675246915B766DC7F39A169C /* PDFSimpleText.html */ = {isa = PBXFileReference; includeInIndex = 1; lastKnownFileType = text.html; name = PDFSimpleText.html; path = docs/Classes/PDFSimpleText.html; sourceTree = "<group>"; };
 		9B33F0F96C3C27D5D89CDA49055C9954 /* PostNotification.swift */ = {isa = PBXFileReference; includeInIndex = 1; lastKnownFileType = sourcecode.swift; name = PostNotification.swift; path = Sources/Nimble/Matchers/PostNotification.swift; sourceTree = "<group>"; };
-		9C3E25041A870819C88A8EA057E1BB6C /* PDFLayoutHeights.swift */ = {isa = PBXFileReference; includeInIndex = 1; lastKnownFileType = sourcecode.swift; path = PDFLayoutHeights.swift; sourceTree = "<group>"; };
-=======
-		92A5F1C84B9C018A25B689D79E536CE0 /* PDFPagination+Equatable.swift */ = {isa = PBXFileReference; includeInIndex = 1; lastKnownFileType = sourcecode.swift; path = "PDFPagination+Equatable.swift"; sourceTree = "<group>"; };
-		92D62A29E31F37F9F6570954D217B5C4 /* DSL.h */ = {isa = PBXFileReference; includeInIndex = 1; lastKnownFileType = sourcecode.c.h; name = DSL.h; path = Sources/NimbleObjectiveC/DSL.h; sourceTree = "<group>"; };
-		9415DDE8F778AC2BE09D435F3E976243 /* PDFListItemSymbol.html */ = {isa = PBXFileReference; includeInIndex = 1; lastKnownFileType = text.html.documentation; name = PDFListItemSymbol.html; path = docs/docsets/TPPDF.docset/Contents/Resources/Documents/Enums/PDFListItemSymbol.html; sourceTree = "<group>"; };
-		9434AD9BD3839FB76D96FB233672DC06 /* URL+FileName.swift */ = {isa = PBXFileReference; includeInIndex = 1; lastKnownFileType = sourcecode.swift; name = "URL+FileName.swift"; path = "Sources/Quick/URL+FileName.swift"; sourceTree = "<group>"; };
-		94BAED0DEA72E6C5F008FE5401CA15C1 /* PDFPageLayout.swift */ = {isa = PBXFileReference; includeInIndex = 1; lastKnownFileType = sourcecode.swift; path = PDFPageLayout.swift; sourceTree = "<group>"; };
-		953599224D28AC6505FB262290AC4DF6 /* PDFSectionColumn+Objects.swift */ = {isa = PBXFileReference; includeInIndex = 1; lastKnownFileType = sourcecode.swift; path = "PDFSectionColumn+Objects.swift"; sourceTree = "<group>"; };
-		96040EA93B9145AE596C893722B81D92 /* jazzy.search.js */ = {isa = PBXFileReference; includeInIndex = 1; lastKnownFileType = sourcecode.javascript; name = jazzy.search.js; path = docs/js/jazzy.search.js; sourceTree = "<group>"; };
-		9636D5936A5AA005BF948AF6A505C578 /* Behavior.swift */ = {isa = PBXFileReference; includeInIndex = 1; lastKnownFileType = sourcecode.swift; name = Behavior.swift; path = Sources/Quick/Behavior.swift; sourceTree = "<group>"; };
-		9696FD3F8F751DE1731434B2C69523E6 /* PDFSimpleText+Equatable.swift */ = {isa = PBXFileReference; includeInIndex = 1; lastKnownFileType = sourcecode.swift; path = "PDFSimpleText+Equatable.swift"; sourceTree = "<group>"; };
-		973A7925DFAF1C64253DB8CE7DA6564A /* carat.png */ = {isa = PBXFileReference; includeInIndex = 1; lastKnownFileType = image.png; name = carat.png; path = docs/img/carat.png; sourceTree = "<group>"; };
-		98A8BF274C384ED0357A87C2E0FBF07C /* BeAnInstanceOf.swift */ = {isa = PBXFileReference; includeInIndex = 1; lastKnownFileType = sourcecode.swift; name = BeAnInstanceOf.swift; path = Sources/Nimble/Matchers/BeAnInstanceOf.swift; sourceTree = "<group>"; };
-		98B4DA6E9657AE940761C958F9B76DFF /* PDFJSONSerializable.html */ = {isa = PBXFileReference; includeInIndex = 1; lastKnownFileType = text.html; name = PDFJSONSerializable.html; path = docs/Protocols/PDFJSONSerializable.html; sourceTree = "<group>"; };
-		9A0242A79E752388426954CFD3F1EAC5 /* PDFTableCellStyle.html */ = {isa = PBXFileReference; includeInIndex = 1; lastKnownFileType = text.html.documentation; name = PDFTableCellStyle.html; path = docs/docsets/TPPDF.docset/Contents/Resources/Documents/Structs/PDFTableCellStyle.html; sourceTree = "<group>"; };
-		9AA3F040700452B66DAC3A9EF89FE62A /* Pods-TPPDF_Tests.release.xcconfig */ = {isa = PBXFileReference; includeInIndex = 1; lastKnownFileType = text.xcconfig; path = "Pods-TPPDF_Tests.release.xcconfig"; sourceTree = "<group>"; };
-		9B2D2B1C65896C4BCE9EFC1F6A579B40 /* NSAttributedString.html */ = {isa = PBXFileReference; includeInIndex = 1; lastKnownFileType = text.html; name = NSAttributedString.html; path = docs/Extensions/NSAttributedString.html; sourceTree = "<group>"; };
-		9B33F0F96C3C27D5D89CDA49055C9954 /* PostNotification.swift */ = {isa = PBXFileReference; includeInIndex = 1; lastKnownFileType = sourcecode.swift; name = PostNotification.swift; path = Sources/Nimble/Matchers/PostNotification.swift; sourceTree = "<group>"; };
-		9B694FFCADCE81299B8AD390E1C6474C /* PDFTableCellBorders.swift */ = {isa = PBXFileReference; includeInIndex = 1; lastKnownFileType = sourcecode.swift; path = PDFTableCellBorders.swift; sourceTree = "<group>"; };
-		9BA462C7C797D20088B54F5DD9A5D40A /* Dictionary.html */ = {isa = PBXFileReference; includeInIndex = 1; lastKnownFileType = text.html.documentation; name = Dictionary.html; path = docs/docsets/TPPDF.docset/Contents/Resources/Documents/Extensions/Dictionary.html; sourceTree = "<group>"; };
-		9C238060C2DF2C77188EDAE2C3BBC40B /* PDFContainer.html */ = {isa = PBXFileReference; includeInIndex = 1; lastKnownFileType = text.html; name = PDFContainer.html; path = docs/Enums/PDFContainer.html; sourceTree = "<group>"; };
-		9C329468F4644CEF0E660E3FBBA4E789 /* PDFLayoutHeights.swift */ = {isa = PBXFileReference; includeInIndex = 1; lastKnownFileType = sourcecode.swift; path = PDFLayoutHeights.swift; sourceTree = "<group>"; };
-		9C91FC14851A4F0A378465D60EBE1815 /* PDFInfo+Equatable.swift */ = {isa = PBXFileReference; includeInIndex = 1; lastKnownFileType = sourcecode.swift; path = "PDFInfo+Equatable.swift"; sourceTree = "<group>"; };
->>>>>>> 2b89c9d5
+		9B8FA8CDB32055C2570EB012C8CEEBF9 /* PDFTableObject.swift */ = {isa = PBXFileReference; includeInIndex = 1; lastKnownFileType = sourcecode.swift; path = PDFTableObject.swift; sourceTree = "<group>"; };
+		9C2DA980C65DC1FB6A58B9D0829C384C /* UIColor+CloseToEqual.swift */ = {isa = PBXFileReference; includeInIndex = 1; lastKnownFileType = sourcecode.swift; path = "UIColor+CloseToEqual.swift"; sourceTree = "<group>"; };
 		9CBB831BFDC1B9BDBE1DFFD5B8F0E1AC /* Pods-TPPDF_Example-frameworks.sh */ = {isa = PBXFileReference; includeInIndex = 1; lastKnownFileType = text.script.sh; path = "Pods-TPPDF_Example-frameworks.sh"; sourceTree = "<group>"; };
-		9CF0BE75508FEFDA56D9CE55A6EC29FC /* PDFPaginationClosure.swift */ = {isa = PBXFileReference; includeInIndex = 1; lastKnownFileType = sourcecode.swift; path = PDFPaginationClosure.swift; sourceTree = "<group>"; };
-		9D2333AE4EFAC18512E7A5592774C0DF /* PDFSectionColumnObject.swift */ = {isa = PBXFileReference; includeInIndex = 1; lastKnownFileType = sourcecode.swift; path = PDFSectionColumnObject.swift; sourceTree = "<group>"; };
+		9CC73FB963236A41D2DDEC22D298B58C /* UIImage+PDFJSONSerializable.swift */ = {isa = PBXFileReference; includeInIndex = 1; lastKnownFileType = sourcecode.swift; path = "UIImage+PDFJSONSerializable.swift"; sourceTree = "<group>"; };
 		9D49C8B0E4DDF7307221CC17B0B4F2D7 /* DSL.m */ = {isa = PBXFileReference; includeInIndex = 1; lastKnownFileType = sourcecode.c.objc; name = DSL.m; path = Sources/NimbleObjectiveC/DSL.m; sourceTree = "<group>"; };
-		9D940727FF8FB9C785EB98E56350EF41 /* Podfile */ = {isa = PBXFileReference; explicitFileType = text.script.ruby; includeInIndex = 1; indentWidth = 2; name = Podfile; path = ../Podfile; sourceTree = SOURCE_ROOT; tabWidth = 2; xcLanguageSpecificationIdentifier = xcode.lang.ruby; };
-<<<<<<< HEAD
+		9D940727FF8FB9C785EB98E56350EF41 /* Podfile */ = {isa = PBXFileReference; explicitFileType = text.script.ruby; includeInIndex = 1; indentWidth = 2; lastKnownFileType = text; name = Podfile; path = ../Podfile; sourceTree = SOURCE_ROOT; tabWidth = 2; xcLanguageSpecificationIdentifier = xcode.lang.ruby; };
+		9E32C764965078A157FDD36EF38C2E21 /* PDFGroupObject.swift */ = {isa = PBXFileReference; includeInIndex = 1; lastKnownFileType = sourcecode.swift; path = PDFGroupObject.swift; sourceTree = "<group>"; };
+		9E6AE7A30B7F4961C037D63D78E77C25 /* PDFImage+Equatable.swift */ = {isa = PBXFileReference; includeInIndex = 1; lastKnownFileType = sourcecode.swift; path = "PDFImage+Equatable.swift"; sourceTree = "<group>"; };
 		9F298FDA5A2ACA603E9A9809DB386040 /* QuickSpec.m */ = {isa = PBXFileReference; includeInIndex = 1; lastKnownFileType = sourcecode.c.objc; name = QuickSpec.m; path = Sources/QuickObjectiveC/QuickSpec.m; sourceTree = "<group>"; };
-		9FF3DE827CA1A92AA7BCCF135A1C5B71 /* PDFTable+Equatable.swift */ = {isa = PBXFileReference; includeInIndex = 1; lastKnownFileType = sourcecode.swift; path = "PDFTable+Equatable.swift"; sourceTree = "<group>"; };
-		A0A685663A1635728380CB4F80B54E50 /* Protocols.html */ = {isa = PBXFileReference; includeInIndex = 1; lastKnownFileType = text.html; name = Protocols.html; path = docs/Protocols.html; sourceTree = "<group>"; };
-		A2CBE670C0F60445FBBA8B9BC78DCFA9 /* PDFLayoutHeights.html */ = {isa = PBXFileReference; includeInIndex = 1; lastKnownFileType = text.html.documentation; name = PDFLayoutHeights.html; path = docs/docsets/TPPDF.docset/Contents/Resources/Documents/Extensions/PDFLayoutHeights.html; sourceTree = "<group>"; };
+		9F2E1118E4F475340CEDD048FFC108B9 /* TPJSONSerializable.html */ = {isa = PBXFileReference; includeInIndex = 1; name = TPJSONSerializable.html; path = docs/Protocols/TPJSONSerializable.html; sourceTree = "<group>"; };
+		9F8491C0E794138504DBF52804678E07 /* README.md */ = {isa = PBXFileReference; includeInIndex = 1; path = README.md; sourceTree = "<group>"; };
+		A0035F461DF61114441ED2669A71ADD0 /* Data+PDFJSONSerializable.swift */ = {isa = PBXFileReference; includeInIndex = 1; lastKnownFileType = sourcecode.swift; path = "Data+PDFJSONSerializable.swift"; sourceTree = "<group>"; };
+		A181F68024DFB41A1F7F8BF6D48F68CD /* TPPDF.xcconfig */ = {isa = PBXFileReference; includeInIndex = 1; lastKnownFileType = text.xcconfig; path = TPPDF.xcconfig; sourceTree = "<group>"; };
+		A192029293B3CF457E124361985BAE84 /* PDFTableContent.swift */ = {isa = PBXFileReference; includeInIndex = 1; lastKnownFileType = sourcecode.swift; path = PDFTableContent.swift; sourceTree = "<group>"; };
 		A3746E709D1FC2F25AE4195D9BAF95C6 /* Quick.modulemap */ = {isa = PBXFileReference; includeInIndex = 1; lastKnownFileType = sourcecode.module; path = Quick.modulemap; sourceTree = "<group>"; };
 		A37ED74AB3295A1985D9B6927DFEFDA9 /* ExampleGroup.swift */ = {isa = PBXFileReference; includeInIndex = 1; lastKnownFileType = sourcecode.swift; name = ExampleGroup.swift; path = Sources/Quick/ExampleGroup.swift; sourceTree = "<group>"; };
-		A38DFD592DFA11F179EC3E2D7E99B2FC /* PDFSectionColumn+Objects.swift */ = {isa = PBXFileReference; includeInIndex = 1; lastKnownFileType = sourcecode.swift; path = "PDFSectionColumn+Objects.swift"; sourceTree = "<group>"; };
-		A39BDD467315B2C37A48122DC322136A /* PDFList+Equatable.swift */ = {isa = PBXFileReference; includeInIndex = 1; lastKnownFileType = sourcecode.swift; path = "PDFList+Equatable.swift"; sourceTree = "<group>"; };
+		A3B6E0B2A755959C3462060E944B124E /* jazzy.search.js */ = {isa = PBXFileReference; includeInIndex = 1; name = jazzy.search.js; path = docs/docsets/TPPDF.docset/Contents/Resources/Documents/js/jazzy.search.js; sourceTree = "<group>"; };
 		A3DCE710AF71ED74B0574EBDD83C02E0 /* Filter.swift */ = {isa = PBXFileReference; includeInIndex = 1; lastKnownFileType = sourcecode.swift; name = Filter.swift; path = Sources/Quick/Filter.swift; sourceTree = "<group>"; };
+		A3E184E5468C3B0F699E6ABB43A139A5 /* PDFCalculations.swift */ = {isa = PBXFileReference; includeInIndex = 1; lastKnownFileType = sourcecode.swift; path = PDFCalculations.swift; sourceTree = "<group>"; };
 		A427809945BED8D399EDD9418A14D406 /* BeIdenticalTo.swift */ = {isa = PBXFileReference; includeInIndex = 1; lastKnownFileType = sourcecode.swift; name = BeIdenticalTo.swift; path = Sources/Nimble/Matchers/BeIdenticalTo.swift; sourceTree = "<group>"; };
-		A4934B3AA4E70BF1023128D8341BC804 /* PDFLineObject.swift */ = {isa = PBXFileReference; includeInIndex = 1; lastKnownFileType = sourcecode.swift; path = PDFLineObject.swift; sourceTree = "<group>"; };
-=======
-		9DB6A4E1A78D2DC35A2AF256F564E1AE /* PDFIndentationObject.swift */ = {isa = PBXFileReference; includeInIndex = 1; lastKnownFileType = sourcecode.swift; path = PDFIndentationObject.swift; sourceTree = "<group>"; };
-		9EB5BA1F26EFC12168A10BBBAA9252CC /* jquery.min.js */ = {isa = PBXFileReference; includeInIndex = 1; lastKnownFileType = sourcecode.javascript; name = jquery.min.js; path = docs/docsets/TPPDF.docset/Contents/Resources/Documents/js/jquery.min.js; sourceTree = "<group>"; };
-		9ED870407D9F68363C89BBD92BA5BA52 /* Info.plist */ = {isa = PBXFileReference; includeInIndex = 1; lastKnownFileType = text.plist.xml; name = Info.plist; path = docs/docsets/TPPDF.docset/Contents/Info.plist; sourceTree = "<group>"; };
-		9EE09AFCEA83EF8670DF59E86135ECBA /* PDFListItem.html */ = {isa = PBXFileReference; includeInIndex = 1; lastKnownFileType = text.html.documentation; name = PDFListItem.html; path = docs/docsets/TPPDF.docset/Contents/Resources/Documents/Classes/PDFListItem.html; sourceTree = "<group>"; };
-		9F298FDA5A2ACA603E9A9809DB386040 /* QuickSpec.m */ = {isa = PBXFileReference; includeInIndex = 1; lastKnownFileType = sourcecode.c.objc; name = QuickSpec.m; path = Sources/QuickObjectiveC/QuickSpec.m; sourceTree = "<group>"; };
-		A023C36F9BE64A9AEB785FAD0DD218FD /* String.html */ = {isa = PBXFileReference; includeInIndex = 1; lastKnownFileType = text.html; name = String.html; path = docs/Extensions/String.html; sourceTree = "<group>"; };
-		A2656026B645FDDD754B13F375BBCF42 /* TPPDF.podspec */ = {isa = PBXFileReference; explicitFileType = text.script.ruby; includeInIndex = 1; indentWidth = 2; path = TPPDF.podspec; sourceTree = "<group>"; tabWidth = 2; xcLanguageSpecificationIdentifier = xcode.lang.ruby; };
-		A3746E709D1FC2F25AE4195D9BAF95C6 /* Quick.modulemap */ = {isa = PBXFileReference; includeInIndex = 1; lastKnownFileType = sourcecode.module; path = Quick.modulemap; sourceTree = "<group>"; };
-		A37ED74AB3295A1985D9B6927DFEFDA9 /* ExampleGroup.swift */ = {isa = PBXFileReference; includeInIndex = 1; lastKnownFileType = sourcecode.swift; name = ExampleGroup.swift; path = Sources/Quick/ExampleGroup.swift; sourceTree = "<group>"; };
-		A3DCE710AF71ED74B0574EBDD83C02E0 /* Filter.swift */ = {isa = PBXFileReference; includeInIndex = 1; lastKnownFileType = sourcecode.swift; name = Filter.swift; path = Sources/Quick/Filter.swift; sourceTree = "<group>"; };
-		A427809945BED8D399EDD9418A14D406 /* BeIdenticalTo.swift */ = {isa = PBXFileReference; includeInIndex = 1; lastKnownFileType = sourcecode.swift; name = BeIdenticalTo.swift; path = Sources/Nimble/Matchers/BeIdenticalTo.swift; sourceTree = "<group>"; };
-		A473FEBA5A24C8E3EAD110A33AF58551 /* PDFAttributedText.swift */ = {isa = PBXFileReference; includeInIndex = 1; lastKnownFileType = sourcecode.swift; path = PDFAttributedText.swift; sourceTree = "<group>"; };
-		A59B38A7E9A5353B52B3FF5330BEA48F /* Symbol.html */ = {isa = PBXFileReference; includeInIndex = 1; lastKnownFileType = text.html; name = Symbol.html; path = docs/Classes/PDFListItem/Symbol.html; sourceTree = "<group>"; };
->>>>>>> 2b89c9d5
+		A465681EE05A3EA0A86DEF9E3B552CE0 /* Symbol.html */ = {isa = PBXFileReference; includeInIndex = 1; name = Symbol.html; path = docs/Classes/PDFListItem/Symbol.html; sourceTree = "<group>"; };
+		A497BBCE36A5A546310EF91A2C55EFFE /* PDFTableStyle.html */ = {isa = PBXFileReference; includeInIndex = 1; name = PDFTableStyle.html; path = docs/docsets/TPPDF.docset/Contents/Resources/Documents/Classes/PDFTableStyle.html; sourceTree = "<group>"; };
 		A5D59A3C124E9E763BDA1945C29F24CE /* Pods-TPPDF_Example-umbrella.h */ = {isa = PBXFileReference; includeInIndex = 1; lastKnownFileType = sourcecode.c.h; path = "Pods-TPPDF_Example-umbrella.h"; sourceTree = "<group>"; };
-		A620C2F5DBE53B2F9FC201DCF0383FBC /* PDFSectionColumn.swift */ = {isa = PBXFileReference; includeInIndex = 1; lastKnownFileType = sourcecode.swift; path = PDFSectionColumn.swift; sourceTree = "<group>"; };
+		A686293CA75C52ABB825410946507EA5 /* TPJSONRepresentable.html */ = {isa = PBXFileReference; includeInIndex = 1; name = TPJSONRepresentable.html; path = docs/Protocols/TPJSONRepresentable.html; sourceTree = "<group>"; };
+		A6AC7A8FDD256755226EEEADA16E9507 /* NSAttributedString+PDFJSONSerializable.swift */ = {isa = PBXFileReference; includeInIndex = 1; lastKnownFileType = sourcecode.swift; path = "NSAttributedString+PDFJSONSerializable.swift"; sourceTree = "<group>"; };
 		A6B23F3863F77E47C1CCA8FB4FBF4033 /* BeVoid.swift */ = {isa = PBXFileReference; includeInIndex = 1; lastKnownFileType = sourcecode.swift; name = BeVoid.swift; path = Sources/Nimble/Matchers/BeVoid.swift; sourceTree = "<group>"; };
-<<<<<<< HEAD
-=======
-		A75BD96792629CCB303D64D211FF2313 /* PDFSimpleText.html */ = {isa = PBXFileReference; includeInIndex = 1; lastKnownFileType = text.html.documentation; name = PDFSimpleText.html; path = docs/docsets/TPPDF.docset/Contents/Resources/Documents/Classes/PDFSimpleText.html; sourceTree = "<group>"; };
-		A772A8643F164596EBD160C839016DD9 /* PDFLineSeparatorObject.swift */ = {isa = PBXFileReference; includeInIndex = 1; lastKnownFileType = sourcecode.swift; path = PDFLineSeparatorObject.swift; sourceTree = "<group>"; };
->>>>>>> 2b89c9d5
+		A70235E55A71A1B9CBCCAD9089198E21 /* jazzy.js */ = {isa = PBXFileReference; includeInIndex = 1; name = jazzy.js; path = docs/docsets/TPPDF.docset/Contents/Resources/Documents/js/jazzy.js; sourceTree = "<group>"; };
 		A78A63F4B04747F9E0BFFCD650CD9DDF /* UIKit.framework */ = {isa = PBXFileReference; lastKnownFileType = wrapper.framework; name = UIKit.framework; path = Platforms/iPhoneOS.platform/Developer/SDKs/iPhoneOS12.0.sdk/System/Library/Frameworks/UIKit.framework; sourceTree = DEVELOPER_DIR; };
-		A78D27B8F7C30F9022941233298E7314 /* UIImage.html */ = {isa = PBXFileReference; includeInIndex = 1; lastKnownFileType = text.html.documentation; name = UIImage.html; path = docs/docsets/TPPDF.docset/Contents/Resources/Documents/Extensions/UIImage.html; sourceTree = "<group>"; };
-		A7EFFD5EA1C5A843654B2558B013B656 /* PDFTableCellBorders.html */ = {isa = PBXFileReference; includeInIndex = 1; lastKnownFileType = text.html.documentation; name = PDFTableCellBorders.html; path = docs/docsets/TPPDF.docset/Contents/Resources/Documents/Structs/PDFTableCellBorders.html; sourceTree = "<group>"; };
+		A7B6B3B55E88FE19E91DF6F116C64375 /* PDFList.html */ = {isa = PBXFileReference; includeInIndex = 1; name = PDFList.html; path = docs/Classes/PDFList.html; sourceTree = "<group>"; };
 		A825F5CB203777C6B7B8CE39302B11CC /* BeCloseTo.swift */ = {isa = PBXFileReference; includeInIndex = 1; lastKnownFileType = sourcecode.swift; name = BeCloseTo.swift; path = Sources/Nimble/Matchers/BeCloseTo.swift; sourceTree = "<group>"; };
+		A88A195AB3EDD584B15C03870C1F5198 /* PDFTableCellPosition+Equatable-Hashable.swift */ = {isa = PBXFileReference; includeInIndex = 1; lastKnownFileType = sourcecode.swift; path = "PDFTableCellPosition+Equatable-Hashable.swift"; sourceTree = "<group>"; };
 		A8B2203834BBE03D923296F1DB4D43F0 /* BeLessThanOrEqual.swift */ = {isa = PBXFileReference; includeInIndex = 1; lastKnownFileType = sourcecode.swift; name = BeLessThanOrEqual.swift; path = Sources/Nimble/Matchers/BeLessThanOrEqual.swift; sourceTree = "<group>"; };
-<<<<<<< HEAD
-		A8BFCF2C69658A5F2E4AF806EFC39E5A /* PDFPagination.swift */ = {isa = PBXFileReference; includeInIndex = 1; lastKnownFileType = sourcecode.swift; path = PDFPagination.swift; sourceTree = "<group>"; };
+		A8B8A838E42DA326B16DA266EB3F1B2F /* PDFInfo+Equatable.swift */ = {isa = PBXFileReference; includeInIndex = 1; lastKnownFileType = sourcecode.swift; path = "PDFInfo+Equatable.swift"; sourceTree = "<group>"; };
 		A8EE0A30C32C84DFF8796384D02D463F /* Quick-Info.plist */ = {isa = PBXFileReference; includeInIndex = 1; lastKnownFileType = text.plist.xml; path = "Quick-Info.plist"; sourceTree = "<group>"; };
-		A9CFEDD6902B909E09DA6A21153E88E4 /* _config.yml */ = {isa = PBXFileReference; includeInIndex = 1; lastKnownFileType = text; name = _config.yml; path = docs/_config.yml; sourceTree = "<group>"; };
+		A9923BFD9FC208780901C1AC0FEB1020 /* TPJSONRepresentable.html */ = {isa = PBXFileReference; includeInIndex = 1; name = TPJSONRepresentable.html; path = docs/docsets/TPPDF.docset/Contents/Resources/Documents/Protocols/TPJSONRepresentable.html; sourceTree = "<group>"; };
 		AA84BB4A03EA0E92AD292F0F60EA101B /* HaveCount.swift */ = {isa = PBXFileReference; includeInIndex = 1; lastKnownFileType = sourcecode.swift; name = HaveCount.swift; path = Sources/Nimble/Matchers/HaveCount.swift; sourceTree = "<group>"; };
-		AB70E05C2858120466F925871AA72DB0 /* PDFLayoutHeights+Equatable.swift */ = {isa = PBXFileReference; includeInIndex = 1; lastKnownFileType = sourcecode.swift; path = "PDFLayoutHeights+Equatable.swift"; sourceTree = "<group>"; };
-		ACD7BCF8618042AD9C3D14AAFC81633D /* PDFTableObject.swift */ = {isa = PBXFileReference; includeInIndex = 1; lastKnownFileType = sourcecode.swift; path = PDFTableObject.swift; sourceTree = "<group>"; };
+		AC95E4F193398FA1BB1D40A451281C37 /* PDFGroup.swift */ = {isa = PBXFileReference; includeInIndex = 1; lastKnownFileType = sourcecode.swift; path = PDFGroup.swift; sourceTree = "<group>"; };
+		AC9EC73EEF5CF77BF111BABE0FE64714 /* TPPDF-umbrella.h */ = {isa = PBXFileReference; includeInIndex = 1; lastKnownFileType = sourcecode.c.h; path = "TPPDF-umbrella.h"; sourceTree = "<group>"; };
 		AD85178C9FEBB9F9790FDA7DDA49BCB5 /* Expectation.swift */ = {isa = PBXFileReference; includeInIndex = 1; lastKnownFileType = sourcecode.swift; name = Expectation.swift; path = Sources/Nimble/Expectation.swift; sourceTree = "<group>"; };
-		AE62E7F197BC4303E07A7DF0BA1F90A5 /* Symbol.html */ = {isa = PBXFileReference; includeInIndex = 1; lastKnownFileType = text.html; name = Symbol.html; path = docs/Classes/PDFListItem/Symbol.html; sourceTree = "<group>"; };
+		ADAA249107E8305BCE84782C20BBA30B /* PDFSection.swift */ = {isa = PBXFileReference; includeInIndex = 1; lastKnownFileType = sourcecode.swift; path = PDFSection.swift; sourceTree = "<group>"; };
+		ADC105EAB66F312C6935B095954AEF8E /* PDFTableCell+Equatable.swift */ = {isa = PBXFileReference; includeInIndex = 1; lastKnownFileType = sourcecode.swift; path = "PDFTableCell+Equatable.swift"; sourceTree = "<group>"; };
+		AE887BA62F95F0ADC759226927EE6058 /* PDFPaginationClosure.swift */ = {isa = PBXFileReference; includeInIndex = 1; lastKnownFileType = sourcecode.swift; path = PDFPaginationClosure.swift; sourceTree = "<group>"; };
 		AF049D13168168BB1D05E709B83B7F86 /* Pods-TPPDF_Example-acknowledgements.plist */ = {isa = PBXFileReference; includeInIndex = 1; lastKnownFileType = text.plist.xml; path = "Pods-TPPDF_Example-acknowledgements.plist"; sourceTree = "<group>"; };
-		AF7F41516AE4AA2B017A2F37372D987C /* String.html */ = {isa = PBXFileReference; includeInIndex = 1; lastKnownFileType = text.html.documentation; name = String.html; path = docs/docsets/TPPDF.docset/Contents/Resources/Documents/Extensions/String.html; sourceTree = "<group>"; };
-		AFCCA336375B2913EAAE5C87D4AB5A32 /* UIColor+CloseToEqual.swift */ = {isa = PBXFileReference; includeInIndex = 1; lastKnownFileType = sourcecode.swift; path = "UIColor+CloseToEqual.swift"; sourceTree = "<group>"; };
-		B0783ECB6FD12CADAC5A1D13D2E724BF /* PDFInfo.swift */ = {isa = PBXFileReference; includeInIndex = 1; lastKnownFileType = sourcecode.swift; path = PDFInfo.swift; sourceTree = "<group>"; };
-		B2340D5951993A97C33D197E8519C860 /* Array.html */ = {isa = PBXFileReference; includeInIndex = 1; lastKnownFileType = text.html; name = Array.html; path = docs/Extensions/Array.html; sourceTree = "<group>"; };
-		B2CFD526207EF5F7064C7E3D699B4896 /* Typealiases.html */ = {isa = PBXFileReference; includeInIndex = 1; lastKnownFileType = text.html.documentation; name = Typealiases.html; path = docs/docsets/TPPDF.docset/Contents/Resources/Documents/Typealiases.html; sourceTree = "<group>"; };
+		AF79FE416882711FF42BFF61E57E4E17 /* PDFObject.swift */ = {isa = PBXFileReference; includeInIndex = 1; lastKnownFileType = sourcecode.swift; path = PDFObject.swift; sourceTree = "<group>"; };
+		B012BF492D5CB6FE1C094DB9708DE6BD /* Data.html */ = {isa = PBXFileReference; includeInIndex = 1; name = Data.html; path = docs/Extensions/Data.html; sourceTree = "<group>"; };
+		B04FC006C9DB0FD9B95925E3F6D75489 /* PDFIndentationObject.html */ = {isa = PBXFileReference; includeInIndex = 1; name = PDFIndentationObject.html; path = docs/docsets/TPPDF.docset/Contents/Resources/Documents/Extensions/PDFIndentationObject.html; sourceTree = "<group>"; };
+		B10FFED32DF56A8B69244E66BC0FD06C /* LICENSE */ = {isa = PBXFileReference; includeInIndex = 1; path = LICENSE; sourceTree = "<group>"; };
+		B130122405C89BF21BD2A9A4394F9D78 /* TPPDF.tgz */ = {isa = PBXFileReference; includeInIndex = 1; name = TPPDF.tgz; path = docs/docsets/TPPDF.tgz; sourceTree = "<group>"; };
+		B1A5FC296402ADCBA6C1392DB87239D8 /* typeahead.jquery.js */ = {isa = PBXFileReference; includeInIndex = 1; name = typeahead.jquery.js; path = docs/docsets/TPPDF.docset/Contents/Resources/Documents/js/typeahead.jquery.js; sourceTree = "<group>"; };
+		B1E93A5BA529401261BA422743767842 /* PDFLineStyle+Equatable.swift */ = {isa = PBXFileReference; includeInIndex = 1; lastKnownFileType = sourcecode.swift; path = "PDFLineStyle+Equatable.swift"; sourceTree = "<group>"; };
+		B1EBB972DD70E61043696C56AB71D49A /* PDFLineSeparatorObject+Equatable.swift */ = {isa = PBXFileReference; includeInIndex = 1; lastKnownFileType = sourcecode.swift; path = "PDFLineSeparatorObject+Equatable.swift"; sourceTree = "<group>"; };
+		B234168CBD1019EEEB1572E198A794D9 /* PDFTable.html */ = {isa = PBXFileReference; includeInIndex = 1; name = PDFTable.html; path = docs/Classes/PDFTable.html; sourceTree = "<group>"; };
+		B32CC394A8B1BE471F95BC786E14614D /* PDFLayoutIndentations.html */ = {isa = PBXFileReference; includeInIndex = 1; name = PDFLayoutIndentations.html; path = docs/Extensions/PDFLayoutIndentations.html; sourceTree = "<group>"; };
 		B3802E4EB547026B946056052D78588E /* Quick.xcconfig */ = {isa = PBXFileReference; includeInIndex = 1; lastKnownFileType = text.xcconfig; path = Quick.xcconfig; sourceTree = "<group>"; };
-=======
-		A8EE0A30C32C84DFF8796384D02D463F /* Quick-Info.plist */ = {isa = PBXFileReference; includeInIndex = 1; lastKnownFileType = text.plist.xml; path = "Quick-Info.plist"; sourceTree = "<group>"; };
-		A97FC5DC99790DEB179526D6492F0702 /* PDFLineStyle.html */ = {isa = PBXFileReference; includeInIndex = 1; lastKnownFileType = text.html; name = PDFLineStyle.html; path = docs/Structs/PDFLineStyle.html; sourceTree = "<group>"; };
-		AA84BB4A03EA0E92AD292F0F60EA101B /* HaveCount.swift */ = {isa = PBXFileReference; includeInIndex = 1; lastKnownFileType = sourcecode.swift; name = HaveCount.swift; path = Sources/Nimble/Matchers/HaveCount.swift; sourceTree = "<group>"; };
-		AD85178C9FEBB9F9790FDA7DDA49BCB5 /* Expectation.swift */ = {isa = PBXFileReference; includeInIndex = 1; lastKnownFileType = sourcecode.swift; name = Expectation.swift; path = Sources/Nimble/Expectation.swift; sourceTree = "<group>"; };
-		AD8C57C151923F64A44B95D376053DAE /* PDFSectionObject.swift */ = {isa = PBXFileReference; includeInIndex = 1; lastKnownFileType = sourcecode.swift; path = PDFSectionObject.swift; sourceTree = "<group>"; };
-		AE75520AF1CE0B6CA60A67598DB21D07 /* CGSize+PDFJSONSerializable.swift */ = {isa = PBXFileReference; includeInIndex = 1; lastKnownFileType = sourcecode.swift; path = "CGSize+PDFJSONSerializable.swift"; sourceTree = "<group>"; };
-		AF049D13168168BB1D05E709B83B7F86 /* Pods-TPPDF_Example-acknowledgements.plist */ = {isa = PBXFileReference; includeInIndex = 1; lastKnownFileType = text.plist.xml; path = "Pods-TPPDF_Example-acknowledgements.plist"; sourceTree = "<group>"; };
-		B0126DF92B8D1088BD5CCCD60B61864F /* gh.png */ = {isa = PBXFileReference; includeInIndex = 1; lastKnownFileType = image.png; name = gh.png; path = docs/docsets/TPPDF.docset/Contents/Resources/Documents/img/gh.png; sourceTree = "<group>"; };
-		B1C1BFBC2A79C32A8228B4A585996C18 /* PDFDocument.swift */ = {isa = PBXFileReference; includeInIndex = 1; lastKnownFileType = sourcecode.swift; name = PDFDocument.swift; path = Source/PDFDocument.swift; sourceTree = "<group>"; };
-		B3802E4EB547026B946056052D78588E /* Quick.xcconfig */ = {isa = PBXFileReference; includeInIndex = 1; lastKnownFileType = text.xcconfig; path = Quick.xcconfig; sourceTree = "<group>"; };
-		B40A7891C08FFD3DFE316C76BEC77926 /* PDFTableCellStyle.html */ = {isa = PBXFileReference; includeInIndex = 1; lastKnownFileType = text.html; name = PDFTableCellStyle.html; path = docs/Structs/PDFTableCellStyle.html; sourceTree = "<group>"; };
-		B439A2204A8BFEDCDBAAA0E1B5125600 /* lunr.min.js */ = {isa = PBXFileReference; includeInIndex = 1; lastKnownFileType = sourcecode.javascript; name = lunr.min.js; path = docs/js/lunr.min.js; sourceTree = "<group>"; };
->>>>>>> 2b89c9d5
 		B4AB7EB6006A71E89C370D195703FFEF /* SwiftLint.xcconfig */ = {isa = PBXFileReference; includeInIndex = 1; lastKnownFileType = text.xcconfig; path = SwiftLint.xcconfig; sourceTree = "<group>"; };
-		B4C387E02B0E4DFD2C9988A6582B8DB2 /* NSAttributedString.html */ = {isa = PBXFileReference; includeInIndex = 1; lastKnownFileType = text.html; name = NSAttributedString.html; path = docs/Extensions/NSAttributedString.html; sourceTree = "<group>"; };
 		B4DC9C9BD94FA0AD7BD84605FEB90EAE /* ExpectationMessage.swift */ = {isa = PBXFileReference; includeInIndex = 1; lastKnownFileType = sourcecode.swift; name = ExpectationMessage.swift; path = Sources/Nimble/ExpectationMessage.swift; sourceTree = "<group>"; };
 		B5D5CB1F9FEC2B439A3A4CFDE0A3EBBE /* NMBObjCMatcher.swift */ = {isa = PBXFileReference; includeInIndex = 1; lastKnownFileType = sourcecode.swift; name = NMBObjCMatcher.swift; path = Sources/Nimble/Adapters/NMBObjCMatcher.swift; sourceTree = "<group>"; };
-<<<<<<< HEAD
-		B7BBD4E43F0DADDA160C5C177FBEA0BA /* PDFPageLayout.html */ = {isa = PBXFileReference; includeInIndex = 1; lastKnownFileType = text.html; name = PDFPageLayout.html; path = docs/Structs/PDFPageLayout.html; sourceTree = "<group>"; };
-		B7D77C67391C28DA011B2A93795901F7 /* PDFTableStyle.swift */ = {isa = PBXFileReference; includeInIndex = 1; lastKnownFileType = sourcecode.swift; path = PDFTableStyle.swift; sourceTree = "<group>"; };
-		B8ADEF0EBEE3C0D1C32A8E255B70C124 /* gh.png */ = {isa = PBXFileReference; includeInIndex = 1; lastKnownFileType = image.png; name = gh.png; path = docs/docsets/TPPDF.docset/Contents/Resources/Documents/img/gh.png; sourceTree = "<group>"; };
+		B611F2382FB2D033619B57632D2ECEF6 /* PDFImageSizeFit.html */ = {isa = PBXFileReference; includeInIndex = 1; name = PDFImageSizeFit.html; path = docs/docsets/TPPDF.docset/Contents/Resources/Documents/Enums/PDFImageSizeFit.html; sourceTree = "<group>"; };
+		B6139CE4CE3F43F35290B8D6BA926A66 /* PDFTableCellAlignment.swift */ = {isa = PBXFileReference; includeInIndex = 1; lastKnownFileType = sourcecode.swift; path = PDFTableCellAlignment.swift; sourceTree = "<group>"; };
+		B8C1BAF2D46A45E72B210AEE49189FB1 /* PDFTableCellPosition.html */ = {isa = PBXFileReference; includeInIndex = 1; name = PDFTableCellPosition.html; path = docs/Structs/PDFTableCellPosition.html; sourceTree = "<group>"; };
 		B901CFF19819D28F0BCFD3F5EDA22777 /* NimbleXCTestHandler.swift */ = {isa = PBXFileReference; includeInIndex = 1; lastKnownFileType = sourcecode.swift; name = NimbleXCTestHandler.swift; path = Sources/Nimble/Adapters/NimbleXCTestHandler.swift; sourceTree = "<group>"; };
-		B93F9A3735A93D37103838BB45635A10 /* PDFContainer.swift */ = {isa = PBXFileReference; includeInIndex = 1; lastKnownFileType = sourcecode.swift; path = PDFContainer.swift; sourceTree = "<group>"; };
-		B97DF35AF846421274FC22941C67C248 /* PDFTableCell+Equatable.swift */ = {isa = PBXFileReference; includeInIndex = 1; lastKnownFileType = sourcecode.swift; path = "PDFTableCell+Equatable.swift"; sourceTree = "<group>"; };
-		B9CAA15651786F5664800986DFDD340C /* PDFGenerator.html */ = {isa = PBXFileReference; includeInIndex = 1; lastKnownFileType = text.html; name = PDFGenerator.html; path = docs/Classes/PDFGenerator.html; sourceTree = "<group>"; };
-		B9E7812C3284F5A2EA75666D0FE984D5 /* spinner.gif */ = {isa = PBXFileReference; includeInIndex = 1; lastKnownFileType = image.gif; name = spinner.gif; path = docs/docsets/TPPDF.docset/Contents/Resources/Documents/img/spinner.gif; sourceTree = "<group>"; };
-		BA375533111A1564CCECDB2B0E78E954 /* PDFSectionColumn.html */ = {isa = PBXFileReference; includeInIndex = 1; lastKnownFileType = text.html.documentation; name = PDFSectionColumn.html; path = docs/docsets/TPPDF.docset/Contents/Resources/Documents/Classes/PDFSectionColumn.html; sourceTree = "<group>"; };
-		BB477BAAF2536B37211B7DCD8F20C5A1 /* PDFListItemSymbol.html */ = {isa = PBXFileReference; includeInIndex = 1; lastKnownFileType = text.html.documentation; name = PDFListItemSymbol.html; path = docs/docsets/TPPDF.docset/Contents/Resources/Documents/Enums/PDFListItemSymbol.html; sourceTree = "<group>"; };
+		B9CEF9D988B7C19DCA88963293CAE7C5 /* PDFGroup+Objects.swift */ = {isa = PBXFileReference; includeInIndex = 1; lastKnownFileType = sourcecode.swift; path = "PDFGroup+Objects.swift"; sourceTree = "<group>"; };
+		BB9D22A6E5B6012861AD1427A912C1C0 /* PDFContainer.html */ = {isa = PBXFileReference; includeInIndex = 1; name = PDFContainer.html; path = docs/docsets/TPPDF.docset/Contents/Resources/Documents/Enums/PDFContainer.html; sourceTree = "<group>"; };
 		BBC8ECB9999A499F5E0E73FE434792D2 /* NMBExpectation.swift */ = {isa = PBXFileReference; includeInIndex = 1; lastKnownFileType = sourcecode.swift; name = NMBExpectation.swift; path = Sources/Nimble/Adapters/NMBExpectation.swift; sourceTree = "<group>"; };
 		BC269EDD7E83036769C6C92D3AF462B1 /* Pods-TPPDF_Example.debug.xcconfig */ = {isa = PBXFileReference; includeInIndex = 1; lastKnownFileType = text.xcconfig; path = "Pods-TPPDF_Example.debug.xcconfig"; sourceTree = "<group>"; };
-		BC65C519B5F36E083D9157B9613F1A7C /* PDFSectionColumn.html */ = {isa = PBXFileReference; includeInIndex = 1; lastKnownFileType = text.html; name = PDFSectionColumn.html; path = docs/Classes/PDFSectionColumn.html; sourceTree = "<group>"; };
-		BD7FDD518DC325C796F9130C3A3442F4 /* PDFSpaceObject.swift */ = {isa = PBXFileReference; includeInIndex = 1; lastKnownFileType = sourcecode.swift; path = PDFSpaceObject.swift; sourceTree = "<group>"; };
+		BD3B796CDFDA28E18787D3459CABE0BC /* PDFSimpleText+Equatable.swift */ = {isa = PBXFileReference; includeInIndex = 1; lastKnownFileType = sourcecode.swift; path = "PDFSimpleText+Equatable.swift"; sourceTree = "<group>"; };
+		BDB640505059A9784C3CCF1EB0FEFA39 /* search.json */ = {isa = PBXFileReference; includeInIndex = 1; name = search.json; path = docs/docsets/TPPDF.docset/Contents/Resources/Documents/search.json; sourceTree = "<group>"; };
 		BDF760494E466DD51D8CD2443A542F02 /* Pods-TPPDF_Tests.debug.xcconfig */ = {isa = PBXFileReference; includeInIndex = 1; lastKnownFileType = text.xcconfig; path = "Pods-TPPDF_Tests.debug.xcconfig"; sourceTree = "<group>"; };
 		BDFF12405109E40C1E341A5A80C54544 /* BeGreaterThanOrEqualTo.swift */ = {isa = PBXFileReference; includeInIndex = 1; lastKnownFileType = sourcecode.swift; name = BeGreaterThanOrEqualTo.swift; path = Sources/Nimble/Matchers/BeGreaterThanOrEqualTo.swift; sourceTree = "<group>"; };
-		BE3FEF4C16B483C222C92E1729910A7A /* spinner.gif */ = {isa = PBXFileReference; includeInIndex = 1; lastKnownFileType = image.gif; name = spinner.gif; path = docs/img/spinner.gif; sourceTree = "<group>"; };
-		BF834A1B5B45BFB4B431E8161129FBBB /* Protocols.html */ = {isa = PBXFileReference; includeInIndex = 1; lastKnownFileType = text.html.documentation; name = Protocols.html; path = docs/docsets/TPPDF.docset/Contents/Resources/Documents/Protocols.html; sourceTree = "<group>"; };
-		BF8B99BE2E04A03622D6F2876F5AAA5C /* PDFTableCellStyle.swift */ = {isa = PBXFileReference; includeInIndex = 1; lastKnownFileType = sourcecode.swift; path = PDFTableCellStyle.swift; sourceTree = "<group>"; };
-		C0308ED5D716864A2CEB2DEE5CE6DEFA /* TPPDF.tgz */ = {isa = PBXFileReference; includeInIndex = 1; lastKnownFileType = file; name = TPPDF.tgz; path = docs/docsets/TPPDF.tgz; sourceTree = "<group>"; };
+		BEA92FEC7D03CDEF63DA7A27CFED74A1 /* PDFSimpleText.swift */ = {isa = PBXFileReference; includeInIndex = 1; lastKnownFileType = sourcecode.swift; path = PDFSimpleText.swift; sourceTree = "<group>"; };
+		BEEC04AF28320C8AEDBFA76D7E65CCCD /* PDFPageFormat.html */ = {isa = PBXFileReference; includeInIndex = 1; name = PDFPageFormat.html; path = docs/docsets/TPPDF.docset/Contents/Resources/Documents/Enums/PDFPageFormat.html; sourceTree = "<group>"; };
+		BF757B8159DA62175C8C21477B2879FC /* PDFJSONSerializable.html */ = {isa = PBXFileReference; includeInIndex = 1; name = PDFJSONSerializable.html; path = docs/Protocols/PDFJSONSerializable.html; sourceTree = "<group>"; };
 		C069559C34FC38BD037CFEBE645875C7 /* mach_excServer.h */ = {isa = PBXFileReference; includeInIndex = 1; lastKnownFileType = sourcecode.c.h; name = mach_excServer.h; path = Carthage/Checkouts/CwlPreconditionTesting/Sources/CwlMachBadInstructionHandler/mach_excServer.h; sourceTree = "<group>"; };
-		C145291F2347043166C3FD8590500803 /* PDFIndentationObject.html */ = {isa = PBXFileReference; includeInIndex = 1; lastKnownFileType = text.html.documentation; name = PDFIndentationObject.html; path = docs/docsets/TPPDF.docset/Contents/Resources/Documents/Extensions/PDFIndentationObject.html; sourceTree = "<group>"; };
-		C1F79968859E86C7B193F972B5488065 /* PDFPageFormat+SizeConstants.swift */ = {isa = PBXFileReference; includeInIndex = 1; lastKnownFileType = sourcecode.swift; path = "PDFPageFormat+SizeConstants.swift"; sourceTree = "<group>"; };
+		C0A9BF3895F90E02BA3A7F85A3EE3A33 /* PDFPaginationStyle.swift */ = {isa = PBXFileReference; includeInIndex = 1; lastKnownFileType = sourcecode.swift; path = PDFPaginationStyle.swift; sourceTree = "<group>"; };
+		C16D0C4C3DD6425EC5558519C31E33F7 /* PDFJSONRepresentable.swift */ = {isa = PBXFileReference; includeInIndex = 1; lastKnownFileType = sourcecode.swift; path = PDFJSONRepresentable.swift; sourceTree = "<group>"; };
 		C277CDDB2D0EE97BE714F168C16A2C2B /* Pods-TPPDF_Tests-Info.plist */ = {isa = PBXFileReference; includeInIndex = 1; lastKnownFileType = text.plist.xml; path = "Pods-TPPDF_Tests-Info.plist"; sourceTree = "<group>"; };
 		C2B8041F32C0C60EE38DCEB7285C04A0 /* Pods-TPPDF_Example-Info.plist */ = {isa = PBXFileReference; includeInIndex = 1; lastKnownFileType = text.plist.xml; path = "Pods-TPPDF_Example-Info.plist"; sourceTree = "<group>"; };
-		C395820175B25328FF0C617D0014DD9B /* PDFLineType.html */ = {isa = PBXFileReference; includeInIndex = 1; lastKnownFileType = text.html.documentation; name = PDFLineType.html; path = docs/docsets/TPPDF.docset/Contents/Resources/Documents/Enums/PDFLineType.html; sourceTree = "<group>"; };
-		C462632E4EE53B90798FBF6843C575A1 /* NSAttributedString.html */ = {isa = PBXFileReference; includeInIndex = 1; lastKnownFileType = text.html.documentation; name = NSAttributedString.html; path = docs/docsets/TPPDF.docset/Contents/Resources/Documents/Extensions/NSAttributedString.html; sourceTree = "<group>"; };
-		C4831F77C53F5B83F424850C96CB85B0 /* PDFOffsetObject.html */ = {isa = PBXFileReference; includeInIndex = 1; lastKnownFileType = text.html; name = PDFOffsetObject.html; path = docs/Extensions/PDFOffsetObject.html; sourceTree = "<group>"; };
-		C4D45BC328EB47489D70981EB4588CEB /* TPPDF-umbrella.h */ = {isa = PBXFileReference; includeInIndex = 1; lastKnownFileType = sourcecode.c.h; path = "TPPDF-umbrella.h"; sourceTree = "<group>"; };
-		C6C6248EE6E5C34EFB80F7B2A8F4B133 /* mach_excServer.c */ = {isa = PBXFileReference; includeInIndex = 1; lastKnownFileType = sourcecode.c.c; name = mach_excServer.c; path = Carthage/Checkouts/CwlPreconditionTesting/Sources/CwlMachBadInstructionHandler/mach_excServer.c; sourceTree = "<group>"; };
+		C58715D100EA9D20D5EC3B3B15213DC2 /* PDFTableOfContentObject.swift */ = {isa = PBXFileReference; includeInIndex = 1; lastKnownFileType = sourcecode.swift; path = PDFTableOfContentObject.swift; sourceTree = "<group>"; };
+		C5C7B2936244E5966A31605E69A708E6 /* Structs.html */ = {isa = PBXFileReference; includeInIndex = 1; name = Structs.html; path = docs/docsets/TPPDF.docset/Contents/Resources/Documents/Structs.html; sourceTree = "<group>"; };
+		C65C74BD0357400E1F6E5B89B8C4D09B /* PDFInfo.html */ = {isa = PBXFileReference; includeInIndex = 1; name = PDFInfo.html; path = docs/Classes/PDFInfo.html; sourceTree = "<group>"; };
+		C6B1525AAC59295A9280E421121D177D /* highlight.css */ = {isa = PBXFileReference; includeInIndex = 1; name = highlight.css; path = docs/docsets/TPPDF.docset/Contents/Resources/Documents/css/highlight.css; sourceTree = "<group>"; };
+		C6C6248EE6E5C34EFB80F7B2A8F4B133 /* mach_excServer.c */ = {isa = PBXFileReference; includeInIndex = 1; name = mach_excServer.c; path = Carthage/Checkouts/CwlPreconditionTesting/Sources/CwlMachBadInstructionHandler/mach_excServer.c; sourceTree = "<group>"; };
+		C6EDCDA8F9F14847C744DAFF60E196D7 /* PDFTextStyle.swift */ = {isa = PBXFileReference; includeInIndex = 1; lastKnownFileType = sourcecode.swift; path = PDFTextStyle.swift; sourceTree = "<group>"; };
 		C81EE98963B29ED697A14F2DFFFD5D1C /* Nimble-dummy.m */ = {isa = PBXFileReference; includeInIndex = 1; lastKnownFileType = sourcecode.c.objc; path = "Nimble-dummy.m"; sourceTree = "<group>"; };
-		C8D1708C7CA465F883500160F3EC84D8 /* PDFGenerator.html */ = {isa = PBXFileReference; includeInIndex = 1; lastKnownFileType = text.html.documentation; name = PDFGenerator.html; path = docs/docsets/TPPDF.docset/Contents/Resources/Documents/Classes/PDFGenerator.html; sourceTree = "<group>"; };
-		CA50496052F4EF31B0B6C6409D53AE78 /* jquery.min.js */ = {isa = PBXFileReference; includeInIndex = 1; lastKnownFileType = sourcecode.javascript; name = jquery.min.js; path = docs/docsets/TPPDF.docset/Contents/Resources/Documents/js/jquery.min.js; sourceTree = "<group>"; };
-		CA70DD3A1964200A8E38F7D50016121A /* PDFAttributedText.html */ = {isa = PBXFileReference; includeInIndex = 1; lastKnownFileType = text.html; name = PDFAttributedText.html; path = docs/Classes/PDFAttributedText.html; sourceTree = "<group>"; };
-		CCC5FE3FCB057CFBC5F5E10936CE7EDF /* jazzy.js */ = {isa = PBXFileReference; includeInIndex = 1; lastKnownFileType = sourcecode.javascript; name = jazzy.js; path = docs/js/jazzy.js; sourceTree = "<group>"; };
+		C8364449D45E367234409D687D6EB047 /* PDFJSONRepresentable.html */ = {isa = PBXFileReference; includeInIndex = 1; name = PDFJSONRepresentable.html; path = docs/docsets/TPPDF.docset/Contents/Resources/Documents/Protocols/PDFJSONRepresentable.html; sourceTree = "<group>"; };
+		CA6DF81ACC676C0848244B63505C36BF /* jazzy.js */ = {isa = PBXFileReference; includeInIndex = 1; name = jazzy.js; path = docs/js/jazzy.js; sourceTree = "<group>"; };
+		CB990E332571743B486EB4DE507E2471 /* PDFLayoutIndentations.html */ = {isa = PBXFileReference; includeInIndex = 1; name = PDFLayoutIndentations.html; path = docs/docsets/TPPDF.docset/Contents/Resources/Documents/Extensions/PDFLayoutIndentations.html; sourceTree = "<group>"; };
+		CD2933D77BE9F1D8061082D13BB6CFFB /* _config.yml */ = {isa = PBXFileReference; includeInIndex = 1; name = _config.yml; path = docs/docsets/TPPDF.docset/Contents/Resources/Documents/_config.yml; sourceTree = "<group>"; };
 		CD3071F2A3883C446C97C1F881BD3FEF /* MatcherProtocols.swift */ = {isa = PBXFileReference; includeInIndex = 1; lastKnownFileType = sourcecode.swift; name = MatcherProtocols.swift; path = Sources/Nimble/Matchers/MatcherProtocols.swift; sourceTree = "<group>"; };
 		CDCA39A6C0D7BC2104ED1EE08D3D81A3 /* QuickSpecBase.h */ = {isa = PBXFileReference; includeInIndex = 1; lastKnownFileType = sourcecode.c.h; name = QuickSpecBase.h; path = Sources/QuickSpecBase/include/QuickSpecBase.h; sourceTree = "<group>"; };
-		CE4A18CE9B6BF57B7106BA18DE7E5558 /* PDFSimpleText.swift */ = {isa = PBXFileReference; includeInIndex = 1; lastKnownFileType = sourcecode.swift; path = PDFSimpleText.swift; sourceTree = "<group>"; };
-		CE5E8E2773C60A6D6E665C4795D23353 /* Array.html */ = {isa = PBXFileReference; includeInIndex = 1; lastKnownFileType = text.html.documentation; name = Array.html; path = docs/docsets/TPPDF.docset/Contents/Resources/Documents/Extensions/Array.html; sourceTree = "<group>"; };
 		CEDA645917FC98E9E264E9952BF05AE1 /* NMBStringify.h */ = {isa = PBXFileReference; includeInIndex = 1; lastKnownFileType = sourcecode.c.h; name = NMBStringify.h; path = Sources/NimbleObjectiveC/NMBStringify.h; sourceTree = "<group>"; };
-		D01AE8B9AD307E7EAF4010FD2DFD8522 /* PDFTableCellPosition.swift */ = {isa = PBXFileReference; includeInIndex = 1; lastKnownFileType = sourcecode.swift; path = PDFTableCellPosition.swift; sourceTree = "<group>"; };
-		D0AF880D6BEA4D1E1F163551585AA311 /* TPPDF.modulemap */ = {isa = PBXFileReference; includeInIndex = 1; lastKnownFileType = sourcecode.module; path = TPPDF.modulemap; sourceTree = "<group>"; };
+		CEE52A4579FC15B349797A20F490A159 /* PDFDocument.html */ = {isa = PBXFileReference; includeInIndex = 1; name = PDFDocument.html; path = docs/Classes/PDFDocument.html; sourceTree = "<group>"; };
+		CF05D5E68FE22742EFD6EE7F507CA4B0 /* PDFTableStyleDefaults.html */ = {isa = PBXFileReference; includeInIndex = 1; name = PDFTableStyleDefaults.html; path = docs/docsets/TPPDF.docset/Contents/Resources/Documents/Structs/PDFTableStyleDefaults.html; sourceTree = "<group>"; };
+		CF30A7DA89390B8D5EB99F2B17825943 /* Typealiases.html */ = {isa = PBXFileReference; includeInIndex = 1; name = Typealiases.html; path = docs/docsets/TPPDF.docset/Contents/Resources/Documents/Typealiases.html; sourceTree = "<group>"; };
+		CF87E9CEE95ABFA455367E69E2CCE868 /* PDFSection.html */ = {isa = PBXFileReference; includeInIndex = 1; name = PDFSection.html; path = docs/Classes/PDFSection.html; sourceTree = "<group>"; };
+		CFE4097EAE0C445D5D158E10FD29F8D0 /* PDFTableCellBorders.html */ = {isa = PBXFileReference; includeInIndex = 1; name = PDFTableCellBorders.html; path = docs/Structs/PDFTableCellBorders.html; sourceTree = "<group>"; };
+		D0670BFBEAF7268C6915DCC6E3A1F0C6 /* PDFTableCellStyle.html */ = {isa = PBXFileReference; includeInIndex = 1; name = PDFTableCellStyle.html; path = docs/docsets/TPPDF.docset/Contents/Resources/Documents/Structs/PDFTableCellStyle.html; sourceTree = "<group>"; };
+		D0EAA7AFD7124F9153A5D5814302F863 /* PDFTableCellAlignment+PDFJSONSerializable.swift */ = {isa = PBXFileReference; includeInIndex = 1; lastKnownFileType = sourcecode.swift; path = "PDFTableCellAlignment+PDFJSONSerializable.swift"; sourceTree = "<group>"; };
+		D239A6F118C228061F0C682979540DD1 /* PDFTableCell.html */ = {isa = PBXFileReference; includeInIndex = 1; name = PDFTableCell.html; path = docs/docsets/TPPDF.docset/Contents/Resources/Documents/Classes/PDFTableCell.html; sourceTree = "<group>"; };
 		D26049FAC4B09F8992B1FCBBE891BB85 /* BeAKindOf.swift */ = {isa = PBXFileReference; includeInIndex = 1; lastKnownFileType = sourcecode.swift; name = BeAKindOf.swift; path = Sources/Nimble/Matchers/BeAKindOf.swift; sourceTree = "<group>"; };
-		D284E073E732C060A2083219869C8582 /* UIImage+Pixel.swift */ = {isa = PBXFileReference; includeInIndex = 1; lastKnownFileType = sourcecode.swift; path = "UIImage+Pixel.swift"; sourceTree = "<group>"; };
+		D2873DCA2D25F06EF4E6F4B859531CE4 /* PDFTableStyleDefaults.html */ = {isa = PBXFileReference; includeInIndex = 1; name = PDFTableStyleDefaults.html; path = docs/Structs/PDFTableStyleDefaults.html; sourceTree = "<group>"; };
 		D2D0EC452F599D242A85D259BBF576B2 /* CwlMachBadInstructionHandler.h */ = {isa = PBXFileReference; includeInIndex = 1; lastKnownFileType = sourcecode.c.h; name = CwlMachBadInstructionHandler.h; path = Carthage/Checkouts/CwlPreconditionTesting/Sources/CwlMachBadInstructionHandler/include/CwlMachBadInstructionHandler.h; sourceTree = "<group>"; };
 		D3453C0AEAB572D06578B028F5502E96 /* XCTest.framework */ = {isa = PBXFileReference; lastKnownFileType = wrapper.framework; name = XCTest.framework; path = Platforms/iPhoneOS.platform/Developer/SDKs/iPhoneOS12.0.sdk/System/Library/Frameworks/XCTest.framework; sourceTree = DEVELOPER_DIR; };
-		D3A5AB499C11AA55653CCBF5477B9E3F /* PDFTableStyle.html */ = {isa = PBXFileReference; includeInIndex = 1; lastKnownFileType = text.html.documentation; name = PDFTableStyle.html; path = docs/docsets/TPPDF.docset/Contents/Resources/Documents/Classes/PDFTableStyle.html; sourceTree = "<group>"; };
-		D436A79990315954176240671AD94710 /* Pods_TPPDF_Example.framework */ = {isa = PBXFileReference; explicitFileType = wrapper.framework; includeInIndex = 0; path = Pods_TPPDF_Example.framework; sourceTree = BUILT_PRODUCTS_DIR; };
-		D49731B0229D939C00DE890D /* PDFTableOfContent.swift */ = {isa = PBXFileReference; lastKnownFileType = sourcecode.swift; path = PDFTableOfContent.swift; sourceTree = "<group>"; };
-		D49731B2229D942600DE890D /* WeakRef.swift */ = {isa = PBXFileReference; lastKnownFileType = sourcecode.swift; path = WeakRef.swift; sourceTree = "<group>"; };
-		D49731B4229D950300DE890D /* PDFTableOfContentObject.swift */ = {isa = PBXFileReference; lastKnownFileType = sourcecode.swift; path = PDFTableOfContentObject.swift; sourceTree = "<group>"; };
-		D49731B6229E45C700DE890D /* Stack.swift */ = {isa = PBXFileReference; lastKnownFileType = sourcecode.swift; path = Stack.swift; sourceTree = "<group>"; };
-		D4F6E3D8FAEDF8A1D190F8D8ACBBF538 /* PDFLayoutIndentations.swift */ = {isa = PBXFileReference; includeInIndex = 1; lastKnownFileType = sourcecode.swift; path = PDFLayoutIndentations.swift; sourceTree = "<group>"; };
+		D38806FC0F62F48480E1E138F9AB7FC5 /* carat.png */ = {isa = PBXFileReference; includeInIndex = 1; lastKnownFileType = image.png; name = carat.png; path = docs/img/carat.png; sourceTree = "<group>"; };
+		D436A79990315954176240671AD94710 /* Pods_TPPDF_Example.framework */ = {isa = PBXFileReference; explicitFileType = wrapper.framework; includeInIndex = 0; name = Pods_TPPDF_Example.framework; path = "Pods-TPPDF_Example.framework"; sourceTree = BUILT_PRODUCTS_DIR; };
+		D4BCD010A4BFC9CF25157597E4F24B9F /* String.html */ = {isa = PBXFileReference; includeInIndex = 1; name = String.html; path = docs/Extensions/String.html; sourceTree = "<group>"; };
 		D5A0F75656CB7DFBE2122B0D68259153 /* Callsite.swift */ = {isa = PBXFileReference; includeInIndex = 1; lastKnownFileType = sourcecode.swift; name = Callsite.swift; path = Sources/Quick/Callsite.swift; sourceTree = "<group>"; };
-		D7887FA6FAA4E5408D251555EB3A79B8 /* String.html */ = {isa = PBXFileReference; includeInIndex = 1; lastKnownFileType = text.html; name = String.html; path = docs/Extensions/String.html; sourceTree = "<group>"; };
-		D82004301BABEE50C6F8A3B4FD1DB05E /* PDFGenerator.swift */ = {isa = PBXFileReference; includeInIndex = 1; lastKnownFileType = sourcecode.swift; name = PDFGenerator.swift; path = Source/PDFGenerator.swift; sourceTree = "<group>"; };
-		D8599D7C527862B46BE646007449BD6F /* lunr.min.js */ = {isa = PBXFileReference; includeInIndex = 1; lastKnownFileType = sourcecode.javascript; name = lunr.min.js; path = docs/docsets/TPPDF.docset/Contents/Resources/Documents/js/lunr.min.js; sourceTree = "<group>"; };
-		D8D66291CAEC5555ECFB00800CE9580B /* PDFRectangleObject.swift */ = {isa = PBXFileReference; includeInIndex = 1; lastKnownFileType = sourcecode.swift; path = PDFRectangleObject.swift; sourceTree = "<group>"; };
+		D5B768E6D31A038F7918372D89F92956 /* UIImage.html */ = {isa = PBXFileReference; includeInIndex = 1; name = UIImage.html; path = docs/docsets/TPPDF.docset/Contents/Resources/Documents/Extensions/UIImage.html; sourceTree = "<group>"; };
+		D62A7FB4ED4A5453F1BDCA44E77298A8 /* PDFLineType.swift */ = {isa = PBXFileReference; includeInIndex = 1; lastKnownFileType = sourcecode.swift; path = PDFLineType.swift; sourceTree = "<group>"; };
+		D682317EF89D247A661E15FADBA63ED3 /* PDFSectionColumn.html */ = {isa = PBXFileReference; includeInIndex = 1; name = PDFSectionColumn.html; path = docs/docsets/TPPDF.docset/Contents/Resources/Documents/Classes/PDFSectionColumn.html; sourceTree = "<group>"; };
+		D6EEE20CF634AD6A1124044F4634A146 /* UIImage.html */ = {isa = PBXFileReference; includeInIndex = 1; name = UIImage.html; path = docs/Extensions/UIImage.html; sourceTree = "<group>"; };
+		D9D3D84EF68C58BA0B87A5C078BDE847 /* PDFPaginationStyle.html */ = {isa = PBXFileReference; includeInIndex = 1; name = PDFPaginationStyle.html; path = docs/Enums/PDFPaginationStyle.html; sourceTree = "<group>"; };
+		D9D67F0B8556A2CE202C8A4A057B54E4 /* PDFTable.swift */ = {isa = PBXFileReference; includeInIndex = 1; lastKnownFileType = sourcecode.swift; path = PDFTable.swift; sourceTree = "<group>"; };
+		DB15231D1C711F592F228D5B5A37D944 /* PDFGenerator+Generation.swift */ = {isa = PBXFileReference; includeInIndex = 1; lastKnownFileType = sourcecode.swift; name = "PDFGenerator+Generation.swift"; path = "Source/PDFGenerator+Generation.swift"; sourceTree = "<group>"; };
 		DBD66F7B76AADB3011307636209097CF /* QuickSelectedTestSuiteBuilder.swift */ = {isa = PBXFileReference; includeInIndex = 1; lastKnownFileType = sourcecode.swift; name = QuickSelectedTestSuiteBuilder.swift; path = Sources/Quick/QuickSelectedTestSuiteBuilder.swift; sourceTree = "<group>"; };
-		DBF94A455FF82A67D69B06FFB7A85907 /* _config.yml */ = {isa = PBXFileReference; includeInIndex = 1; lastKnownFileType = text; name = _config.yml; path = docs/docsets/TPPDF.docset/Contents/Resources/Documents/_config.yml; sourceTree = "<group>"; };
-		DC722BB24D3E805F78FDDBC49A851479 /* PDFDocument.html */ = {isa = PBXFileReference; includeInIndex = 1; lastKnownFileType = text.html.documentation; name = PDFDocument.html; path = docs/docsets/TPPDF.docset/Contents/Resources/Documents/Classes/PDFDocument.html; sourceTree = "<group>"; };
-		DCFAC6953633B947D24AC9D2C1C345A2 /* Functions.html */ = {isa = PBXFileReference; includeInIndex = 1; lastKnownFileType = text.html.documentation; name = Functions.html; path = docs/docsets/TPPDF.docset/Contents/Resources/Documents/Functions.html; sourceTree = "<group>"; };
-		DD40F5A94ABF1515BC49D09B7C4EBD69 /* UIColor.html */ = {isa = PBXFileReference; includeInIndex = 1; lastKnownFileType = text.html; name = UIColor.html; path = docs/Extensions/UIColor.html; sourceTree = "<group>"; };
-		DF9ACC9B0347AC980BC2EC5175162A76 /* Int+RomanNumerals.swift */ = {isa = PBXFileReference; includeInIndex = 1; lastKnownFileType = sourcecode.swift; path = "Int+RomanNumerals.swift"; sourceTree = "<group>"; };
-		DFD8A5F6E97D143B09CF1AE2DE6E44DA /* TPPDF-Info.plist */ = {isa = PBXFileReference; includeInIndex = 1; lastKnownFileType = text.plist.xml; path = "TPPDF-Info.plist"; sourceTree = "<group>"; };
-		DFDED095243241DEF810CEE3135CE5C1 /* dash.png */ = {isa = PBXFileReference; includeInIndex = 1; lastKnownFileType = image.png; name = dash.png; path = docs/docsets/TPPDF.docset/Contents/Resources/Documents/img/dash.png; sourceTree = "<group>"; };
-		DFE83EF4998590E163FB3E5C418DBA08 /* PDFList.html */ = {isa = PBXFileReference; includeInIndex = 1; lastKnownFileType = text.html.documentation; name = PDFList.html; path = docs/docsets/TPPDF.docset/Contents/Resources/Documents/Classes/PDFList.html; sourceTree = "<group>"; };
-		E00F6EDA0E8C1A0418D4DE01B7B8D667 /* Pods-TPPDF_Tests.modulemap */ = {isa = PBXFileReference; includeInIndex = 1; lastKnownFileType = sourcecode.module; path = "Pods-TPPDF_Tests.modulemap"; sourceTree = "<group>"; };
-		E047BEEDBF50E5FB519F5F0E31288083 /* lunr.min.js */ = {isa = PBXFileReference; includeInIndex = 1; lastKnownFileType = sourcecode.javascript; name = lunr.min.js; path = docs/js/lunr.min.js; sourceTree = "<group>"; };
-		E060805D7A04FA9757AC2B458C66DE16 /* Quick-umbrella.h */ = {isa = PBXFileReference; includeInIndex = 1; lastKnownFileType = sourcecode.c.h; path = "Quick-umbrella.h"; sourceTree = "<group>"; };
-		E1142F3C6A16327B18E91E4D80765FF0 /* PDFListItemSymbol.html */ = {isa = PBXFileReference; includeInIndex = 1; lastKnownFileType = text.html; name = PDFListItemSymbol.html; path = docs/Enums/PDFListItemSymbol.html; sourceTree = "<group>"; };
-		E19B8E275DED8F3917E48D6546225794 /* PDFIndentationObject.swift */ = {isa = PBXFileReference; includeInIndex = 1; lastKnownFileType = sourcecode.swift; path = PDFIndentationObject.swift; sourceTree = "<group>"; };
-		E3BD0F6A0A283C9E739C317D83488F74 /* HooksPhase.swift */ = {isa = PBXFileReference; includeInIndex = 1; lastKnownFileType = sourcecode.swift; name = HooksPhase.swift; path = Sources/Quick/Hooks/HooksPhase.swift; sourceTree = "<group>"; };
-		E3D9B51747188F97374E38E072EA769B /* PDFImageObject.swift */ = {isa = PBXFileReference; includeInIndex = 1; lastKnownFileType = sourcecode.swift; path = PDFImageObject.swift; sourceTree = "<group>"; };
-=======
-		B7DE9634EF2018F0CEB8CF1333FA3030 /* gh.png */ = {isa = PBXFileReference; includeInIndex = 1; lastKnownFileType = image.png; name = gh.png; path = docs/img/gh.png; sourceTree = "<group>"; };
-		B8E1C68BC4E47BC1F9113ED5A419B3FA /* PDFListItem.swift */ = {isa = PBXFileReference; includeInIndex = 1; lastKnownFileType = sourcecode.swift; path = PDFListItem.swift; sourceTree = "<group>"; };
-		B901CFF19819D28F0BCFD3F5EDA22777 /* NimbleXCTestHandler.swift */ = {isa = PBXFileReference; includeInIndex = 1; lastKnownFileType = sourcecode.swift; name = NimbleXCTestHandler.swift; path = Sources/Nimble/Adapters/NimbleXCTestHandler.swift; sourceTree = "<group>"; };
-		B92F5A1346FA981582D979FE777EEF44 /* PDFLineType.html */ = {isa = PBXFileReference; includeInIndex = 1; lastKnownFileType = text.html; name = PDFLineType.html; path = docs/Enums/PDFLineType.html; sourceTree = "<group>"; };
-		B9BE657AC132E9055CB86E4EB38C5205 /* PDFLineStyle.swift */ = {isa = PBXFileReference; includeInIndex = 1; lastKnownFileType = sourcecode.swift; path = PDFLineStyle.swift; sourceTree = "<group>"; };
-		BA5161336DE0F403866F644E3FF388DF /* PDFPageFormat.swift */ = {isa = PBXFileReference; includeInIndex = 1; lastKnownFileType = sourcecode.swift; path = PDFPageFormat.swift; sourceTree = "<group>"; };
-		BB1E8DC3B7F0C0E985D06A9182087D8F /* jazzy.js */ = {isa = PBXFileReference; includeInIndex = 1; lastKnownFileType = sourcecode.javascript; name = jazzy.js; path = docs/js/jazzy.js; sourceTree = "<group>"; };
-		BBC8ECB9999A499F5E0E73FE434792D2 /* NMBExpectation.swift */ = {isa = PBXFileReference; includeInIndex = 1; lastKnownFileType = sourcecode.swift; name = NMBExpectation.swift; path = Sources/Nimble/Adapters/NMBExpectation.swift; sourceTree = "<group>"; };
-		BC269EDD7E83036769C6C92D3AF462B1 /* Pods-TPPDF_Example.debug.xcconfig */ = {isa = PBXFileReference; includeInIndex = 1; lastKnownFileType = text.xcconfig; path = "Pods-TPPDF_Example.debug.xcconfig"; sourceTree = "<group>"; };
-		BC40571DB0E0C8CC89D7B564461C79FA /* PDFPaginationStyle.swift */ = {isa = PBXFileReference; includeInIndex = 1; lastKnownFileType = sourcecode.swift; path = PDFPaginationStyle.swift; sourceTree = "<group>"; };
-		BD0EF0A03D8E097665A1AF2B9B671F88 /* PDFPageBreakObject.html */ = {isa = PBXFileReference; includeInIndex = 1; lastKnownFileType = text.html; name = PDFPageBreakObject.html; path = docs/Extensions/PDFPageBreakObject.html; sourceTree = "<group>"; };
-		BDF760494E466DD51D8CD2443A542F02 /* Pods-TPPDF_Tests.debug.xcconfig */ = {isa = PBXFileReference; includeInIndex = 1; lastKnownFileType = text.xcconfig; path = "Pods-TPPDF_Tests.debug.xcconfig"; sourceTree = "<group>"; };
-		BDFF12405109E40C1E341A5A80C54544 /* BeGreaterThanOrEqualTo.swift */ = {isa = PBXFileReference; includeInIndex = 1; lastKnownFileType = sourcecode.swift; name = BeGreaterThanOrEqualTo.swift; path = Sources/Nimble/Matchers/BeGreaterThanOrEqualTo.swift; sourceTree = "<group>"; };
-		BE2DB1A84FEBCBFE2C25E27973111895 /* PDFCopy.html */ = {isa = PBXFileReference; includeInIndex = 1; lastKnownFileType = text.html; name = PDFCopy.html; path = docs/Protocols/PDFCopy.html; sourceTree = "<group>"; };
-		BE4B4AB25FD742C79BAAF0057570882D /* _config.yml */ = {isa = PBXFileReference; includeInIndex = 1; lastKnownFileType = text; name = _config.yml; path = docs/_config.yml; sourceTree = "<group>"; };
-		C04494FBB96A4D6CB6161A3A4A5F3103 /* Data+PDFJSONSerializable.swift */ = {isa = PBXFileReference; includeInIndex = 1; lastKnownFileType = sourcecode.swift; path = "Data+PDFJSONSerializable.swift"; sourceTree = "<group>"; };
-		C069559C34FC38BD037CFEBE645875C7 /* mach_excServer.h */ = {isa = PBXFileReference; includeInIndex = 1; lastKnownFileType = sourcecode.c.h; name = mach_excServer.h; path = Carthage/Checkouts/CwlPreconditionTesting/Sources/CwlMachBadInstructionHandler/mach_excServer.h; sourceTree = "<group>"; };
-		C144927563B4341A446F2084C4127EBB /* PDFJSONSerializable.swift */ = {isa = PBXFileReference; includeInIndex = 1; lastKnownFileType = sourcecode.swift; path = PDFJSONSerializable.swift; sourceTree = "<group>"; };
-		C1D35413C6F09BBB01A0430EC017CCDB /* PDFPageLayout.html */ = {isa = PBXFileReference; includeInIndex = 1; lastKnownFileType = text.html; name = PDFPageLayout.html; path = docs/Structs/PDFPageLayout.html; sourceTree = "<group>"; };
-		C1E6C991784E9400096E42B3E4E0AF67 /* badge.svg */ = {isa = PBXFileReference; includeInIndex = 1; lastKnownFileType = text; name = badge.svg; path = docs/docsets/TPPDF.docset/Contents/Resources/Documents/badge.svg; sourceTree = "<group>"; };
-		C277CDDB2D0EE97BE714F168C16A2C2B /* Pods-TPPDF_Tests-Info.plist */ = {isa = PBXFileReference; includeInIndex = 1; lastKnownFileType = text.plist.xml; path = "Pods-TPPDF_Tests-Info.plist"; sourceTree = "<group>"; };
-		C2B8041F32C0C60EE38DCEB7285C04A0 /* Pods-TPPDF_Example-Info.plist */ = {isa = PBXFileReference; includeInIndex = 1; lastKnownFileType = text.plist.xml; path = "Pods-TPPDF_Example-Info.plist"; sourceTree = "<group>"; };
-		C6306EC19E6CA6FC144B5B4F94991D09 /* PDFOffsetObject.html */ = {isa = PBXFileReference; includeInIndex = 1; lastKnownFileType = text.html.documentation; name = PDFOffsetObject.html; path = docs/docsets/TPPDF.docset/Contents/Resources/Documents/Extensions/PDFOffsetObject.html; sourceTree = "<group>"; };
-		C6C6248EE6E5C34EFB80F7B2A8F4B133 /* mach_excServer.c */ = {isa = PBXFileReference; includeInIndex = 1; lastKnownFileType = sourcecode.c.c; name = mach_excServer.c; path = Carthage/Checkouts/CwlPreconditionTesting/Sources/CwlMachBadInstructionHandler/mach_excServer.c; sourceTree = "<group>"; };
-		C6E43D6D910F97EB79350EB4BA314D5C /* jazzy.css */ = {isa = PBXFileReference; includeInIndex = 1; lastKnownFileType = text.css; name = jazzy.css; path = docs/docsets/TPPDF.docset/Contents/Resources/Documents/css/jazzy.css; sourceTree = "<group>"; };
-		C6F5AD9F6BE173A2C4C8713B3B0FEE25 /* PDFLayoutHeights+Equatable.swift */ = {isa = PBXFileReference; includeInIndex = 1; lastKnownFileType = sourcecode.swift; path = "PDFLayoutHeights+Equatable.swift"; sourceTree = "<group>"; };
-		C81EE98963B29ED697A14F2DFFFD5D1C /* Nimble-dummy.m */ = {isa = PBXFileReference; includeInIndex = 1; lastKnownFileType = sourcecode.c.objc; path = "Nimble-dummy.m"; sourceTree = "<group>"; };
-		C826785175BA9607A19666ED6A2BCD0F /* PDFPageFormat+SizeConstants.swift */ = {isa = PBXFileReference; includeInIndex = 1; lastKnownFileType = sourcecode.swift; path = "PDFPageFormat+SizeConstants.swift"; sourceTree = "<group>"; };
-		C9DC433D8D6713F20DFAA3713C1D8F56 /* Enums.html */ = {isa = PBXFileReference; includeInIndex = 1; lastKnownFileType = text.html.documentation; name = Enums.html; path = docs/docsets/TPPDF.docset/Contents/Resources/Documents/Enums.html; sourceTree = "<group>"; };
-		CC7849D909FB8EE03DE51216F3F74CD2 /* PDFGenerator.html */ = {isa = PBXFileReference; includeInIndex = 1; lastKnownFileType = text.html.documentation; name = PDFGenerator.html; path = docs/docsets/TPPDF.docset/Contents/Resources/Documents/Classes/PDFGenerator.html; sourceTree = "<group>"; };
-		CC7FA356843351EEC04D1688D2E00BDF /* jazzy.js */ = {isa = PBXFileReference; includeInIndex = 1; lastKnownFileType = sourcecode.javascript; name = jazzy.js; path = docs/docsets/TPPDF.docset/Contents/Resources/Documents/js/jazzy.js; sourceTree = "<group>"; };
-		CC9A0993FA0E9E65E32F015F177F9893 /* PDFTableCellBorders+Equatable.swift */ = {isa = PBXFileReference; includeInIndex = 1; lastKnownFileType = sourcecode.swift; path = "PDFTableCellBorders+Equatable.swift"; sourceTree = "<group>"; };
-		CCD3ED4EE60C900657702996D91A3E07 /* TPJSONSerializable.html */ = {isa = PBXFileReference; includeInIndex = 1; lastKnownFileType = text.html; name = TPJSONSerializable.html; path = docs/Protocols/TPJSONSerializable.html; sourceTree = "<group>"; };
-		CD3071F2A3883C446C97C1F881BD3FEF /* MatcherProtocols.swift */ = {isa = PBXFileReference; includeInIndex = 1; lastKnownFileType = sourcecode.swift; name = MatcherProtocols.swift; path = Sources/Nimble/Matchers/MatcherProtocols.swift; sourceTree = "<group>"; };
-		CDCA39A6C0D7BC2104ED1EE08D3D81A3 /* QuickSpecBase.h */ = {isa = PBXFileReference; includeInIndex = 1; lastKnownFileType = sourcecode.c.h; name = QuickSpecBase.h; path = Sources/QuickSpecBase/include/QuickSpecBase.h; sourceTree = "<group>"; };
-		CE356FADDC2DEF256F649154CCE25992 /* PDFImage+Equatable.swift */ = {isa = PBXFileReference; includeInIndex = 1; lastKnownFileType = sourcecode.swift; path = "PDFImage+Equatable.swift"; sourceTree = "<group>"; };
-		CEDA645917FC98E9E264E9952BF05AE1 /* NMBStringify.h */ = {isa = PBXFileReference; includeInIndex = 1; lastKnownFileType = sourcecode.c.h; name = NMBStringify.h; path = Sources/NimbleObjectiveC/NMBStringify.h; sourceTree = "<group>"; };
-		CF6DC2C94A917B8E1CAD6046418194AC /* PDFPaginationStyle+PDFJSONSerializable.swift */ = {isa = PBXFileReference; includeInIndex = 1; lastKnownFileType = sourcecode.swift; path = "PDFPaginationStyle+PDFJSONSerializable.swift"; sourceTree = "<group>"; };
-		CF958096203E84A7DA674BF21F255C8A /* PDFGenerator.swift */ = {isa = PBXFileReference; includeInIndex = 1; lastKnownFileType = sourcecode.swift; name = PDFGenerator.swift; path = Source/PDFGenerator.swift; sourceTree = "<group>"; };
-		D0B9F3410D40BA1ADD4A8A08F6EE02DB /* PDFTableCellAlignment.html */ = {isa = PBXFileReference; includeInIndex = 1; lastKnownFileType = text.html.documentation; name = PDFTableCellAlignment.html; path = docs/docsets/TPPDF.docset/Contents/Resources/Documents/Enums/PDFTableCellAlignment.html; sourceTree = "<group>"; };
-		D1F0B2B04416C11685828559F8E6DBAD /* Functions.html */ = {isa = PBXFileReference; includeInIndex = 1; lastKnownFileType = text.html.documentation; name = Functions.html; path = docs/docsets/TPPDF.docset/Contents/Resources/Documents/Functions.html; sourceTree = "<group>"; };
-		D26049FAC4B09F8992B1FCBBE891BB85 /* BeAKindOf.swift */ = {isa = PBXFileReference; includeInIndex = 1; lastKnownFileType = sourcecode.swift; name = BeAKindOf.swift; path = Sources/Nimble/Matchers/BeAKindOf.swift; sourceTree = "<group>"; };
-		D287395E22B51124BDB8B665C26B078F /* PDFTableContent.swift */ = {isa = PBXFileReference; includeInIndex = 1; lastKnownFileType = sourcecode.swift; path = PDFTableContent.swift; sourceTree = "<group>"; };
-		D28B4D6C7B90B87349FEADCBBA877B0B /* UIColor+PDFJSONSerializable.swift */ = {isa = PBXFileReference; includeInIndex = 1; lastKnownFileType = sourcecode.swift; path = "UIColor+PDFJSONSerializable.swift"; sourceTree = "<group>"; };
-		D2D0EC452F599D242A85D259BBF576B2 /* CwlMachBadInstructionHandler.h */ = {isa = PBXFileReference; includeInIndex = 1; lastKnownFileType = sourcecode.c.h; name = CwlMachBadInstructionHandler.h; path = Carthage/Checkouts/CwlPreconditionTesting/Sources/CwlMachBadInstructionHandler/include/CwlMachBadInstructionHandler.h; sourceTree = "<group>"; };
-		D2D4B17E223D824EF8AD3BFB51399774 /* PDFText.swift */ = {isa = PBXFileReference; includeInIndex = 1; lastKnownFileType = sourcecode.swift; path = PDFText.swift; sourceTree = "<group>"; };
-		D3453C0AEAB572D06578B028F5502E96 /* XCTest.framework */ = {isa = PBXFileReference; lastKnownFileType = wrapper.framework; name = XCTest.framework; path = Platforms/iPhoneOS.platform/Developer/SDKs/iPhoneOS12.0.sdk/System/Library/Frameworks/XCTest.framework; sourceTree = DEVELOPER_DIR; };
-		D436A79990315954176240671AD94710 /* Pods_TPPDF_Example.framework */ = {isa = PBXFileReference; explicitFileType = wrapper.framework; includeInIndex = 0; path = Pods_TPPDF_Example.framework; sourceTree = BUILT_PRODUCTS_DIR; };
-		D47D204F22A2B38A00AA99E0 /* PDFDynamicGeometryShape.swift */ = {isa = PBXFileReference; lastKnownFileType = sourcecode.swift; path = PDFDynamicGeometryShape.swift; sourceTree = "<group>"; };
-		D47D205422A2CF2500AA99E0 /* PDFBezierPath.swift */ = {isa = PBXFileReference; lastKnownFileType = sourcecode.swift; path = PDFBezierPath.swift; sourceTree = "<group>"; };
-		D47D205622A2CF3C00AA99E0 /* PDFBezierPathVertex.swift */ = {isa = PBXFileReference; lastKnownFileType = sourcecode.swift; path = PDFBezierPathVertex.swift; sourceTree = "<group>"; };
-		D5465FEF49E15F9CD0E56C3FBEAB20F4 /* PDFTableStyle.html */ = {isa = PBXFileReference; includeInIndex = 1; lastKnownFileType = text.html; name = PDFTableStyle.html; path = docs/Classes/PDFTableStyle.html; sourceTree = "<group>"; };
-		D5A0F75656CB7DFBE2122B0D68259153 /* Callsite.swift */ = {isa = PBXFileReference; includeInIndex = 1; lastKnownFileType = sourcecode.swift; name = Callsite.swift; path = Sources/Quick/Callsite.swift; sourceTree = "<group>"; };
-		D5A26882B27DB44F81C092A798FC2395 /* PDFLayoutIndentations.swift */ = {isa = PBXFileReference; includeInIndex = 1; lastKnownFileType = sourcecode.swift; path = PDFLayoutIndentations.swift; sourceTree = "<group>"; };
-		D6792EF11433EA5A65FCB1FC6DE6D636 /* PDFTableCell+Equatable.swift */ = {isa = PBXFileReference; includeInIndex = 1; lastKnownFileType = sourcecode.swift; path = "PDFTableCell+Equatable.swift"; sourceTree = "<group>"; };
-		D70FC0811EAB88A662AB8D350E6CA4D3 /* UIColor+CloseToEqual.swift */ = {isa = PBXFileReference; includeInIndex = 1; lastKnownFileType = sourcecode.swift; path = "UIColor+CloseToEqual.swift"; sourceTree = "<group>"; };
-		D79DDEDF6199200C891B8B68F89AC60B /* NSAttributedString.html */ = {isa = PBXFileReference; includeInIndex = 1; lastKnownFileType = text.html.documentation; name = NSAttributedString.html; path = docs/docsets/TPPDF.docset/Contents/Resources/Documents/Extensions/NSAttributedString.html; sourceTree = "<group>"; };
-		D8ADC25B18349C822907698CB4AA0485 /* PDFImage.html */ = {isa = PBXFileReference; includeInIndex = 1; lastKnownFileType = text.html; name = PDFImage.html; path = docs/Classes/PDFImage.html; sourceTree = "<group>"; };
-		D8D668BED101FEB1DB1477124B1EAA21 /* search.json */ = {isa = PBXFileReference; includeInIndex = 1; lastKnownFileType = text.json; name = search.json; path = docs/search.json; sourceTree = "<group>"; };
-		D914C5E4DE7E2B7546C15A9865EFA998 /* PDFMarginObject.swift */ = {isa = PBXFileReference; includeInIndex = 1; lastKnownFileType = sourcecode.swift; path = PDFMarginObject.swift; sourceTree = "<group>"; };
-		DA320EED8B4A3A656961C84721A46E01 /* PDFSectionColumnContainer.html */ = {isa = PBXFileReference; includeInIndex = 1; lastKnownFileType = text.html; name = PDFSectionColumnContainer.html; path = docs/Enums/PDFSectionColumnContainer.html; sourceTree = "<group>"; };
-		DB78449429B90D70896758F9DCFE7368 /* PDFDocument+Objects.swift */ = {isa = PBXFileReference; includeInIndex = 1; lastKnownFileType = sourcecode.swift; name = "PDFDocument+Objects.swift"; path = "Source/PDFDocument+Objects.swift"; sourceTree = "<group>"; };
-		DBD66F7B76AADB3011307636209097CF /* QuickSelectedTestSuiteBuilder.swift */ = {isa = PBXFileReference; includeInIndex = 1; lastKnownFileType = sourcecode.swift; name = QuickSelectedTestSuiteBuilder.swift; path = Sources/Quick/QuickSelectedTestSuiteBuilder.swift; sourceTree = "<group>"; };
-		DC83EADE11CDB5A38FEA784F72156FAF /* PDFListItem+Equatable.swift */ = {isa = PBXFileReference; includeInIndex = 1; lastKnownFileType = sourcecode.swift; path = "PDFListItem+Equatable.swift"; sourceTree = "<group>"; };
-		DCA8DBE43D1C83DD447D0F1036158A47 /* docSet.dsidx */ = {isa = PBXFileReference; includeInIndex = 1; lastKnownFileType = file; name = docSet.dsidx; path = docs/docsets/TPPDF.docset/Contents/Resources/docSet.dsidx; sourceTree = "<group>"; };
-		DD1418BC3732AB8F2CB19F4373A67C0C /* Classes.html */ = {isa = PBXFileReference; includeInIndex = 1; lastKnownFileType = text.html; name = Classes.html; path = docs/Classes.html; sourceTree = "<group>"; };
-		DD4D69BDC9982F25098AD42593CB2004 /* PDFTable.html */ = {isa = PBXFileReference; includeInIndex = 1; lastKnownFileType = text.html.documentation; name = PDFTable.html; path = docs/docsets/TPPDF.docset/Contents/Resources/Documents/Classes/PDFTable.html; sourceTree = "<group>"; };
-		DECE4B5E95EB95740F4876C7945B1EFF /* PDFTableStyle.html */ = {isa = PBXFileReference; includeInIndex = 1; lastKnownFileType = text.html.documentation; name = PDFTableStyle.html; path = docs/docsets/TPPDF.docset/Contents/Resources/Documents/Classes/PDFTableStyle.html; sourceTree = "<group>"; };
+		DC4C7DBA4F4B00A71EFD82892144FAFB /* PDFLayout.html */ = {isa = PBXFileReference; includeInIndex = 1; name = PDFLayout.html; path = docs/Extensions/PDFLayout.html; sourceTree = "<group>"; };
+		DCEABBBEFAE4D7AAD33E14BC6C24BBFA /* PDFImageRowObject.swift */ = {isa = PBXFileReference; includeInIndex = 1; lastKnownFileType = sourcecode.swift; path = PDFImageRowObject.swift; sourceTree = "<group>"; };
+		DDD23249684F9E78F0F4E91F81B056C0 /* PDFFontObject.swift */ = {isa = PBXFileReference; includeInIndex = 1; lastKnownFileType = sourcecode.swift; path = PDFFontObject.swift; sourceTree = "<group>"; };
+		DE762FB431378D3E252326987E3736E9 /* spinner.gif */ = {isa = PBXFileReference; includeInIndex = 1; lastKnownFileType = image.gif; name = spinner.gif; path = docs/docsets/TPPDF.docset/Contents/Resources/Documents/img/spinner.gif; sourceTree = "<group>"; };
 		E00F6EDA0E8C1A0418D4DE01B7B8D667 /* Pods-TPPDF_Tests.modulemap */ = {isa = PBXFileReference; includeInIndex = 1; lastKnownFileType = sourcecode.module; path = "Pods-TPPDF_Tests.modulemap"; sourceTree = "<group>"; };
 		E060805D7A04FA9757AC2B458C66DE16 /* Quick-umbrella.h */ = {isa = PBXFileReference; includeInIndex = 1; lastKnownFileType = sourcecode.c.h; path = "Quick-umbrella.h"; sourceTree = "<group>"; };
-		E1BBC6FBB5E418DB881BCB32E6369B52 /* PDFRectangleObject.swift */ = {isa = PBXFileReference; includeInIndex = 1; lastKnownFileType = sourcecode.swift; path = PDFRectangleObject.swift; sourceTree = "<group>"; };
-		E2E9A242A24CC23E7A14D01EBECEE5F5 /* TPPDF.tgz */ = {isa = PBXFileReference; includeInIndex = 1; lastKnownFileType = file; name = TPPDF.tgz; path = docs/docsets/TPPDF.tgz; sourceTree = "<group>"; };
-		E354E618AB8365B5EE39C7E01B2B28EF /* Functions.html */ = {isa = PBXFileReference; includeInIndex = 1; lastKnownFileType = text.html; name = Functions.html; path = docs/Functions.html; sourceTree = "<group>"; };
-		E386724427789D2CAAF6BE3AEDF8B97A /* Array+PDFJSONSerializable.swift */ = {isa = PBXFileReference; includeInIndex = 1; lastKnownFileType = sourcecode.swift; path = "Array+PDFJSONSerializable.swift"; sourceTree = "<group>"; };
+		E09CE7B11B46FE88CE6A00B1BC41D850 /* PDFPaginationStyle+PDFJSONSerializable.swift */ = {isa = PBXFileReference; includeInIndex = 1; lastKnownFileType = sourcecode.swift; path = "PDFPaginationStyle+PDFJSONSerializable.swift"; sourceTree = "<group>"; };
 		E3BD0F6A0A283C9E739C317D83488F74 /* HooksPhase.swift */ = {isa = PBXFileReference; includeInIndex = 1; lastKnownFileType = sourcecode.swift; name = HooksPhase.swift; path = Sources/Quick/Hooks/HooksPhase.swift; sourceTree = "<group>"; };
->>>>>>> 2b89c9d5
+		E3D3A41A580DFD69DA7B763CB46A7DFF /* Extensions.html */ = {isa = PBXFileReference; includeInIndex = 1; name = Extensions.html; path = docs/docsets/TPPDF.docset/Contents/Resources/Documents/Extensions.html; sourceTree = "<group>"; };
 		E3DDAB94345BC231B1E4957E9BDBC1ED /* NimbleEnvironment.swift */ = {isa = PBXFileReference; includeInIndex = 1; lastKnownFileType = sourcecode.swift; name = NimbleEnvironment.swift; path = Sources/Nimble/Adapters/NimbleEnvironment.swift; sourceTree = "<group>"; };
-		E448ECF2439BF73D58A70B289EA33331 /* PDFPageLayout+Equatable.swift */ = {isa = PBXFileReference; includeInIndex = 1; lastKnownFileType = sourcecode.swift; path = "PDFPageLayout+Equatable.swift"; sourceTree = "<group>"; };
 		E45614FF27DE560CC3C1E11E1EF6E8D0 /* BeNil.swift */ = {isa = PBXFileReference; includeInIndex = 1; lastKnownFileType = sourcecode.swift; name = BeNil.swift; path = Sources/Nimble/Matchers/BeNil.swift; sourceTree = "<group>"; };
-<<<<<<< HEAD
-		E477297309700384A5486560F57E93B5 /* badge.svg */ = {isa = PBXFileReference; includeInIndex = 1; lastKnownFileType = text; name = badge.svg; path = docs/badge.svg; sourceTree = "<group>"; };
+		E53BBEDC841D846E843E8C71B442C018 /* PDFLineStyle.html */ = {isa = PBXFileReference; includeInIndex = 1; name = PDFLineStyle.html; path = docs/docsets/TPPDF.docset/Contents/Resources/Documents/Structs/PDFLineStyle.html; sourceTree = "<group>"; };
 		E5A39B184ADFF2F497E4A793605CC742 /* SourceLocation.swift */ = {isa = PBXFileReference; includeInIndex = 1; lastKnownFileType = sourcecode.swift; name = SourceLocation.swift; path = Sources/Nimble/Utils/SourceLocation.swift; sourceTree = "<group>"; };
-=======
-		E4C95A635538405A436F65EB551982A4 /* PDFTableCellStyle.swift */ = {isa = PBXFileReference; includeInIndex = 1; lastKnownFileType = sourcecode.swift; path = PDFTableCellStyle.swift; sourceTree = "<group>"; };
-		E5A39B184ADFF2F497E4A793605CC742 /* SourceLocation.swift */ = {isa = PBXFileReference; includeInIndex = 1; lastKnownFileType = sourcecode.swift; name = SourceLocation.swift; path = Sources/Nimble/Utils/SourceLocation.swift; sourceTree = "<group>"; };
-		E634524D3D5753940EC66E1BB5C225EE /* TPPDF-Info.plist */ = {isa = PBXFileReference; includeInIndex = 1; lastKnownFileType = text.plist.xml; path = "TPPDF-Info.plist"; sourceTree = "<group>"; };
-		E64FDB756E3B5ECD43F44BD463ECFDC6 /* PDFTableObject.swift */ = {isa = PBXFileReference; includeInIndex = 1; lastKnownFileType = sourcecode.swift; path = PDFTableObject.swift; sourceTree = "<group>"; };
->>>>>>> 2b89c9d5
+		E6991BD07A89A87BF9D83E5C0C7C2ABB /* PDFCopy.swift */ = {isa = PBXFileReference; includeInIndex = 1; lastKnownFileType = sourcecode.swift; path = PDFCopy.swift; sourceTree = "<group>"; };
 		E69C46AE772C928891B21BF9707CAF0B /* XCTestObservationCenter+Register.m */ = {isa = PBXFileReference; includeInIndex = 1; lastKnownFileType = sourcecode.c.objc; name = "XCTestObservationCenter+Register.m"; path = "Sources/NimbleObjectiveC/XCTestObservationCenter+Register.m"; sourceTree = "<group>"; };
-		E6D0375D62AEF8E93E2AC9A0FAF7B4F2 /* PDFCopy.html */ = {isa = PBXFileReference; includeInIndex = 1; lastKnownFileType = text.html.documentation; name = PDFCopy.html; path = docs/docsets/TPPDF.docset/Contents/Resources/Documents/Protocols/PDFCopy.html; sourceTree = "<group>"; };
+		E6E7C9E643990DC4851053A3C6EAA14D /* PDFGenerator.html */ = {isa = PBXFileReference; includeInIndex = 1; name = PDFGenerator.html; path = docs/Classes/PDFGenerator.html; sourceTree = "<group>"; };
 		E6F14222E1F8178A5717534DE5032BE2 /* EndWith.swift */ = {isa = PBXFileReference; includeInIndex = 1; lastKnownFileType = sourcecode.swift; name = EndWith.swift; path = Sources/Nimble/Matchers/EndWith.swift; sourceTree = "<group>"; };
 		E6FD5A08FFF54CE6FE2814C98B3B97B4 /* CwlCatchException.h */ = {isa = PBXFileReference; includeInIndex = 1; lastKnownFileType = sourcecode.c.h; name = CwlCatchException.h; path = Carthage/Checkouts/CwlCatchException/Sources/CwlCatchExceptionSupport/include/CwlCatchException.h; sourceTree = "<group>"; };
-<<<<<<< HEAD
-		E828BF599FB732D63AF4E41F03416EF7 /* Dictionary.html */ = {isa = PBXFileReference; includeInIndex = 1; lastKnownFileType = text.html.documentation; name = Dictionary.html; path = docs/docsets/TPPDF.docset/Contents/Resources/Documents/Extensions/Dictionary.html; sourceTree = "<group>"; };
-		E9252829671529AFA8F5206DA83C332E /* PDFTable.html */ = {isa = PBXFileReference; includeInIndex = 1; lastKnownFileType = text.html.documentation; name = PDFTable.html; path = docs/docsets/TPPDF.docset/Contents/Resources/Documents/Classes/PDFTable.html; sourceTree = "<group>"; };
-		E96FB352D09DFCA129742C9A1D3D02B5 /* PDFPageLayout.html */ = {isa = PBXFileReference; includeInIndex = 1; lastKnownFileType = text.html.documentation; name = PDFPageLayout.html; path = docs/docsets/TPPDF.docset/Contents/Resources/Documents/Structs/PDFPageLayout.html; sourceTree = "<group>"; };
+		E86ACC1B9249B2D0586E195D54617B83 /* PDFLayoutHeights.html */ = {isa = PBXFileReference; includeInIndex = 1; name = PDFLayoutHeights.html; path = docs/Extensions/PDFLayoutHeights.html; sourceTree = "<group>"; };
 		E9A17DA545983FFAB6C074ADAF63609D /* Pods-TPPDF_Example.release.xcconfig */ = {isa = PBXFileReference; includeInIndex = 1; lastKnownFileType = text.xcconfig; path = "Pods-TPPDF_Example.release.xcconfig"; sourceTree = "<group>"; };
+		EA0B09C10FF209FF9C9311627C300087 /* PDFCopy.html */ = {isa = PBXFileReference; includeInIndex = 1; name = PDFCopy.html; path = docs/docsets/TPPDF.docset/Contents/Resources/Documents/Protocols/PDFCopy.html; sourceTree = "<group>"; };
+		EA694D903C50CE26EAA4C0A426273C36 /* Protocols.html */ = {isa = PBXFileReference; includeInIndex = 1; name = Protocols.html; path = docs/Protocols.html; sourceTree = "<group>"; };
 		EA88DA8EEF6645A39E96B43CDB28D3CD /* Contain.swift */ = {isa = PBXFileReference; includeInIndex = 1; lastKnownFileType = sourcecode.swift; name = Contain.swift; path = Sources/Nimble/Matchers/Contain.swift; sourceTree = "<group>"; };
-		EACCEE5CEB2E4142243B30358D293E33 /* PDFPageFormat.swift */ = {isa = PBXFileReference; includeInIndex = 1; lastKnownFileType = sourcecode.swift; path = PDFPageFormat.swift; sourceTree = "<group>"; };
+		EBC2F3CA1B0FF522DB9C09C20C4823C5 /* PDFError.html */ = {isa = PBXFileReference; includeInIndex = 1; name = PDFError.html; path = docs/docsets/TPPDF.docset/Contents/Resources/Documents/Enums/PDFError.html; sourceTree = "<group>"; };
+		EBEF26B59040E72C91448C8DB44EACAB /* PDFPageBreakObject.html */ = {isa = PBXFileReference; includeInIndex = 1; name = PDFPageBreakObject.html; path = docs/Extensions/PDFPageBreakObject.html; sourceTree = "<group>"; };
 		EBFA8D27BD95C5A62202C10D53113AE2 /* FailureMessage.swift */ = {isa = PBXFileReference; includeInIndex = 1; lastKnownFileType = sourcecode.swift; name = FailureMessage.swift; path = Sources/Nimble/FailureMessage.swift; sourceTree = "<group>"; };
-		ECAC386E8CCC92B354E3FD96D162E3BB /* TPPDF-prefix.pch */ = {isa = PBXFileReference; includeInIndex = 1; lastKnownFileType = sourcecode.c.h; path = "TPPDF-prefix.pch"; sourceTree = "<group>"; };
-		ECD90DF5D62642F0A1C07548F0911BA1 /* PDFPaginationStyle.html */ = {isa = PBXFileReference; includeInIndex = 1; lastKnownFileType = text.html.documentation; name = PDFPaginationStyle.html; path = docs/docsets/TPPDF.docset/Contents/Resources/Documents/Enums/PDFPaginationStyle.html; sourceTree = "<group>"; };
-		EDC82EB5C872F29B5D41FD703D6DD6DD /* PDFTextColorObject.swift */ = {isa = PBXFileReference; includeInIndex = 1; lastKnownFileType = sourcecode.swift; path = PDFTextColorObject.swift; sourceTree = "<group>"; };
+		EC67B8050F44B801F19741007B199161 /* index.html */ = {isa = PBXFileReference; includeInIndex = 1; name = index.html; path = docs/index.html; sourceTree = "<group>"; };
+		EC960E89B6C4434878E1CA16B3627116 /* CGPoint+Math.swift */ = {isa = PBXFileReference; includeInIndex = 1; lastKnownFileType = sourcecode.swift; path = "CGPoint+Math.swift"; sourceTree = "<group>"; };
+		EDEE44484E821DA11F393F6BFE365A1E /* PDFList.swift */ = {isa = PBXFileReference; includeInIndex = 1; lastKnownFileType = sourcecode.swift; path = PDFList.swift; sourceTree = "<group>"; };
 		EE382A2A53B129725972BDC05AFB9DEF /* Match.swift */ = {isa = PBXFileReference; includeInIndex = 1; lastKnownFileType = sourcecode.swift; name = Match.swift; path = Sources/Nimble/Matchers/Match.swift; sourceTree = "<group>"; };
-		EE86BB7C24CE3718BE0671405D3AC350 /* TPPDF-dummy.m */ = {isa = PBXFileReference; includeInIndex = 1; lastKnownFileType = sourcecode.c.objc; path = "TPPDF-dummy.m"; sourceTree = "<group>"; };
-		EEA347DA3727EF24C6D690B8F190BFFD /* Quick.framework */ = {isa = PBXFileReference; explicitFileType = wrapper.framework; includeInIndex = 0; path = Quick.framework; sourceTree = BUILT_PRODUCTS_DIR; };
-		EEB71913CABA16FE67E2E5AFDA03B314 /* ToSucceed.swift */ = {isa = PBXFileReference; includeInIndex = 1; lastKnownFileType = sourcecode.swift; name = ToSucceed.swift; path = Sources/Nimble/Matchers/ToSucceed.swift; sourceTree = "<group>"; };
-		EF973F66A057791A64B203092F3177CB /* Classes.html */ = {isa = PBXFileReference; includeInIndex = 1; lastKnownFileType = text.html; name = Classes.html; path = docs/Classes.html; sourceTree = "<group>"; };
-		EFC37B98815E326DD55B97781963DB5D /* jazzy.css */ = {isa = PBXFileReference; includeInIndex = 1; lastKnownFileType = text.css; name = jazzy.css; path = docs/docsets/TPPDF.docset/Contents/Resources/Documents/css/jazzy.css; sourceTree = "<group>"; };
-		EFFC0C3BBEB5AC13D473C5735F2BC11A /* PDFDocument+Objects.swift */ = {isa = PBXFileReference; includeInIndex = 1; lastKnownFileType = sourcecode.swift; name = "PDFDocument+Objects.swift"; path = "Source/PDFDocument+Objects.swift"; sourceTree = "<group>"; };
-		F06059EFCC00B2A4C0B9054511FE2CE8 /* RaisesException.swift */ = {isa = PBXFileReference; includeInIndex = 1; lastKnownFileType = sourcecode.swift; name = RaisesException.swift; path = Sources/Nimble/Matchers/RaisesException.swift; sourceTree = "<group>"; };
-		F0DFBBD345961FA7A9E7ED1608DB5CBB /* dash.png */ = {isa = PBXFileReference; includeInIndex = 1; lastKnownFileType = image.png; name = dash.png; path = docs/img/dash.png; sourceTree = "<group>"; };
-		F1812F298EB36BE14454A90D50DF3B67 /* ExampleHooks.swift */ = {isa = PBXFileReference; includeInIndex = 1; lastKnownFileType = sourcecode.swift; name = ExampleHooks.swift; path = Sources/Quick/Hooks/ExampleHooks.swift; sourceTree = "<group>"; };
-		F1F13D4E33A3D164D6061060D26E5C85 /* PDFLineStyle.swift */ = {isa = PBXFileReference; includeInIndex = 1; lastKnownFileType = sourcecode.swift; path = PDFLineStyle.swift; sourceTree = "<group>"; };
-		F24C9C6BDA89A4861840B7D33631E5F6 /* QuickSpecBase.m */ = {isa = PBXFileReference; includeInIndex = 1; lastKnownFileType = sourcecode.c.objc; name = QuickSpecBase.m; path = Sources/QuickSpecBase/QuickSpecBase.m; sourceTree = "<group>"; };
-		F270B3BF01B92C0ABE1E0B49AFBCE399 /* NSBundle+CurrentTestBundle.swift */ = {isa = PBXFileReference; includeInIndex = 1; lastKnownFileType = sourcecode.swift; name = "NSBundle+CurrentTestBundle.swift"; path = "Sources/Quick/NSBundle+CurrentTestBundle.swift"; sourceTree = "<group>"; };
-		F37D05C0CB30F96262CB6C84D3D94606 /* jazzy.search.js */ = {isa = PBXFileReference; includeInIndex = 1; lastKnownFileType = sourcecode.javascript; name = jazzy.search.js; path = docs/docsets/TPPDF.docset/Contents/Resources/Documents/js/jazzy.search.js; sourceTree = "<group>"; };
-		F4D1D150AF8320F4C9F1483D249ABA8E /* CwlMachBadInstructionHandler.m */ = {isa = PBXFileReference; includeInIndex = 1; lastKnownFileType = sourcecode.c.objc; name = CwlMachBadInstructionHandler.m; path = Carthage/Checkouts/CwlPreconditionTesting/Sources/CwlMachBadInstructionHandler/CwlMachBadInstructionHandler.m; sourceTree = "<group>"; };
-		F70E4A86026AA7768F8BB229DC052B78 /* Pods-TPPDF_Example.modulemap */ = {isa = PBXFileReference; includeInIndex = 1; lastKnownFileType = sourcecode.module; path = "Pods-TPPDF_Example.modulemap"; sourceTree = "<group>"; };
-		F931B6F3C09E3541CE645C887EBAA5FC /* PDFAttributedText.swift */ = {isa = PBXFileReference; includeInIndex = 1; lastKnownFileType = sourcecode.swift; path = PDFAttributedText.swift; sourceTree = "<group>"; };
-		F9483D40BB8177B784E33EF3070455B1 /* Info.plist */ = {isa = PBXFileReference; includeInIndex = 1; lastKnownFileType = text.plist.xml; name = Info.plist; path = docs/docsets/TPPDF.docset/Contents/Info.plist; sourceTree = "<group>"; };
-		F97EA80EE969E1A02654B6B9E0500074 /* UIColor+Hex.swift */ = {isa = PBXFileReference; includeInIndex = 1; lastKnownFileType = sourcecode.swift; path = "UIColor+Hex.swift"; sourceTree = "<group>"; };
-		FA09DD537FCC56A5A53A8F5329CCD59E /* Data.html */ = {isa = PBXFileReference; includeInIndex = 1; lastKnownFileType = text.html.documentation; name = Data.html; path = docs/docsets/TPPDF.docset/Contents/Resources/Documents/Extensions/Data.html; sourceTree = "<group>"; };
-		FA1066D494115B0DB7668CBA63A0232F /* PDFSimpleText.html */ = {isa = PBXFileReference; includeInIndex = 1; lastKnownFileType = text.html.documentation; name = PDFSimpleText.html; path = docs/docsets/TPPDF.docset/Contents/Resources/Documents/Classes/PDFSimpleText.html; sourceTree = "<group>"; };
-		FAAAC2777DFD1C23D5B3030B3E1C51F4 /* PDFListItemSymbol.swift */ = {isa = PBXFileReference; includeInIndex = 1; lastKnownFileType = sourcecode.swift; path = PDFListItemSymbol.swift; sourceTree = "<group>"; };
-		FB9485383C44BC16419DBD28E99622F3 /* BeLogical.swift */ = {isa = PBXFileReference; includeInIndex = 1; lastKnownFileType = sourcecode.swift; name = BeLogical.swift; path = Sources/Nimble/Matchers/BeLogical.swift; sourceTree = "<group>"; };
-		FCBB2ED135D60C989EF28DB1E8D5C208 /* PDFLayout.html */ = {isa = PBXFileReference; includeInIndex = 1; lastKnownFileType = text.html; name = PDFLayout.html; path = docs/Extensions/PDFLayout.html; sourceTree = "<group>"; };
-		FDC12AFD4214EB395AEE0832509A2391 /* PDFSectionObject.swift */ = {isa = PBXFileReference; includeInIndex = 1; lastKnownFileType = sourcecode.swift; path = PDFSectionObject.swift; sourceTree = "<group>"; };
-		FDEC0E1E73BA5272D7B8159356ED6ECB /* Equal.swift */ = {isa = PBXFileReference; includeInIndex = 1; lastKnownFileType = sourcecode.swift; name = Equal.swift; path = Sources/Nimble/Matchers/Equal.swift; sourceTree = "<group>"; };
-		FEC13446D681B563D3DEEA5B41EBD7A6 /* PDFImageOptions.html */ = {isa = PBXFileReference; includeInIndex = 1; lastKnownFileType = text.html.documentation; name = PDFImageOptions.html; path = docs/docsets/TPPDF.docset/Contents/Resources/Documents/Structs/PDFImageOptions.html; sourceTree = "<group>"; };
-		FED28EBE2459418EDB16850BA22CF593 /* PDFTableCellPosition+Equatable-Hashable.swift */ = {isa = PBXFileReference; includeInIndex = 1; lastKnownFileType = sourcecode.swift; path = "PDFTableCellPosition+Equatable-Hashable.swift"; sourceTree = "<group>"; };
-		FEE075DABFD0DB935C3301A9103E254F /* PDFTableCellBorders.html */ = {isa = PBXFileReference; includeInIndex = 1; lastKnownFileType = text.html.documentation; name = PDFTableCellBorders.html; path = docs/docsets/TPPDF.docset/Contents/Resources/Documents/Structs/PDFTableCellBorders.html; sourceTree = "<group>"; };
-		FFFC4503C905C5128E011F3261DF7FBF /* PDFGenerator+Debug.swift */ = {isa = PBXFileReference; includeInIndex = 1; lastKnownFileType = sourcecode.swift; name = "PDFGenerator+Debug.swift"; path = "Source/PDFGenerator+Debug.swift"; sourceTree = "<group>"; };
-=======
-		E8902E66AE8CEA9E9BECC6FBEF0E5C87 /* PDFLineSeparatorObject.html */ = {isa = PBXFileReference; includeInIndex = 1; lastKnownFileType = text.html; name = PDFLineSeparatorObject.html; path = docs/Extensions/PDFLineSeparatorObject.html; sourceTree = "<group>"; };
-		E9A17DA545983FFAB6C074ADAF63609D /* Pods-TPPDF_Example.release.xcconfig */ = {isa = PBXFileReference; includeInIndex = 1; lastKnownFileType = text.xcconfig; path = "Pods-TPPDF_Example.release.xcconfig"; sourceTree = "<group>"; };
-		EA88DA8EEF6645A39E96B43CDB28D3CD /* Contain.swift */ = {isa = PBXFileReference; includeInIndex = 1; lastKnownFileType = sourcecode.swift; name = Contain.swift; path = Sources/Nimble/Matchers/Contain.swift; sourceTree = "<group>"; };
-		EBA4846373F040A5458288B979A9F47D /* PDFPageBreakObject+Equatable.swift */ = {isa = PBXFileReference; includeInIndex = 1; lastKnownFileType = sourcecode.swift; path = "PDFPageBreakObject+Equatable.swift"; sourceTree = "<group>"; };
-		EBFA8D27BD95C5A62202C10D53113AE2 /* FailureMessage.swift */ = {isa = PBXFileReference; includeInIndex = 1; lastKnownFileType = sourcecode.swift; name = FailureMessage.swift; path = Sources/Nimble/FailureMessage.swift; sourceTree = "<group>"; };
-		ECC4DAE8DD0082502A88145D8CBDDE36 /* PDFIndentationObject+Equatable.swift */ = {isa = PBXFileReference; includeInIndex = 1; lastKnownFileType = sourcecode.swift; path = "PDFIndentationObject+Equatable.swift"; sourceTree = "<group>"; };
-		EE382A2A53B129725972BDC05AFB9DEF /* Match.swift */ = {isa = PBXFileReference; includeInIndex = 1; lastKnownFileType = sourcecode.swift; name = Match.swift; path = Sources/Nimble/Matchers/Match.swift; sourceTree = "<group>"; };
-		EE652A823CD47CDF21F0819DC4F013ED /* PDFFontObject.swift */ = {isa = PBXFileReference; includeInIndex = 1; lastKnownFileType = sourcecode.swift; path = PDFFontObject.swift; sourceTree = "<group>"; };
-		EEA347DA3727EF24C6D690B8F190BFFD /* Quick.framework */ = {isa = PBXFileReference; explicitFileType = wrapper.framework; includeInIndex = 0; path = Quick.framework; sourceTree = BUILT_PRODUCTS_DIR; };
+		EEA347DA3727EF24C6D690B8F190BFFD /* Quick.framework */ = {isa = PBXFileReference; explicitFileType = wrapper.framework; includeInIndex = 0; name = Quick.framework; path = Quick.framework; sourceTree = BUILT_PRODUCTS_DIR; };
+		EEB70E7F82AB80C6ED11E7C5A87ECDBB /* PDFTextColorObject.swift */ = {isa = PBXFileReference; includeInIndex = 1; lastKnownFileType = sourcecode.swift; path = PDFTextColorObject.swift; sourceTree = "<group>"; };
 		EEB71913CABA16FE67E2E5AFDA03B314 /* ToSucceed.swift */ = {isa = PBXFileReference; includeInIndex = 1; lastKnownFileType = sourcecode.swift; name = ToSucceed.swift; path = Sources/Nimble/Matchers/ToSucceed.swift; sourceTree = "<group>"; };
 		F06059EFCC00B2A4C0B9054511FE2CE8 /* RaisesException.swift */ = {isa = PBXFileReference; includeInIndex = 1; lastKnownFileType = sourcecode.swift; name = RaisesException.swift; path = Sources/Nimble/Matchers/RaisesException.swift; sourceTree = "<group>"; };
-		F06A1C1E2E18F9E5C5EC51C79375C9E5 /* PDFListObject.swift */ = {isa = PBXFileReference; includeInIndex = 1; lastKnownFileType = sourcecode.swift; path = PDFListObject.swift; sourceTree = "<group>"; };
-		F1805D4836F4C95EBCE8F8CC4643CB21 /* PDFLineSeparatorObject+Equatable.swift */ = {isa = PBXFileReference; includeInIndex = 1; lastKnownFileType = sourcecode.swift; path = "PDFLineSeparatorObject+Equatable.swift"; sourceTree = "<group>"; };
 		F1812F298EB36BE14454A90D50DF3B67 /* ExampleHooks.swift */ = {isa = PBXFileReference; includeInIndex = 1; lastKnownFileType = sourcecode.swift; name = ExampleHooks.swift; path = Sources/Quick/Hooks/ExampleHooks.swift; sourceTree = "<group>"; };
 		F24C9C6BDA89A4861840B7D33631E5F6 /* QuickSpecBase.m */ = {isa = PBXFileReference; includeInIndex = 1; lastKnownFileType = sourcecode.c.objc; name = QuickSpecBase.m; path = Sources/QuickSpecBase/QuickSpecBase.m; sourceTree = "<group>"; };
 		F270B3BF01B92C0ABE1E0B49AFBCE399 /* NSBundle+CurrentTestBundle.swift */ = {isa = PBXFileReference; includeInIndex = 1; lastKnownFileType = sourcecode.swift; name = "NSBundle+CurrentTestBundle.swift"; path = "Sources/Quick/NSBundle+CurrentTestBundle.swift"; sourceTree = "<group>"; };
-		F2E8815F31E1CB93AE07B96F12736587 /* PDFPageLayout+Equatable.swift */ = {isa = PBXFileReference; includeInIndex = 1; lastKnownFileType = sourcecode.swift; path = "PDFPageLayout+Equatable.swift"; sourceTree = "<group>"; };
-		F3038DA33CE81AEE3F22AADD35F81E5F /* Classes.html */ = {isa = PBXFileReference; includeInIndex = 1; lastKnownFileType = text.html.documentation; name = Classes.html; path = docs/docsets/TPPDF.docset/Contents/Resources/Documents/Classes.html; sourceTree = "<group>"; };
-		F40250F9899C6A4E6370B1BE5F4097D8 /* PDFError.html */ = {isa = PBXFileReference; includeInIndex = 1; lastKnownFileType = text.html.documentation; name = PDFError.html; path = docs/docsets/TPPDF.docset/Contents/Resources/Documents/Enums/PDFError.html; sourceTree = "<group>"; };
-		F42E5582ED56B1F7FD38E1E42B30F775 /* PDFSpaceObject.swift */ = {isa = PBXFileReference; includeInIndex = 1; lastKnownFileType = sourcecode.swift; path = PDFSpaceObject.swift; sourceTree = "<group>"; };
-		F4BA8CF7FAB1860CD1EAB36A9A86A3AA /* Enums.html */ = {isa = PBXFileReference; includeInIndex = 1; lastKnownFileType = text.html; name = Enums.html; path = docs/Enums.html; sourceTree = "<group>"; };
+		F34A2A7F68384A078649B08158522F1D /* PDFListObject.swift */ = {isa = PBXFileReference; includeInIndex = 1; lastKnownFileType = sourcecode.swift; path = PDFListObject.swift; sourceTree = "<group>"; };
+		F3502397C4B61313BBC278CFE5F80809 /* PDFLineSeparatorObject.swift */ = {isa = PBXFileReference; includeInIndex = 1; lastKnownFileType = sourcecode.swift; path = PDFLineSeparatorObject.swift; sourceTree = "<group>"; };
 		F4D1D150AF8320F4C9F1483D249ABA8E /* CwlMachBadInstructionHandler.m */ = {isa = PBXFileReference; includeInIndex = 1; lastKnownFileType = sourcecode.c.objc; name = CwlMachBadInstructionHandler.m; path = Carthage/Checkouts/CwlPreconditionTesting/Sources/CwlMachBadInstructionHandler/CwlMachBadInstructionHandler.m; sourceTree = "<group>"; };
-		F5A1E866974E4483607209E61E9B732D /* PDFList+Equatable.swift */ = {isa = PBXFileReference; includeInIndex = 1; lastKnownFileType = sourcecode.swift; path = "PDFList+Equatable.swift"; sourceTree = "<group>"; };
-		F5B14D48012BCBA6572CDB093F59470C /* TPJSONRepresentable.html */ = {isa = PBXFileReference; includeInIndex = 1; lastKnownFileType = text.html; name = TPJSONRepresentable.html; path = docs/Protocols/TPJSONRepresentable.html; sourceTree = "<group>"; };
+		F57AA116E338FCA3763F3B45A625FC44 /* Enums.html */ = {isa = PBXFileReference; includeInIndex = 1; name = Enums.html; path = docs/docsets/TPPDF.docset/Contents/Resources/Documents/Enums.html; sourceTree = "<group>"; };
+		F5E3BD8BDDBB7316BE4ED9D4B813E762 /* PDFListItem.html */ = {isa = PBXFileReference; includeInIndex = 1; name = PDFListItem.html; path = docs/docsets/TPPDF.docset/Contents/Resources/Documents/Classes/PDFListItem.html; sourceTree = "<group>"; };
+		F60F06C64E9384618B130A564A6B774E /* PDFColumnLayoutState.swift */ = {isa = PBXFileReference; includeInIndex = 1; lastKnownFileType = sourcecode.swift; path = PDFColumnLayoutState.swift; sourceTree = "<group>"; };
 		F70E4A86026AA7768F8BB229DC052B78 /* Pods-TPPDF_Example.modulemap */ = {isa = PBXFileReference; includeInIndex = 1; lastKnownFileType = sourcecode.module; path = "Pods-TPPDF_Example.modulemap"; sourceTree = "<group>"; };
-		F7312D6B33B3722730E1568781E29295 /* PDFTableCellBorders.html */ = {isa = PBXFileReference; includeInIndex = 1; lastKnownFileType = text.html; name = PDFTableCellBorders.html; path = docs/Structs/PDFTableCellBorders.html; sourceTree = "<group>"; };
-		F94E4E436C0DBFDD928C1CD767E6F214 /* PDFTableContent+Equatable.swift */ = {isa = PBXFileReference; includeInIndex = 1; lastKnownFileType = sourcecode.swift; path = "PDFTableContent+Equatable.swift"; sourceTree = "<group>"; };
-		FA4803EA9D6E500FE99CA2127632ACD5 /* PDFJSONRepresentable.html */ = {isa = PBXFileReference; includeInIndex = 1; lastKnownFileType = text.html.documentation; name = PDFJSONRepresentable.html; path = docs/docsets/TPPDF.docset/Contents/Resources/Documents/Protocols/PDFJSONRepresentable.html; sourceTree = "<group>"; };
-		FA8DFBA9E5F2ABC17A573AE1D572BF0C /* PDFList.swift */ = {isa = PBXFileReference; includeInIndex = 1; lastKnownFileType = sourcecode.swift; path = PDFList.swift; sourceTree = "<group>"; };
-		FA96B62EECE272A0910DC3DFB0FA830F /* PDFOffsetObject.html */ = {isa = PBXFileReference; includeInIndex = 1; lastKnownFileType = text.html; name = PDFOffsetObject.html; path = docs/Extensions/PDFOffsetObject.html; sourceTree = "<group>"; };
-		FAC35C24FE4C55DAC099F39FD961742F /* PDFGenerator.html */ = {isa = PBXFileReference; includeInIndex = 1; lastKnownFileType = text.html; name = PDFGenerator.html; path = docs/Classes/PDFGenerator.html; sourceTree = "<group>"; };
-		FAD6171BCF5BDF2A965AB54E8D6709BE /* PDFSectionColumn.html */ = {isa = PBXFileReference; includeInIndex = 1; lastKnownFileType = text.html; name = PDFSectionColumn.html; path = docs/Classes/PDFSectionColumn.html; sourceTree = "<group>"; };
-		FB0EDBD561F45EE1FAFFE57278A8ABAD /* PDFLayout+Equatable.swift */ = {isa = PBXFileReference; includeInIndex = 1; lastKnownFileType = sourcecode.swift; path = "PDFLayout+Equatable.swift"; sourceTree = "<group>"; };
+		F77F9C6BAB8ABA29E63CBF22DEF10D67 /* PDFInfo.swift */ = {isa = PBXFileReference; includeInIndex = 1; lastKnownFileType = sourcecode.swift; path = PDFInfo.swift; sourceTree = "<group>"; };
+		F79114F3BF15CD448AADCF786D10EFEA /* lunr.min.js */ = {isa = PBXFileReference; includeInIndex = 1; name = lunr.min.js; path = docs/docsets/TPPDF.docset/Contents/Resources/Documents/js/lunr.min.js; sourceTree = "<group>"; };
+		F81A3D9F6460734A3610767C2F3A0ADD /* PDFSectionColumnContainer.html */ = {isa = PBXFileReference; includeInIndex = 1; name = PDFSectionColumnContainer.html; path = docs/docsets/TPPDF.docset/Contents/Resources/Documents/Enums/PDFSectionColumnContainer.html; sourceTree = "<group>"; };
+		F85ABEF5A382248AB39032E410884B3A /* PDFTableContent.html */ = {isa = PBXFileReference; includeInIndex = 1; name = PDFTableContent.html; path = docs/docsets/TPPDF.docset/Contents/Resources/Documents/Classes/PDFTableContent.html; sourceTree = "<group>"; };
+		F88082607CCD66F44228665DF82E2D66 /* PDFTableCellBorders.html */ = {isa = PBXFileReference; includeInIndex = 1; name = PDFTableCellBorders.html; path = docs/docsets/TPPDF.docset/Contents/Resources/Documents/Structs/PDFTableCellBorders.html; sourceTree = "<group>"; };
+		F9490892D288038F9E4C738627D74B01 /* jazzy.css */ = {isa = PBXFileReference; includeInIndex = 1; name = jazzy.css; path = docs/docsets/TPPDF.docset/Contents/Resources/Documents/css/jazzy.css; sourceTree = "<group>"; };
+		F9932018D24614073F390B386F2DFF7A /* PDFImage.html */ = {isa = PBXFileReference; includeInIndex = 1; name = PDFImage.html; path = docs/docsets/TPPDF.docset/Contents/Resources/Documents/Classes/PDFImage.html; sourceTree = "<group>"; };
+		F9A6E8E44BDFEF26CE80023686208921 /* PDFSimpleText.html */ = {isa = PBXFileReference; includeInIndex = 1; name = PDFSimpleText.html; path = docs/docsets/TPPDF.docset/Contents/Resources/Documents/Classes/PDFSimpleText.html; sourceTree = "<group>"; };
+		F9A89EAE550BE734B911745BDBFF8A06 /* TPPDF.podspec */ = {isa = PBXFileReference; explicitFileType = text.script.ruby; includeInIndex = 1; indentWidth = 2; lastKnownFileType = text; path = TPPDF.podspec; sourceTree = "<group>"; tabWidth = 2; xcLanguageSpecificationIdentifier = xcode.lang.ruby; };
+		F9CF6608ED42B2A765F68B9D3ACC34C1 /* CGSize+PDFJSONSerializable.swift */ = {isa = PBXFileReference; includeInIndex = 1; lastKnownFileType = sourcecode.swift; path = "CGSize+PDFJSONSerializable.swift"; sourceTree = "<group>"; };
+		F9F06AC0D2CCDC08729D940028B882F4 /* Array.html */ = {isa = PBXFileReference; includeInIndex = 1; name = Array.html; path = docs/Extensions/Array.html; sourceTree = "<group>"; };
+		FAC6955D578A76197A7729C610627FF3 /* jazzy.search.js */ = {isa = PBXFileReference; includeInIndex = 1; name = jazzy.search.js; path = docs/js/jazzy.search.js; sourceTree = "<group>"; };
 		FB9485383C44BC16419DBD28E99622F3 /* BeLogical.swift */ = {isa = PBXFileReference; includeInIndex = 1; lastKnownFileType = sourcecode.swift; name = BeLogical.swift; path = Sources/Nimble/Matchers/BeLogical.swift; sourceTree = "<group>"; };
-		FC03D41297BDCA04FAB172A33A537FED /* TPPDF.modulemap */ = {isa = PBXFileReference; includeInIndex = 1; lastKnownFileType = sourcecode.module; path = TPPDF.modulemap; sourceTree = "<group>"; };
-		FC7A78EE4B76EEC7F16AED06BF7256E9 /* PDFTableStyle+Equatable.swift */ = {isa = PBXFileReference; includeInIndex = 1; lastKnownFileType = sourcecode.swift; path = "PDFTableStyle+Equatable.swift"; sourceTree = "<group>"; };
-		FDBE91AC24DCA2D878CC426B1461CBA5 /* PDFContainer.swift */ = {isa = PBXFileReference; includeInIndex = 1; lastKnownFileType = sourcecode.swift; path = PDFContainer.swift; sourceTree = "<group>"; };
+		FBD9BFCD376F34187B8EDDFAC26A7927 /* Dictionary+PDFJSONSerializable.swift */ = {isa = PBXFileReference; includeInIndex = 1; lastKnownFileType = sourcecode.swift; path = "Dictionary+PDFJSONSerializable.swift"; sourceTree = "<group>"; };
+		FD4DEC021192085E9694FD553B599E6B /* PDFImage.html */ = {isa = PBXFileReference; includeInIndex = 1; name = PDFImage.html; path = docs/Classes/PDFImage.html; sourceTree = "<group>"; };
 		FDEC0E1E73BA5272D7B8159356ED6ECB /* Equal.swift */ = {isa = PBXFileReference; includeInIndex = 1; lastKnownFileType = sourcecode.swift; name = Equal.swift; path = Sources/Nimble/Matchers/Equal.swift; sourceTree = "<group>"; };
-		FF37472C9323482F7F0481430F667779 /* TPPDF-dummy.m */ = {isa = PBXFileReference; includeInIndex = 1; lastKnownFileType = sourcecode.c.objc; path = "TPPDF-dummy.m"; sourceTree = "<group>"; };
->>>>>>> 2b89c9d5
+		FE8091CF7A20C0F3BBD6FAE1865D35E9 /* PDFPageBreakObject+Equatable.swift */ = {isa = PBXFileReference; includeInIndex = 1; lastKnownFileType = sourcecode.swift; path = "PDFPageBreakObject+Equatable.swift"; sourceTree = "<group>"; };
+		FF009E8031AD5995E93304DF9C769B13 /* PDFTableContent.html */ = {isa = PBXFileReference; includeInIndex = 1; name = PDFTableContent.html; path = docs/Classes/PDFTableContent.html; sourceTree = "<group>"; };
+		FFB53C08E99981B7106E1E96434A0045 /* PDFTableCellBorders+Equatable.swift */ = {isa = PBXFileReference; includeInIndex = 1; lastKnownFileType = sourcecode.swift; path = "PDFTableCellBorders+Equatable.swift"; sourceTree = "<group>"; };
+		FFD92FE6505A1DD4DA0D631725414DBD /* PDFTableCellAlignment.html */ = {isa = PBXFileReference; includeInIndex = 1; name = PDFTableCellAlignment.html; path = docs/Enums/PDFTableCellAlignment.html; sourceTree = "<group>"; };
 /* End PBXFileReference section */
 
 /* Begin PBXFrameworksBuildPhase section */
@@ -1389,6 +781,19 @@
 /* End PBXFrameworksBuildPhase section */
 
 /* Begin PBXGroup section */
+		006D43B1744E7E5A293848AE2E59C3E7 /* Groups */ = {
+			isa = PBXGroup;
+			children = (
+				AC95E4F193398FA1BB1D40A451281C37 /* PDFGroup.swift */,
+				B9CEF9D988B7C19DCA88963293CAE7C5 /* PDFGroup+Objects.swift */,
+				36BB6359664A5879CD1A1468C6D3FB9E /* PDFGroupContainer.swift */,
+				9E32C764965078A157FDD36EF38C2E21 /* PDFGroupObject.swift */,
+				7BE24881CC1C545D54229F1BE1588056 /* PDFMasterGroup.swift */,
+			);
+			name = Groups;
+			path = Groups;
+			sourceTree = "<group>";
+		};
 		016E0132A6D3099B1ABEF6814A5419D2 /* Targets Support Files */ = {
 			isa = PBXGroup;
 			children = (
@@ -1404,6 +809,16 @@
 				0FC3FA015572161CF44BD83C94F37CC4 /* iOS */,
 			);
 			name = Frameworks;
+			sourceTree = "<group>";
+		};
+		05C05AFF0B7736895BEECEFE0EC7361C /* Table Of Content */ = {
+			isa = PBXGroup;
+			children = (
+				8A57D4661828BF85AA57F4922C0AD721 /* PDFTableOfContent.swift */,
+				C58715D100EA9D20D5EC3B3B15213DC2 /* PDFTableOfContentObject.swift */,
+			);
+			name = "Table Of Content";
+			path = "Source/Table Of Content";
 			sourceTree = "<group>";
 		};
 		0FC3FA015572161CF44BD83C94F37CC4 /* iOS */ = {
@@ -1414,210 +829,6 @@
 				D3453C0AEAB572D06578B028F5502E96 /* XCTest.framework */,
 			);
 			name = iOS;
-			sourceTree = "<group>";
-		};
-<<<<<<< HEAD
-		16BA0CB1F3EB03A524EBF05CD1EB25F5 /* Pod */ = {
-			isa = PBXGroup;
-			children = (
-				A9CFEDD6902B909E09DA6A21153E88E4 /* _config.yml */,
-				DBF94A455FF82A67D69B06FFB7A85907 /* _config.yml */,
-				CE5E8E2773C60A6D6E665C4795D23353 /* Array.html */,
-				B2340D5951993A97C33D197E8519C860 /* Array.html */,
-				28E96186AD96087D8B7771A5845C3A79 /* badge.svg */,
-				E477297309700384A5486560F57E93B5 /* badge.svg */,
-				579A7061054F30849D40B143DAF1A7BB /* carat.png */,
-				8FDB41E9B2006AA9A818ED62082D6AF2 /* carat.png */,
-				EF973F66A057791A64B203092F3177CB /* Classes.html */,
-				5B6F5E927F520D28713E7C619DE99A85 /* Classes.html */,
-				F0DFBBD345961FA7A9E7ED1608DB5CBB /* dash.png */,
-				DFDED095243241DEF810CEE3135CE5C1 /* dash.png */,
-				08971AE60891B5A5E147DE60DF07E259 /* Data.html */,
-				FA09DD537FCC56A5A53A8F5329CCD59E /* Data.html */,
-				8000C3949E9E3BF15936347070D71EB7 /* Dictionary.html */,
-				E828BF599FB732D63AF4E41F03416EF7 /* Dictionary.html */,
-				3E93E16E80AE1AF8E7B81FF1DB9E4A8E /* docSet.dsidx */,
-				39C076D2A5370F01F0CC1000DBF6C24E /* Enums.html */,
-				50899BCCAF31B47791488EE25A12F004 /* Enums.html */,
-				8D0672780D901CE200E261D4D713225D /* Extensions.html */,
-				6B4C23DAF38405958EDB87EEA789F037 /* Extensions.html */,
-				7EE723903B12343E677FF8B4FE9BCA15 /* Functions.html */,
-				DCFAC6953633B947D24AC9D2C1C345A2 /* Functions.html */,
-				B8ADEF0EBEE3C0D1C32A8E255B70C124 /* gh.png */,
-				1807A64C7B9E34CCAE361914B4E9E9E4 /* gh.png */,
-				4F5131A5C8C055DDA02868DBABF74EF7 /* highlight.css */,
-				56A5F98D6817631440C320E2C5DF90E9 /* highlight.css */,
-				55346477CA3B2147D68CFCA75E83BB69 /* index.html */,
-				91F8889CD0C6115E71C346ECE70BC359 /* index.html */,
-				F9483D40BB8177B784E33EF3070455B1 /* Info.plist */,
-				3460C2804C18BDE48EE60B617362ADC1 /* jazzy.css */,
-				EFC37B98815E326DD55B97781963DB5D /* jazzy.css */,
-				CCC5FE3FCB057CFBC5F5E10936CE7EDF /* jazzy.js */,
-				33797B9486D822CB1FDD0A2C022FA36B /* jazzy.js */,
-				F37D05C0CB30F96262CB6C84D3D94606 /* jazzy.search.js */,
-				3440420E283678C36F27029C332428E7 /* jazzy.search.js */,
-				03EC99F5B365984FDED1DD5AFDA09E38 /* jquery.min.js */,
-				CA50496052F4EF31B0B6C6409D53AE78 /* jquery.min.js */,
-				649F3C3CB6B6F2A150CBF6FAD24890DA /* LICENSE */,
-				E047BEEDBF50E5FB519F5F0E31288083 /* lunr.min.js */,
-				D8599D7C527862B46BE646007449BD6F /* lunr.min.js */,
-				C462632E4EE53B90798FBF6843C575A1 /* NSAttributedString.html */,
-				B4C387E02B0E4DFD2C9988A6582B8DB2 /* NSAttributedString.html */,
-				72414E5F8BF252DEC2ED0CFF7D1C24F0 /* PDFAttributedText.html */,
-				CA70DD3A1964200A8E38F7D50016121A /* PDFAttributedText.html */,
-				4E7140EE2E1D271971A0A4C43DA85D95 /* PDFContainer.html */,
-				6ADBB86F42A835635F0261EBEC843E13 /* PDFContainer.html */,
-				05EC5389511E6435D520C49E36179091 /* PDFCopy.html */,
-				6F53D94C8336154C9FD80C1616ACF6B8 /* PDFCopy.html */,
-				1CD516E187124D020A6B0FB36F578D2A /* PDFDocument.html */,
-				DC722BB24D3E805F78FDDBC49A851479 /* PDFDocument.html */,
-				2D875F0C0E12E88803232006FC0AA19A /* PDFError.html */,
-				69D94F760208EBB9B7F7C281B6C97855 /* PDFError.html */,
-				B9CAA15651786F5664800986DFDD340C /* PDFGenerator.html */,
-				C8D1708C7CA465F883500160F3EC84D8 /* PDFGenerator.html */,
-				6BFF03036BA50D5164227DF4E50316F5 /* PDFImage.html */,
-				36F76686A891C57FE50C3663F0DF987A /* PDFImage.html */,
-				FEC13446D681B563D3DEEA5B41EBD7A6 /* PDFImageOptions.html */,
-				13407F90B5F1928AE37A76F8E02D7D25 /* PDFImageOptions.html */,
-				0BE0D4ACF7B25B9D4E8DEBA5D183478C /* PDFImageSizeFit.html */,
-				25BB53386BB7826620A00DE03610B4AB /* PDFImageSizeFit.html */,
-				C145291F2347043166C3FD8590500803 /* PDFIndentationObject.html */,
-				1E4422E830C05F4BA41530BB88C8CF09 /* PDFIndentationObject.html */,
-				1FE0B86E8D498925A17C4EC11A8632EE /* PDFInfo.html */,
-				96AAD9DCB2B9DF1304E0DEF0E73CC75E /* PDFInfo.html */,
-				47F686C6C9BC80C552FF73AFAFA04CE9 /* PDFJSONRepresentable.html */,
-				6DCFD34E9F0640CE95DF818F04B004B5 /* PDFJSONRepresentable.html */,
-				0AB8F4C29CBD805FAE465F9B4AF12D83 /* PDFJSONSerializable.html */,
-				790D20E118F1370C88E7FEB0E696A33A /* PDFJSONSerializable.html */,
-				FCBB2ED135D60C989EF28DB1E8D5C208 /* PDFLayout.html */,
-				350CA913A2F75B00ECBD681697DB7ED2 /* PDFLayout.html */,
-				A2CBE670C0F60445FBBA8B9BC78DCFA9 /* PDFLayoutHeights.html */,
-				875C34181FE8E65601D9AB266E64240B /* PDFLayoutHeights.html */,
-				5AB4D9EFB1930E401A4168C95EF4B1A3 /* PDFLayoutIndentations.html */,
-				3CC6937F35F2C0017C3C1B29C7F7EC13 /* PDFLayoutIndentations.html */,
-				45364A8D66F0B4F2471EFD52109ECD87 /* PDFLineSeparatorObject.html */,
-				6F3163DA86F9D25F3C10D24F4785B0BD /* PDFLineSeparatorObject.html */,
-				0F83A7C5588561C892AD22BDF4DB0EA2 /* PDFLineStyle.html */,
-				5C6D463CB44EB55FAEE56F3E24FDA918 /* PDFLineStyle.html */,
-				C395820175B25328FF0C617D0014DD9B /* PDFLineType.html */,
-				7C5A58517A6FD83D304B0E4045D72D2B /* PDFLineType.html */,
-				DFE83EF4998590E163FB3E5C418DBA08 /* PDFList.html */,
-				1DB8B6A2D335E4EFE6D710F55CB6D8F2 /* PDFList.html */,
-				61F3DFEEA80A51D5ACA4335AAA43609E /* PDFListItem.html */,
-				75CE47D8D39BD738223ED75002FDDD89 /* PDFListItem.html */,
-				BB477BAAF2536B37211B7DCD8F20C5A1 /* PDFListItemSymbol.html */,
-				E1142F3C6A16327B18E91E4D80765FF0 /* PDFListItemSymbol.html */,
-				C4831F77C53F5B83F424850C96CB85B0 /* PDFOffsetObject.html */,
-				2ED9955E0E7D27EA83F60F858DD0A072 /* PDFOffsetObject.html */,
-				484D2D380DA2C783F61BC781575F79DE /* PDFPageBreakObject.html */,
-				1DF5079CC9D414940F3525BD79043FB7 /* PDFPageBreakObject.html */,
-				515C084C311ED3BC4ADDCDED6529C649 /* PDFPageFormat.html */,
-				74C505498CE8D71E3960BF00C5A90A7D /* PDFPageFormat.html */,
-				E96FB352D09DFCA129742C9A1D3D02B5 /* PDFPageLayout.html */,
-				B7BBD4E43F0DADDA160C5C177FBEA0BA /* PDFPageLayout.html */,
-				533A763B457DE3A35A6B033E8EB7C4BF /* PDFPagination.html */,
-				53681CE150BBA91DDC4CEE5BDFEE7340 /* PDFPagination.html */,
-				ECD90DF5D62642F0A1C07548F0911BA1 /* PDFPaginationStyle.html */,
-				09B97C2BE24FEE5420E26B7429EEA0EA /* PDFPaginationStyle.html */,
-				83E4A523E1DC958EF56D8CEE136DD913 /* PDFSection.html */,
-				803599A5189AF03EF3940EF79FA427F1 /* PDFSection.html */,
-				BA375533111A1564CCECDB2B0E78E954 /* PDFSectionColumn.html */,
-				BC65C519B5F36E083D9157B9613F1A7C /* PDFSectionColumn.html */,
-				4E68DFA10A3CA929F745CC40404F84CB /* PDFSectionColumnContainer.html */,
-				52DFC663703941B15DB216808ED56C48 /* PDFSectionColumnContainer.html */,
-				9AF90AA2675246915B766DC7F39A169C /* PDFSimpleText.html */,
-				FA1066D494115B0DB7668CBA63A0232F /* PDFSimpleText.html */,
-				987F7FC904350F226294B9A158C8EDCB /* PDFTable.html */,
-				E9252829671529AFA8F5206DA83C332E /* PDFTable.html */,
-				57B8828C896B59E2BED5943303D88921 /* PDFTableCell.html */,
-				8C23A9735A251F293582DDBB19EDDD1E /* PDFTableCell.html */,
-				996BEC77CC5743F864B400FFA629CBFD /* PDFTableCellAlignment.html */,
-				9772E4095C1A2AF9FFB3081E82BC3AD8 /* PDFTableCellAlignment.html */,
-				FEE075DABFD0DB935C3301A9103E254F /* PDFTableCellBorders.html */,
-				08E56B4A4CC96056D0F6EA05A7A708E1 /* PDFTableCellBorders.html */,
-				98028109E83450DEE9DED7BB7C883898 /* PDFTableCellPosition.html */,
-				5785488F9AEB7AE179FD67A051B468C2 /* PDFTableCellPosition.html */,
-				44BA2953BAFC8A6520EC6DFBAF07127E /* PDFTableCellStyle.html */,
-				00ADA95A6C60CE037DC14CB855796F5C /* PDFTableCellStyle.html */,
-				12B7A89C2DE583796D365801E26F0F23 /* PDFTableContent.html */,
-				168F0297E8307B1A06BCBC3D03206905 /* PDFTableContent.html */,
-				769E158FAC23775D3A75B40B380582FE /* PDFTableStyle.html */,
-				D3A5AB499C11AA55653CCBF5477B9E3F /* PDFTableStyle.html */,
-				49037A5BB2F4CCFC6E2471CC629EA182 /* PDFTableStyleDefaults.html */,
-				973664405F84BE06ED5AB32DAB740D03 /* PDFTableStyleDefaults.html */,
-				BF834A1B5B45BFB4B431E8161129FBBB /* Protocols.html */,
-				A0A685663A1635728380CB4F80B54E50 /* Protocols.html */,
-				5FB9A188815EDEFD2662E17FA7A37E26 /* README.md */,
-				046CD1DD499EF4810F81C07F2BC8AA69 /* search.json */,
-				9116C22127A499F7C1DD45A5EA4C944A /* search.json */,
-				BE3FEF4C16B483C222C92E1729910A7A /* spinner.gif */,
-				B9E7812C3284F5A2EA75666D0FE984D5 /* spinner.gif */,
-				D7887FA6FAA4E5408D251555EB3A79B8 /* String.html */,
-				AF7F41516AE4AA2B017A2F37372D987C /* String.html */,
-				4EC8F41CA78E9B702E8586B79C73F705 /* Structs.html */,
-				4732DAD7FA521BF676B42E39348B9448 /* Structs.html */,
-				AE62E7F197BC4303E07A7DF0BA1F90A5 /* Symbol.html */,
-				41CCE3268C5DD89C6DDD0C01AD308D23 /* Symbol.html */,
-				70E6BA2C723FB774B45DA2B234CCF9DC /* TPJSONRepresentable.html */,
-				40CB31792C9EB453EC54A9353D56329C /* TPJSONRepresentable.html */,
-				519565CD3C6B9E24CCB9884366F47C63 /* TPJSONSerializable.html */,
-				92E6A983BE464D0C191C933639EA0D03 /* TPJSONSerializable.html */,
-				8BF36C65567C555CF545950022FD7763 /* TPPDF.podspec */,
-				C0308ED5D716864A2CEB2DEE5CE6DEFA /* TPPDF.tgz */,
-				462276640FD5D162982983601D7BC83F /* TPPDF.xml */,
-				68D589BDB73DA5EFEA16844111FD94B9 /* typeahead.jquery.js */,
-				73754D9E5E3A3722926EEC122C02EF1F /* typeahead.jquery.js */,
-				B2CFD526207EF5F7064C7E3D699B4896 /* Typealiases.html */,
-				53B7EA22EF5E5AAF3AF19371C184AFA0 /* Typealiases.html */,
-				DD40F5A94ABF1515BC49D09B7C4EBD69 /* UIColor.html */,
-				06BB4CA7F4DB12B56E4D90B028E175AC /* UIColor.html */,
-				83748D37DC9A6FECFB5E8951C3144E1F /* UIImage.html */,
-				3947E2A22A6534C3934B0451C7E6294A /* UIImage.html */,
-				68B59025411471AD28C27FDCD901453D /* undocumented.json */,
-				2972E943057E54FEE1CE52E80BD7A614 /* undocumented.json */,
-			);
-			name = Pod;
-=======
-		1041F2093E99BB44C7D93687F3C23C2B /* Table */ = {
-			isa = PBXGroup;
-			children = (
-				252534E0380F1E04749B0B6B37B3EA36 /* PDFTable.swift */,
-				0AD640A542E84DF10BBAA557FBF42502 /* PDFTable+Equatable.swift */,
-				2BE1945CC45CF601E6F333C58F19F658 /* PDFTableCell.swift */,
-				D6792EF11433EA5A65FCB1FC6DE6D636 /* PDFTableCell+Equatable.swift */,
-				06FBD778F3BF5E3293DA566650B2B06D /* PDFTableCellAlignment.swift */,
-				02CCB1E296215B56F479FDEF44874162 /* PDFTableCellAlignment+PDFJSONSerializable.swift */,
-				9B694FFCADCE81299B8AD390E1C6474C /* PDFTableCellBorders.swift */,
-				CC9A0993FA0E9E65E32F015F177F9893 /* PDFTableCellBorders+Equatable.swift */,
-				152F4C2A033BA4BCEAF4E2177BC970DB /* PDFTableCellPosition.swift */,
-				7EDF01FD1C1BC58FDA28AB985B728724 /* PDFTableCellPosition+Equatable-Hashable.swift */,
-				E4C95A635538405A436F65EB551982A4 /* PDFTableCellStyle.swift */,
-				21947038CC2EF60E38FD3D71E3DC9E35 /* PDFTableCellStyle+Equatable.swift */,
-				D287395E22B51124BDB8B665C26B078F /* PDFTableContent.swift */,
-				F94E4E436C0DBFDD928C1CD767E6F214 /* PDFTableContent+Equatable.swift */,
-				E64FDB756E3B5ECD43F44BD463ECFDC6 /* PDFTableObject.swift */,
-				17E396429373AFE7DC403C49CA36A875 /* PDFTableStyle.swift */,
-				61D83A0E267BCEA0BD21D99F9BEF17FB /* PDFTableStyle+Defaults.swift */,
-				FC7A78EE4B76EEC7F16AED06BF7256E9 /* PDFTableStyle+Equatable.swift */,
-				659112870C1DEF8D983D6D34248BF649 /* PDFTableValidator.swift */,
-			);
-			name = Table;
-			path = Source/Table;
-			sourceTree = "<group>";
-		};
-		1C8E6F4487990F877B2D1DCC57948846 /* List */ = {
-			isa = PBXGroup;
-			children = (
-				FA8DFBA9E5F2ABC17A573AE1D572BF0C /* PDFList.swift */,
-				F5A1E866974E4483607209E61E9B732D /* PDFList+Equatable.swift */,
-				B8E1C68BC4E47BC1F9113ED5A419B3FA /* PDFListItem.swift */,
-				DC83EADE11CDB5A38FEA784F72156FAF /* PDFListItem+Equatable.swift */,
-				1AAB0A3DEF31940C6CD7912BAC74D446 /* PDFListItemSymbol.swift */,
-				F06A1C1E2E18F9E5C5EC51C79375C9E5 /* PDFListObject.swift */,
-			);
-			name = List;
-			path = Source/List;
->>>>>>> 2b89c9d5
 			sourceTree = "<group>";
 		};
 		1D280077BCCEFE2215081657BE5363FC /* Products */ = {
@@ -1632,366 +843,284 @@
 			name = Products;
 			sourceTree = "<group>";
 		};
-<<<<<<< HEAD
-		3C295AD2F9BBDAD802ABA6E8DD039D5F /* Text */ = {
-			isa = PBXGroup;
-			children = (
-				F931B6F3C09E3541CE645C887EBAA5FC /* PDFAttributedText.swift */,
-				22238AC8359C49452E30CBE3732D9FF3 /* PDFAttributedText+Equatable.swift */,
-				60284510A8DFB8CBE78531112E74168B /* PDFAttributedTextObject.swift */,
-				35F826DCFD9FE156A89C756FFAE3DEE4 /* PDFFontObject.swift */,
-				CE4A18CE9B6BF57B7106BA18DE7E5558 /* PDFSimpleText.swift */,
-				41090C85B965A8A22EBF635EB9E9BB01 /* PDFSimpleText+Equatable.swift */,
-				80F4A8B51939A2564A44A053769420C5 /* PDFText.swift */,
-				EDC82EB5C872F29B5D41FD703D6DD6DD /* PDFTextColorObject.swift */,
-				3554CBB2EFFFBC454C59EAC87AEA4CB8 /* PDFTextStyle.swift */,
-=======
-		1F43FFB70BC49EF50F52A0B1BEDF2296 /* JSON */ = {
-			isa = PBXGroup;
-			children = (
-				E386724427789D2CAAF6BE3AEDF8B97A /* Array+PDFJSONSerializable.swift */,
-				12410E895D5501ABBB347E43B94DBD35 /* CGPoint+PDFJSONSerializable.swift */,
-				029AD54DFD337BE368841660CA1D8728 /* CGRect+PDFJSONSerializable.swift */,
-				AE75520AF1CE0B6CA60A67598DB21D07 /* CGSize+PDFJSONSerializable.swift */,
-				C04494FBB96A4D6CB6161A3A4A5F3103 /* Data+PDFJSONSerializable.swift */,
-				1F7A346A68CD98DA44E37E2DC17ABEF6 /* Dictionary+PDFJSONSerializable.swift */,
-				3A69EDA822C292757D5F3007DAFE3D05 /* NSAttributedString+PDFJSONSerializable.swift */,
-				8B2637866426CE2E23975A9B9FA95538 /* PDFJSONRepresentable.swift */,
-				C144927563B4341A446F2084C4127EBB /* PDFJSONSerializable.swift */,
-				D28B4D6C7B90B87349FEADCBBA877B0B /* UIColor+PDFJSONSerializable.swift */,
-				69C74A515381B334A6E946367FA36CFA /* UIFont+PDFJSONSerializable.swift */,
-				48F20B681308B6F1FAD0CF5BF69FFD52 /* UIImage+PDFJSONSerializable.swift */,
+		200AD203C00BBBD696BC67BCA0967210 /* Pod */ = {
+			isa = PBXGroup;
+			children = (
+				1124BC0741633F649D9CC9096AE4CFCE /* _config.yml */,
+				CD2933D77BE9F1D8061082D13BB6CFFB /* _config.yml */,
+				3723970F0539D3B215C34537130984F7 /* Array.html */,
+				F9F06AC0D2CCDC08729D940028B882F4 /* Array.html */,
+				9815AF6C4A0D046EE95D513EC5E4BF8B /* badge.svg */,
+				64364FB9589547C2A7DC887AC794A5DF /* badge.svg */,
+				D38806FC0F62F48480E1E138F9AB7FC5 /* carat.png */,
+				1C951337021B0F38DF57095D0CAF22E5 /* carat.png */,
+				854D02F7812AA8D291E2FFC33AA2C21B /* Classes.html */,
+				59F69BA9AA3A46060D38D6EB2588A03B /* Classes.html */,
+				7ACFC9E331A277BCDE4C112F3050C0D8 /* dash.png */,
+				44C65FB4EADCBA936AA6C322C9BD368F /* dash.png */,
+				B012BF492D5CB6FE1C094DB9708DE6BD /* Data.html */,
+				3A7FA389C01DD104826873C89BBE7DD2 /* Data.html */,
+				992A77E1C31F7AC2B883129974A78038 /* Dictionary.html */,
+				0F8D1F6CAE7BA7522ABBBA08E5D42EED /* Dictionary.html */,
+				0A9845773DF50DCAFCFF1BB30681B715 /* docSet.dsidx */,
+				F57AA116E338FCA3763F3B45A625FC44 /* Enums.html */,
+				85A08359CD44619B1D38CBE4A6B408B8 /* Enums.html */,
+				95AC8931CE4F588913FF13208B940DD1 /* Extensions.html */,
+				E3D3A41A580DFD69DA7B763CB46A7DFF /* Extensions.html */,
+				011FC6D727F9B1D9C4614DD89A37C515 /* Functions.html */,
+				0E4C589F6AC0C6CD819FF0BBB3621139 /* Functions.html */,
+				30068EF831FB78999B973EBD6010E04E /* gh.png */,
+				5DC4950B60FCE8A623F00414A624ADCF /* gh.png */,
+				C6B1525AAC59295A9280E421121D177D /* highlight.css */,
+				28F86530A4370FDF3B4BFD487870FF12 /* highlight.css */,
+				EC67B8050F44B801F19741007B199161 /* index.html */,
+				3E51F7841AE591CAECBDD8D821280462 /* index.html */,
+				2C534819336881FCD186E7005D39F247 /* Info.plist */,
+				78A89A12626E167659CAB1F154B63F52 /* jazzy.css */,
+				F9490892D288038F9E4C738627D74B01 /* jazzy.css */,
+				CA6DF81ACC676C0848244B63505C36BF /* jazzy.js */,
+				A70235E55A71A1B9CBCCAD9089198E21 /* jazzy.js */,
+				A3B6E0B2A755959C3462060E944B124E /* jazzy.search.js */,
+				FAC6955D578A76197A7729C610627FF3 /* jazzy.search.js */,
+				33C545B6D0AA3AD4555DFA723C27F6E5 /* jquery.min.js */,
+				155F1EDBB222F4956A5B60BCF43546FE /* jquery.min.js */,
+				B10FFED32DF56A8B69244E66BC0FD06C /* LICENSE */,
+				3F6B56EE5F5E1409B3A10F373544B665 /* lunr.min.js */,
+				F79114F3BF15CD448AADCF786D10EFEA /* lunr.min.js */,
+				2C5CE0F15BBE3685CD68313B1ED307D5 /* NSAttributedString.html */,
+				20F49E8ED712CD40795C4034C33963A7 /* NSAttributedString.html */,
+				588F46C727361C184584AB9512315732 /* PDFAttributedText.html */,
+				8E0CA234275B257305F9E6FE2693B084 /* PDFAttributedText.html */,
+				14E947B303EFF1064580AABD39F11A37 /* PDFContainer.html */,
+				BB9D22A6E5B6012861AD1427A912C1C0 /* PDFContainer.html */,
+				595C0FDA012B8E9CA28C1DAEE08E914D /* PDFCopy.html */,
+				EA0B09C10FF209FF9C9311627C300087 /* PDFCopy.html */,
+				CEE52A4579FC15B349797A20F490A159 /* PDFDocument.html */,
+				6000A6FC66E62003620EC4DB495981E5 /* PDFDocument.html */,
+				133E87FB6182232433B1BBB8AABD85C6 /* PDFError.html */,
+				EBC2F3CA1B0FF522DB9C09C20C4823C5 /* PDFError.html */,
+				E6E7C9E643990DC4851053A3C6EAA14D /* PDFGenerator.html */,
+				00F804C738ADEB22491BAA721325A7D7 /* PDFGenerator.html */,
+				F9932018D24614073F390B386F2DFF7A /* PDFImage.html */,
+				FD4DEC021192085E9694FD553B599E6B /* PDFImage.html */,
+				17DF78A611AAC2C885A7F2C0C7C1A6D0 /* PDFImageOptions.html */,
+				035C15705FBFA8239E17A7257573B994 /* PDFImageOptions.html */,
+				5CA3BEB620BEB009836DBEE78BDBA523 /* PDFImageSizeFit.html */,
+				B611F2382FB2D033619B57632D2ECEF6 /* PDFImageSizeFit.html */,
+				B04FC006C9DB0FD9B95925E3F6D75489 /* PDFIndentationObject.html */,
+				4C296B14401615CCA530E6C521ACD3C7 /* PDFIndentationObject.html */,
+				3C39D4B9CE89A439891B7CEB04C05721 /* PDFInfo.html */,
+				C65C74BD0357400E1F6E5B89B8C4D09B /* PDFInfo.html */,
+				63660E111B17AD5154BB2E58668CD4C4 /* PDFJSONRepresentable.html */,
+				C8364449D45E367234409D687D6EB047 /* PDFJSONRepresentable.html */,
+				374FE304294BC1079520AA3D77EDCF16 /* PDFJSONSerializable.html */,
+				BF757B8159DA62175C8C21477B2879FC /* PDFJSONSerializable.html */,
+				DC4C7DBA4F4B00A71EFD82892144FAFB /* PDFLayout.html */,
+				040EF1A7C16A6CF80C0BF14EDA727C84 /* PDFLayout.html */,
+				27F646C43D2814C263949D7CA36B688B /* PDFLayoutHeights.html */,
+				E86ACC1B9249B2D0586E195D54617B83 /* PDFLayoutHeights.html */,
+				CB990E332571743B486EB4DE507E2471 /* PDFLayoutIndentations.html */,
+				B32CC394A8B1BE471F95BC786E14614D /* PDFLayoutIndentations.html */,
+				220662C8420F72BE0E9180A18EB222D4 /* PDFLineSeparatorObject.html */,
+				38ED2CF2632439CF814EA5197FDF4A31 /* PDFLineSeparatorObject.html */,
+				E53BBEDC841D846E843E8C71B442C018 /* PDFLineStyle.html */,
+				0CDA51747E8C96EE595D7F7581646DEC /* PDFLineStyle.html */,
+				63ABBCDC3E62BCA31F2EE767F01B85C7 /* PDFLineType.html */,
+				19983B8EFD6E682C63F6444DE77AD793 /* PDFLineType.html */,
+				58EB8B5D98EA077EF3807252BB262D2C /* PDFList.html */,
+				A7B6B3B55E88FE19E91DF6F116C64375 /* PDFList.html */,
+				F5E3BD8BDDBB7316BE4ED9D4B813E762 /* PDFListItem.html */,
+				4B993E3E0C39C6F0D8EF693C8EA6BDE2 /* PDFListItem.html */,
+				724F0E0DC4F0970217672D34B77982C3 /* PDFListItemSymbol.html */,
+				6E8DCAF097574ED4414378F52D84D19D /* PDFListItemSymbol.html */,
+				99FC3AA7D63ABEC233C95ACB16B77038 /* PDFOffsetObject.html */,
+				70343BA435BC6C9DFBB185063FCE2284 /* PDFOffsetObject.html */,
+				4E0C5256280CF4B94E0AA826D44DF02F /* PDFPageBreakObject.html */,
+				EBEF26B59040E72C91448C8DB44EACAB /* PDFPageBreakObject.html */,
+				763AF0E29169DE3F6E1F8B0B2311CA41 /* PDFPageFormat.html */,
+				BEEC04AF28320C8AEDBFA76D7E65CCCD /* PDFPageFormat.html */,
+				81C2A8CA8CE7C92C45FF4A30F8AE27F0 /* PDFPageLayout.html */,
+				1731EF8FB793E1145E0D6EED5361EEF6 /* PDFPageLayout.html */,
+				968F354DF8A6941287DE65DA54BC478D /* PDFPagination.html */,
+				7C879C07ABF510C98346657B116F51B7 /* PDFPagination.html */,
+				4DE7C2CF9BAB64CFC415D301201F2B4C /* PDFPaginationStyle.html */,
+				D9D3D84EF68C58BA0B87A5C078BDE847 /* PDFPaginationStyle.html */,
+				2F90FD9F5E3C700777865E1C888A9163 /* PDFSection.html */,
+				CF87E9CEE95ABFA455367E69E2CCE868 /* PDFSection.html */,
+				D682317EF89D247A661E15FADBA63ED3 /* PDFSectionColumn.html */,
+				05012B55CC78663F7327DAD3D36C8264 /* PDFSectionColumn.html */,
+				85558025EBA6CBA10A7C69FD2794BD5A /* PDFSectionColumnContainer.html */,
+				F81A3D9F6460734A3610767C2F3A0ADD /* PDFSectionColumnContainer.html */,
+				7928544BAB0E666A7805DE4B04628157 /* PDFSimpleText.html */,
+				F9A6E8E44BDFEF26CE80023686208921 /* PDFSimpleText.html */,
+				B234168CBD1019EEEB1572E198A794D9 /* PDFTable.html */,
+				334EEE4CCA567D48DA7BF9258C7C0C95 /* PDFTable.html */,
+				6184C8EE2293C0192685DEC1995B8695 /* PDFTableCell.html */,
+				D239A6F118C228061F0C682979540DD1 /* PDFTableCell.html */,
+				FFD92FE6505A1DD4DA0D631725414DBD /* PDFTableCellAlignment.html */,
+				38B096A78C909A91F3B7FA48E1CCA456 /* PDFTableCellAlignment.html */,
+				F88082607CCD66F44228665DF82E2D66 /* PDFTableCellBorders.html */,
+				CFE4097EAE0C445D5D158E10FD29F8D0 /* PDFTableCellBorders.html */,
+				2FE875EED13DA81B595F458F8AC50538 /* PDFTableCellPosition.html */,
+				B8C1BAF2D46A45E72B210AEE49189FB1 /* PDFTableCellPosition.html */,
+				03BC6B8F9E7ACB2A28AB4163CD9430F0 /* PDFTableCellStyle.html */,
+				D0670BFBEAF7268C6915DCC6E3A1F0C6 /* PDFTableCellStyle.html */,
+				F85ABEF5A382248AB39032E410884B3A /* PDFTableContent.html */,
+				FF009E8031AD5995E93304DF9C769B13 /* PDFTableContent.html */,
+				35CE0BE58624CB94C9472356C4E1948F /* PDFTableStyle.html */,
+				A497BBCE36A5A546310EF91A2C55EFFE /* PDFTableStyle.html */,
+				D2873DCA2D25F06EF4E6F4B859531CE4 /* PDFTableStyleDefaults.html */,
+				CF05D5E68FE22742EFD6EE7F507CA4B0 /* PDFTableStyleDefaults.html */,
+				87C682984C920D75DE43D1257FF6E8D6 /* Protocols.html */,
+				EA694D903C50CE26EAA4C0A426273C36 /* Protocols.html */,
+				9F8491C0E794138504DBF52804678E07 /* README.md */,
+				BDB640505059A9784C3CCF1EB0FEFA39 /* search.json */,
+				05A20798AE70D3BADB204F3EDC75F296 /* search.json */,
+				04F9208E6A9BFA134BD7644CFED7D147 /* spinner.gif */,
+				DE762FB431378D3E252326987E3736E9 /* spinner.gif */,
+				D4BCD010A4BFC9CF25157597E4F24B9F /* String.html */,
+				1B11892A26833350D8539B71C78A8BA5 /* String.html */,
+				59C44BD3CB28013E5E970F174071C5EC /* Structs.html */,
+				C5C7B2936244E5966A31605E69A708E6 /* Structs.html */,
+				A465681EE05A3EA0A86DEF9E3B552CE0 /* Symbol.html */,
+				8A8B4851841695C09E6364999C257CCF /* Symbol.html */,
+				A9923BFD9FC208780901C1AC0FEB1020 /* TPJSONRepresentable.html */,
+				A686293CA75C52ABB825410946507EA5 /* TPJSONRepresentable.html */,
+				4D795CADE524E895E257FAA9DD5B5AF6 /* TPJSONSerializable.html */,
+				9F2E1118E4F475340CEDD048FFC108B9 /* TPJSONSerializable.html */,
+				F9A89EAE550BE734B911745BDBFF8A06 /* TPPDF.podspec */,
+				B130122405C89BF21BD2A9A4394F9D78 /* TPPDF.tgz */,
+				4FF159D5AA1EC5B0382442A08F45003D /* TPPDF.xml */,
+				18C41F17BFE92755B73C1A448F06311C /* typeahead.jquery.js */,
+				B1A5FC296402ADCBA6C1392DB87239D8 /* typeahead.jquery.js */,
+				CF30A7DA89390B8D5EB99F2B17825943 /* Typealiases.html */,
+				89C3990A6B0A82B6814D491CF7C49919 /* Typealiases.html */,
+				78ADC5C25F4C63863F4863CDE958F847 /* UIColor.html */,
+				83E9E25ED1BCF473AA1174F4EE58B4AF /* UIColor.html */,
+				D5B768E6D31A038F7918372D89F92956 /* UIImage.html */,
+				D6EEE20CF634AD6A1124044F4634A146 /* UIImage.html */,
+				3511F3CD7FCDDD807F2DEB7BE148ACA3 /* undocumented.json */,
+				155AAA9D9B77979127CD00E6B7A7E66F /* undocumented.json */,
+			);
+			name = Pod;
+			sourceTree = "<group>";
+		};
+		33B7579B2374E30A375073CC605385B5 /* Development Pods */ = {
+			isa = PBXGroup;
+			children = (
+				5E6ABEEFE03A14F26BEC58267C435AE0 /* TPPDF */,
+			);
+			name = "Development Pods";
+			sourceTree = "<group>";
+		};
+		381B2BE160FC7072E65E338D343CDED4 /* Pagination */ = {
+			isa = PBXGroup;
+			children = (
+				3511C90E8384E6BD98AFCEE6F06014D2 /* Int+RomanNumerals.swift */,
+				8C5B6F941AF1EEC7A771C84412881543 /* PDFPagination.swift */,
+				7EF7D9B76F2A0E57F8C4B6576A310FFF /* PDFPagination+Equatable.swift */,
+				AE887BA62F95F0ADC759226927EE6058 /* PDFPaginationClosure.swift */,
+				C0A9BF3895F90E02BA3A7F85A3EE3A33 /* PDFPaginationStyle.swift */,
+				3010EFA389499762B963ED81AAED7AAF /* PDFPaginationStyle+Equatable.swift */,
+				E09CE7B11B46FE88CE6A00B1BC41D850 /* PDFPaginationStyle+PDFJSONSerializable.swift */,
+			);
+			name = Pagination;
+			path = Source/Pagination;
+			sourceTree = "<group>";
+		};
+		3DA36ABE3FBBB077CE2AFE6EE8FACA2E /* Layout */ = {
+			isa = PBXGroup;
+			children = (
+				F60F06C64E9384618B130A564A6B774E /* PDFColumnLayoutState.swift */,
+				8DB71D527080A80559145439645D182A /* PDFContainer.swift */,
+				0D7D5DC46A33D6969328FABD53F09A34 /* PDFIndentationObject.swift */,
+				957CD648AEB8AA5135685FCEB1DB04FE /* PDFIndentationObject+Equatable.swift */,
+				7A844F8FD0C8FEC6469611369A282919 /* PDFLayout.swift */,
+				261D7CB40CAA7B35BBBAD5411DAC845C /* PDFLayout+Equatable.swift */,
+				003F32E7DFBD445283953BEAF7E0D057 /* PDFLayoutHeights.swift */,
+				08432142E9DA64B7EF0E25E009889909 /* PDFLayoutHeights+Equatable.swift */,
+				844995861D0764DC2240A17371A3745D /* PDFLayoutIndentations.swift */,
+				2657D5EDB17DE5955273335BD26E5682 /* PDFLayoutIndentations+Equatable.swift */,
+				55A42932D239B522A28A4F401CC06A65 /* PDFMarginObject.swift */,
+				97AE281D0C3FBEAAAD10F2CEBA34C2A0 /* PDFOffsetObject.swift */,
+				81E5197819542BCA0F5827B1FE0A3F12 /* PDFOffsetObject+Equatable.swift */,
+				489D027A17BB85B26579CDB55C90710A /* PDFPageBreakObject.swift */,
+				FE8091CF7A20C0F3BBD6FAE1865D35E9 /* PDFPageBreakObject+Equatable.swift */,
+				5460019A191DD798E750F58EA356AAB8 /* PDFPageLayout.swift */,
+				8AA5BE5648D1758D58ACD1E29A26CEFF /* PDFPageLayout+Equatable.swift */,
+				3CD6717F7AFD1E8169D067B28C1565F0 /* PDFSectionColumnContainer.swift */,
+				1FB50F59DBDFCCECA0A5137DDB4EE5D1 /* PDFSpaceObject.swift */,
+				006D43B1744E7E5A293848AE2E59C3E7 /* Groups */,
+			);
+			name = Layout;
+			path = Source/Layout;
+			sourceTree = "<group>";
+		};
+		533112C7FD0B8C36E51A3E1E84D0DF0C /* Text */ = {
+			isa = PBXGroup;
+			children = (
+				470A7214C6F5C6E92D1D7A47428FA673 /* PDFAttributedText.swift */,
+				6E2067F380B778021CD3403656C25E67 /* PDFAttributedText+Equatable.swift */,
+				3ED379F4718CD78AE84502D65FB2421C /* PDFAttributedTextObject.swift */,
+				DDD23249684F9E78F0F4E91F81B056C0 /* PDFFontObject.swift */,
+				BEA92FEC7D03CDEF63DA7A27CFED74A1 /* PDFSimpleText.swift */,
+				BD3B796CDFDA28E18787D3459CABE0BC /* PDFSimpleText+Equatable.swift */,
+				74483562E5D61AFCFB53C68F87098C84 /* PDFText.swift */,
+				EEB70E7F82AB80C6ED11E7C5A87ECDBB /* PDFTextColorObject.swift */,
+				C6EDCDA8F9F14847C744DAFF60E196D7 /* PDFTextStyle.swift */,
+			);
+			name = Text;
+			path = Source/Text;
+			sourceTree = "<group>";
+		};
+		5E6ABEEFE03A14F26BEC58267C435AE0 /* TPPDF */ = {
+			isa = PBXGroup;
+			children = (
+				0704F8959125262102CBEC12D1ACDD1E /* PDFDocument.swift */,
+				6E881447E9CFD51408FF2EE1AE2385C0 /* PDFDocument+Objects.swift */,
+				6C98B70D861BE4AF5C926F72AF8C18C8 /* PDFGenerator.swift */,
+				8F87B6FE8BCA6BD8B44730AD06EF1D30 /* PDFGenerator+Debug.swift */,
+				DB15231D1C711F592F228D5B5A37D944 /* PDFGenerator+Generation.swift */,
+				7B35E88406EF60E7EBEF6740822852F5 /* PDFGenerator+Layout.swift */,
+				B138EB9A1C9EE532765AA7C0352C48AF /* Graphics */,
+				D5D0F1C7D13EE70D8D73A75A25598613 /* Image */,
+				611A7BA558DFF50A289358565FAE70CA /* JSON */,
+				3DA36ABE3FBBB077CE2AFE6EE8FACA2E /* Layout */,
+				C4C35102D665F1A9C0A8BB633FD24508 /* List */,
+				D850528F9C74F00D0A0A830408451930 /* Math */,
+				7A836D28F73A1DAE2FEAB980C4B3E264 /* Metadata */,
+				B1036D1EAC6DECD01FEF580CF54DEE88 /* Page Format */,
+				381B2BE160FC7072E65E338D343CDED4 /* Pagination */,
+				200AD203C00BBBD696BC67BCA0967210 /* Pod */,
+				923B2B27ACDE863B0A84B2133141D6FF /* Section */,
+				E395FADCBFF91FEF13A9B0A14437FAE0 /* Support Files */,
+				7CA7024F876290805EBB11CF298CA0BE /* Table */,
+				05C05AFF0B7736895BEECEFE0EC7361C /* Table Of Content */,
+				533112C7FD0B8C36E51A3E1E84D0DF0C /* Text */,
+				9CF03DFD8D44C005C2FA4A6E68A736A5 /* Utils */,
+			);
+			name = TPPDF;
+			path = ../..;
+			sourceTree = "<group>";
+		};
+		611A7BA558DFF50A289358565FAE70CA /* JSON */ = {
+			isa = PBXGroup;
+			children = (
+				44360A2525F3396903C564D6B4EA4136 /* Array+PDFJSONSerializable.swift */,
+				571E7A6C1F29D2F640550D2EF12EB29A /* CGPoint+PDFJSONSerializable.swift */,
+				348D2A01A4011053DA1E9CECB94F0138 /* CGRect+PDFJSONSerializable.swift */,
+				F9CF6608ED42B2A765F68B9D3ACC34C1 /* CGSize+PDFJSONSerializable.swift */,
+				A0035F461DF61114441ED2669A71ADD0 /* Data+PDFJSONSerializable.swift */,
+				FBD9BFCD376F34187B8EDDFAC26A7927 /* Dictionary+PDFJSONSerializable.swift */,
+				A6AC7A8FDD256755226EEEADA16E9507 /* NSAttributedString+PDFJSONSerializable.swift */,
+				C16D0C4C3DD6425EC5558519C31E33F7 /* PDFJSONRepresentable.swift */,
+				5A9C40658E19B50586B62C92461ED5F5 /* PDFJSONSerializable.swift */,
+				89979795E394E75AEC56355C3A1B45D5 /* UIColor+PDFJSONSerializable.swift */,
+				7E909AFBB40228AE4540C97E6D967903 /* UIFont+PDFJSONSerializable.swift */,
+				9CC73FB963236A41D2DDEC22D298B58C /* UIImage+PDFJSONSerializable.swift */,
 			);
 			name = JSON;
 			path = Source/JSON;
-			sourceTree = "<group>";
-		};
-		227097C7835F9F95598D76EE18536CF9 /* Text */ = {
-			isa = PBXGroup;
-			children = (
-				A473FEBA5A24C8E3EAD110A33AF58551 /* PDFAttributedText.swift */,
-				56151E1F48B16B9CD405411354D87600 /* PDFAttributedText+Equatable.swift */,
-				82F75AD767A4E303C32534787669E075 /* PDFAttributedTextObject.swift */,
-				EE652A823CD47CDF21F0819DC4F013ED /* PDFFontObject.swift */,
-				8D800EE7441789E2B0959F29AA9E622C /* PDFSimpleText.swift */,
-				9696FD3F8F751DE1731434B2C69523E6 /* PDFSimpleText+Equatable.swift */,
-				D2D4B17E223D824EF8AD3BFB51399774 /* PDFText.swift */,
-				5795E5FB75301A3ABB40A5D841B990F2 /* PDFTextColorObject.swift */,
-			);
-			name = Text;
-			path = Source/Text;
-			sourceTree = "<group>";
-		};
-		2ACE5D05EE36BF27362FD23F7D46E0B9 /* Graphics */ = {
-			isa = PBXGroup;
-			children = (
-				5A6C3D8C04E18AF6C231AAD75F636719 /* PDFGraphics.swift */,
-				6B882CA1548FC15C9DA72CA3B0A215BE /* PDFLineObject.swift */,
-				A772A8643F164596EBD160C839016DD9 /* PDFLineSeparatorObject.swift */,
-				F1805D4836F4C95EBCE8F8CC4643CB21 /* PDFLineSeparatorObject+Equatable.swift */,
-				B9BE657AC132E9055CB86E4EB38C5205 /* PDFLineStyle.swift */,
-				2436F8D5E4EA074AFAC7E0D0D1EBEDF1 /* PDFLineStyle+Equatable.swift */,
-				473A47AC360D8CC87EB3FAD68C47DE98 /* PDFLineType.swift */,
-				E1BBC6FBB5E418DB881BCB32E6369B52 /* PDFRectangleObject.swift */,
-				D70FC0811EAB88A662AB8D350E6CA4D3 /* UIColor+CloseToEqual.swift */,
-				628038E11C3DBAE2A52B9677059B6E80 /* UIColor+Hex.swift */,
-				5C9F61FA9DA9C897E03B6DB30FBC9030 /* UIImage+Pixel.swift */,
-				D47D204F22A2B38A00AA99E0 /* PDFDynamicGeometryShape.swift */,
-				D47D205622A2CF3C00AA99E0 /* PDFBezierPathVertex.swift */,
-				D47D205422A2CF2500AA99E0 /* PDFBezierPath.swift */,
-			);
-			name = Graphics;
-			path = Source/Graphics;
-			sourceTree = "<group>";
-		};
-		2B8FAC86444EE013D0B824CD186F3BEB /* Pagination */ = {
-			isa = PBXGroup;
-			children = (
-				4983FEF3871FB10EFCC9BADA0E132AFA /* Int+RomanNumerals.swift */,
-				330D6DE7D7A87ED808DD4EAD5E144F8B /* PDFPagination.swift */,
-				92A5F1C84B9C018A25B689D79E536CE0 /* PDFPagination+Equatable.swift */,
-				8431B330125AB4438C75431517936F82 /* PDFPaginationClosure.swift */,
-				BC40571DB0E0C8CC89D7B564461C79FA /* PDFPaginationStyle.swift */,
-				49ABD4E717C98C0953414578DB49637F /* PDFPaginationStyle+Equatable.swift */,
-				CF6DC2C94A917B8E1CAD6046418194AC /* PDFPaginationStyle+PDFJSONSerializable.swift */,
->>>>>>> 2b89c9d5
-			);
-			name = Pagination;
-			path = Source/Pagination;
-			sourceTree = "<group>";
-		};
-<<<<<<< HEAD
-		3F310A3A56391FD6FAE46E9F51B2D427 /* Page Format */ = {
-			isa = PBXGroup;
-			children = (
-				EACCEE5CEB2E4142243B30358D293E33 /* PDFPageFormat.swift */,
-				2D6CFDA98E77CE0A474972E7DCCE5FB3 /* PDFPageFormat+Layout.swift */,
-				C1F79968859E86C7B193F972B5488065 /* PDFPageFormat+SizeConstants.swift */,
-			);
-			name = "Page Format";
-			path = "Source/Page Format";
-=======
-		38C34A7952A25D50167E55F8014C57CC /* Pod */ = {
-			isa = PBXGroup;
-			children = (
-				BE4B4AB25FD742C79BAAF0057570882D /* _config.yml */,
-				54FC4548D4F96CAFBB5217607F2CB82E /* _config.yml */,
-				28B4F058D50A85BB713E4D9ABF6397D6 /* Array.html */,
-				58E7C599C1A78ED30AF8CBF14B53D3C1 /* Array.html */,
-				C1E6C991784E9400096E42B3E4E0AF67 /* badge.svg */,
-				4DC12A9FB223D5F0B0E71405AF5E1C44 /* badge.svg */,
-				973A7925DFAF1C64253DB8CE7DA6564A /* carat.png */,
-				09C651561F906A5F1E7AA6DCAB84C5E7 /* carat.png */,
-				DD1418BC3732AB8F2CB19F4373A67C0C /* Classes.html */,
-				F3038DA33CE81AEE3F22AADD35F81E5F /* Classes.html */,
-				7C39054EAC2DD4866BEBAE5E3ED8FD77 /* dash.png */,
-				10AA7FF51336ABE2FF9904A46EEC1CC4 /* dash.png */,
-				1D0DF1D519255E55689A2D91B729C9F5 /* Data.html */,
-				22C3A9F5A7BB32DEB3808DFF5AAA6CA4 /* Data.html */,
-				681E864EFA5A79AF026B4B535436816A /* Dictionary.html */,
-				9BA462C7C797D20088B54F5DD9A5D40A /* Dictionary.html */,
-				DCA8DBE43D1C83DD447D0F1036158A47 /* docSet.dsidx */,
-				C9DC433D8D6713F20DFAA3713C1D8F56 /* Enums.html */,
-				F4BA8CF7FAB1860CD1EAB36A9A86A3AA /* Enums.html */,
-				62D3D7A2F680DF74EDD57E34CAFAD617 /* Extensions.html */,
-				18FD84989F0C29775588986BD68C23C4 /* Extensions.html */,
-				E354E618AB8365B5EE39C7E01B2B28EF /* Functions.html */,
-				D1F0B2B04416C11685828559F8E6DBAD /* Functions.html */,
-				B0126DF92B8D1088BD5CCCD60B61864F /* gh.png */,
-				B7DE9634EF2018F0CEB8CF1333FA3030 /* gh.png */,
-				1CE1440DD0BB72F5AF46572BD9B55F6D /* highlight.css */,
-				6394C4647524CDA10E57F03165E1EDC3 /* highlight.css */,
-				440E8068F067277106E757B0B46AC131 /* index.html */,
-				0A57C87A3424B1974BEF28DF29A094F3 /* index.html */,
-				9ED870407D9F68363C89BBD92BA5BA52 /* Info.plist */,
-				4A2D7C945B316C37BEDBC0E97043233C /* jazzy.css */,
-				C6E43D6D910F97EB79350EB4BA314D5C /* jazzy.css */,
-				BB1E8DC3B7F0C0E985D06A9182087D8F /* jazzy.js */,
-				CC7FA356843351EEC04D1688D2E00BDF /* jazzy.js */,
-				871DC8EEB2EA968B35B96A72AC8B70BC /* jazzy.search.js */,
-				96040EA93B9145AE596C893722B81D92 /* jazzy.search.js */,
-				5AB81EE2450790F6E7BC0C9B839765CF /* jquery.min.js */,
-				9EB5BA1F26EFC12168A10BBBAA9252CC /* jquery.min.js */,
-				2088851115E0C195093645FF2119BD6C /* LICENSE */,
-				B439A2204A8BFEDCDBAAA0E1B5125600 /* lunr.min.js */,
-				1FFF20792FE916F0A5DDC515BFB03244 /* lunr.min.js */,
-				D79DDEDF6199200C891B8B68F89AC60B /* NSAttributedString.html */,
-				9B2D2B1C65896C4BCE9EFC1F6A579B40 /* NSAttributedString.html */,
-				6941A8AB5C884FE946A39EA7A28C9AAA /* PDFAttributedText.html */,
-				0EC0AE4FC86AAF5F696C400953A557E2 /* PDFAttributedText.html */,
-				9C238060C2DF2C77188EDAE2C3BBC40B /* PDFContainer.html */,
-				85D5D2527166864130164DEA5C391D26 /* PDFContainer.html */,
-				BE2DB1A84FEBCBFE2C25E27973111895 /* PDFCopy.html */,
-				E6D0375D62AEF8E93E2AC9A0FAF7B4F2 /* PDFCopy.html */,
-				211E0818DECC676BEE2FD38CF540814B /* PDFDocument.html */,
-				6CF174C2E87879732ACC0A08A286F1A0 /* PDFDocument.html */,
-				0EC6AF49D9F259C53C83BDDE4D6E555A /* PDFError.html */,
-				F40250F9899C6A4E6370B1BE5F4097D8 /* PDFError.html */,
-				FAC35C24FE4C55DAC099F39FD961742F /* PDFGenerator.html */,
-				CC7849D909FB8EE03DE51216F3F74CD2 /* PDFGenerator.html */,
-				17129A1DD1DE6181FB9E0E8036934F5E /* PDFImage.html */,
-				D8ADC25B18349C822907698CB4AA0485 /* PDFImage.html */,
-				33FDAD7257C32F49B1BB698DF02EF0D5 /* PDFImageOptions.html */,
-				2CFE60DDD827AD73E1B8C94E2B6A3563 /* PDFImageOptions.html */,
-				1F01E63FC6CA8725A4C1A83FA957CF38 /* PDFImageSizeFit.html */,
-				5E79EABC21A6897492F8F22A78DC1A65 /* PDFImageSizeFit.html */,
-				75EF71AD901CED7EF4E4A506F71E9B10 /* PDFIndentationObject.html */,
-				46241054C67284D0649AA974F0DA9265 /* PDFIndentationObject.html */,
-				90DC500DBA8D8BFFF3E582B01F359671 /* PDFInfo.html */,
-				099FB2DE0895218B18B6A7E4DE50FC85 /* PDFInfo.html */,
-				3EA3CCFD437372438E146E687E94D67F /* PDFJSONRepresentable.html */,
-				FA4803EA9D6E500FE99CA2127632ACD5 /* PDFJSONRepresentable.html */,
-				108F6A266A904ED1AE824F9A329DEB45 /* PDFJSONSerializable.html */,
-				98B4DA6E9657AE940761C958F9B76DFF /* PDFJSONSerializable.html */,
-				05C0A29B2EB4FD454CAB3E9D3E9D94EC /* PDFLayout.html */,
-				2346060B591F0C1B544EEFB29E813887 /* PDFLayout.html */,
-				66ECFAEAF42AF100B52E8CB58AA1D1CE /* PDFLayoutHeights.html */,
-				8F07210C5453952FCAD87C3E36860A30 /* PDFLayoutHeights.html */,
-				7A5B5923051E36B181A0BAFE40941E9D /* PDFLayoutIndentations.html */,
-				88A86A0920F8C7A6152504AE0EC3696D /* PDFLayoutIndentations.html */,
-				E8902E66AE8CEA9E9BECC6FBEF0E5C87 /* PDFLineSeparatorObject.html */,
-				657323EF8A390BFA6C0589B85F6743DD /* PDFLineSeparatorObject.html */,
-				2F706439F178B18612984D5A0D659079 /* PDFLineStyle.html */,
-				A97FC5DC99790DEB179526D6492F0702 /* PDFLineStyle.html */,
-				2A36CB4027FD6FC3B363B5C6340B7C95 /* PDFLineType.html */,
-				B92F5A1346FA981582D979FE777EEF44 /* PDFLineType.html */,
-				277DD2AE6373DE3EF1632A797703B4CF /* PDFList.html */,
-				6C120CED4B2BEAB21FAF8F31717DAD95 /* PDFList.html */,
-				9EE09AFCEA83EF8670DF59E86135ECBA /* PDFListItem.html */,
-				7D873426E0696DE44E6C40B3D70465BD /* PDFListItem.html */,
-				9415DDE8F778AC2BE09D435F3E976243 /* PDFListItemSymbol.html */,
-				4ADAF484FA6EABCAEE02E44857F8ED7F /* PDFListItemSymbol.html */,
-				FA96B62EECE272A0910DC3DFB0FA830F /* PDFOffsetObject.html */,
-				C6306EC19E6CA6FC144B5B4F94991D09 /* PDFOffsetObject.html */,
-				2C453EE0C02B593FA9059549294EC439 /* PDFPageBreakObject.html */,
-				BD0EF0A03D8E097665A1AF2B9B671F88 /* PDFPageBreakObject.html */,
-				19CEACCD8347F0A579FFCF293572E748 /* PDFPageFormat.html */,
-				1D2ECDEC2EBE6C1233226A1161AB285F /* PDFPageFormat.html */,
-				28CD16CF43A9B000AF2E55F03FEE0FC3 /* PDFPageLayout.html */,
-				C1D35413C6F09BBB01A0430EC017CCDB /* PDFPageLayout.html */,
-				49D73F7C5B80E1A0DF666EA3311356DC /* PDFPagination.html */,
-				285673FC59E2756AF9774BF7D9F303AA /* PDFPagination.html */,
-				2F6981A80FFF23E5E7B2FF14519A29BF /* PDFPaginationStyle.html */,
-				2BA71D0C865D91FD8E680518D180A525 /* PDFPaginationStyle.html */,
-				70FBDBF213D4DD8FBA42D5798E56FE0F /* PDFSection.html */,
-				28C9BE567CBB47F5C780822D68894243 /* PDFSection.html */,
-				558A3FAF219792BD4B94442771537593 /* PDFSectionColumn.html */,
-				FAD6171BCF5BDF2A965AB54E8D6709BE /* PDFSectionColumn.html */,
-				DA320EED8B4A3A656961C84721A46E01 /* PDFSectionColumnContainer.html */,
-				613B720E48C3C9FEACCC7A5A6E8BA8F5 /* PDFSectionColumnContainer.html */,
-				1262837B05C12AA5AA7F5FCC9EF90C09 /* PDFSimpleText.html */,
-				A75BD96792629CCB303D64D211FF2313 /* PDFSimpleText.html */,
-				49E52B9757EE7DB02631EB5F75189CF4 /* PDFTable.html */,
-				DD4D69BDC9982F25098AD42593CB2004 /* PDFTable.html */,
-				46A51FCDEBB3E810AA89DA43FCE780BA /* PDFTableCell.html */,
-				1E8E8DD4DC7FD3C8F5B641F3572DCCCB /* PDFTableCell.html */,
-				09BBE3276F06BB1FD681E4D226ACD510 /* PDFTableCellAlignment.html */,
-				D0B9F3410D40BA1ADD4A8A08F6EE02DB /* PDFTableCellAlignment.html */,
-				A7EFFD5EA1C5A843654B2558B013B656 /* PDFTableCellBorders.html */,
-				F7312D6B33B3722730E1568781E29295 /* PDFTableCellBorders.html */,
-				362FF3896DB3D2D05CA8BEAF13F71319 /* PDFTableCellPosition.html */,
-				3DCE4DBABCC4315DBCCE398C44F3434D /* PDFTableCellPosition.html */,
-				B40A7891C08FFD3DFE316C76BEC77926 /* PDFTableCellStyle.html */,
-				9A0242A79E752388426954CFD3F1EAC5 /* PDFTableCellStyle.html */,
-				414D929E33F46B3E7F9D004B95FD8191 /* PDFTableContent.html */,
-				1825788C1F4103469C5C41E76148E212 /* PDFTableContent.html */,
-				D5465FEF49E15F9CD0E56C3FBEAB20F4 /* PDFTableStyle.html */,
-				DECE4B5E95EB95740F4876C7945B1EFF /* PDFTableStyle.html */,
-				6F1CEF98B6A167A1110D291F8C85E2DF /* PDFTableStyleDefaults.html */,
-				355A8F351AE7960DC505D301D4A34F95 /* PDFTableStyleDefaults.html */,
-				7B85E63D5153BEC8BF517F8A20EDD416 /* Protocols.html */,
-				5501C170DE2E471BF8E04B2ED91E6F4E /* Protocols.html */,
-				3EE73C8EBFC9A0EEF370F054B76755AF /* README.md */,
-				67E7E4FD34F5E8BF4E226DD3704B572D /* search.json */,
-				D8D668BED101FEB1DB1477124B1EAA21 /* search.json */,
-				751856933BD6D16571EE1C2C075F9592 /* spinner.gif */,
-				1874304E4CAB21C3D1D0B67EDE480B6E /* spinner.gif */,
-				A023C36F9BE64A9AEB785FAD0DD218FD /* String.html */,
-				3A20F1D977EB454DDBA4D45494EBB186 /* String.html */,
-				3CA89243FC3601405A75284FB3878942 /* Structs.html */,
-				164BE2D4DDE297C730C08175C3C59A36 /* Structs.html */,
-				A59B38A7E9A5353B52B3FF5330BEA48F /* Symbol.html */,
-				7C6001DBBE4EB5857DB694941CFE8893 /* Symbol.html */,
-				2F7C383E377F7ABEE3927A9218813EA2 /* TPJSONRepresentable.html */,
-				F5B14D48012BCBA6572CDB093F59470C /* TPJSONRepresentable.html */,
-				33C029D5573E4567C84FE6CB995F6D0C /* TPJSONSerializable.html */,
-				CCD3ED4EE60C900657702996D91A3E07 /* TPJSONSerializable.html */,
-				A2656026B645FDDD754B13F375BBCF42 /* TPPDF.podspec */,
-				E2E9A242A24CC23E7A14D01EBECEE5F5 /* TPPDF.tgz */,
-				849AD32D5EB8CE7F36E05EE699818B52 /* TPPDF.xml */,
-				72E070B1FC1F5555E6CDD2B3FC4D6A7F /* typeahead.jquery.js */,
-				8280D3E13C6E096E8D8B74BB942E08D4 /* typeahead.jquery.js */,
-				362E2B11F4D42A0632286541036EA10F /* Typealiases.html */,
-				7924369923674C8C766651876440B939 /* Typealiases.html */,
-				70077C611ABD9EA4602470493BB28720 /* UIColor.html */,
-				7F54F5503CE0E3E3536F89AC284555A9 /* UIColor.html */,
-				A78D27B8F7C30F9022941233298E7314 /* UIImage.html */,
-				223348D385B5E5D236F756657C1C56D3 /* UIImage.html */,
-				5694286D13EC74C0256352A0B57D9D43 /* undocumented.json */,
-				117CC758C2F3F70C112EBC7FEF024E36 /* undocumented.json */,
-			);
-			name = Pod;
-			sourceTree = "<group>";
-		};
-		3AA469C44894127DC6092B1FF00947E3 /* Layout */ = {
-			isa = PBXGroup;
-			children = (
-				615862558A8632A3B2DB82B6115F7C83 /* PDFColumnLayoutState.swift */,
-				FDBE91AC24DCA2D878CC426B1461CBA5 /* PDFContainer.swift */,
-				9DB6A4E1A78D2DC35A2AF256F564E1AE /* PDFIndentationObject.swift */,
-				ECC4DAE8DD0082502A88145D8CBDDE36 /* PDFIndentationObject+Equatable.swift */,
-				0860415AEE0901CED70D976126460994 /* PDFLayout.swift */,
-				FB0EDBD561F45EE1FAFFE57278A8ABAD /* PDFLayout+Equatable.swift */,
-				9C329468F4644CEF0E660E3FBBA4E789 /* PDFLayoutHeights.swift */,
-				C6F5AD9F6BE173A2C4C8713B3B0FEE25 /* PDFLayoutHeights+Equatable.swift */,
-				D5A26882B27DB44F81C092A798FC2395 /* PDFLayoutIndentations.swift */,
-				16583A9A33D9B9D16FD5E20427B233CD /* PDFLayoutIndentations+Equatable.swift */,
-				D914C5E4DE7E2B7546C15A9865EFA998 /* PDFMarginObject.swift */,
-				5337B5EC309ABF300C60099833E82269 /* PDFOffsetObject.swift */,
-				4018A7449A6EC39344FD814D28AE364F /* PDFOffsetObject+Equatable.swift */,
-				3A46961F68586DFEDE6E8D6548BF8FCC /* PDFPageBreakObject.swift */,
-				EBA4846373F040A5458288B979A9F47D /* PDFPageBreakObject+Equatable.swift */,
-				94BAED0DEA72E6C5F008FE5401CA15C1 /* PDFPageLayout.swift */,
-				F2E8815F31E1CB93AE07B96F12736587 /* PDFPageLayout+Equatable.swift */,
-				38142329A6EE7832129C2C12927E809B /* PDFSectionColumnContainer.swift */,
-				F42E5582ED56B1F7FD38E1E42B30F775 /* PDFSpaceObject.swift */,
-				63D2D429B0C59A0488320C14A398D804 /* Groups */,
-			);
-			name = Layout;
-			path = Source/Layout;
->>>>>>> 2b89c9d5
-			sourceTree = "<group>";
-		};
-		435D601DEDDF28D7C91E10850AAC54FC /* Development Pods */ = {
-			isa = PBXGroup;
-			children = (
-<<<<<<< HEAD
-				D6844289F72EE8BA6EC7AE7C4693905B /* TPPDF */,
-=======
-				A1065A7E353E9A09EFB1232365A1CE91 /* TPPDF */,
->>>>>>> 2b89c9d5
-			);
-			name = "Development Pods";
-			sourceTree = "<group>";
-		};
-<<<<<<< HEAD
-		447F6C122BA53B2998EE7161CBC20090 /* Utils */ = {
-			isa = PBXGroup;
-			children = (
-				64BA6659AFBF3F269C928A7B3B7F270E /* PDFCalculations.swift */,
-				9890634B32912743FA045DD9DCD87257 /* PDFCopy.swift */,
-				D49731B2229D942600DE890D /* WeakRef.swift */,
-				2EEA217480616901AFD76B592EB0B0A7 /* PDFError.swift */,
-				3CE298A2AE39CA47D457B10C4E29526D /* PDFObject.swift */,
-				D49731B6229E45C700DE890D /* Stack.swift */,
-=======
-		475F8C3CE32BC2F638883D88F0B9FCBA /* Math */ = {
-			isa = PBXGroup;
-			children = (
-				3DE8E520AE195BA0F4F50A00B79DABE3 /* CGPoint+Math.swift */,
-			);
-			name = Math;
-			path = Source/Math;
-			sourceTree = "<group>";
-		};
-		601242475B5B7F23750BA1E7ED6E5640 /* Utils */ = {
-			isa = PBXGroup;
-			children = (
-				4D4CE5E344E66AB360A353E9244C3957 /* PDFCalculations.swift */,
-				3AC353287008D87CBB571E4C92334CC4 /* PDFCopy.swift */,
-				2670A737857BADF34D2E314BF210D60A /* PDFError.swift */,
-				752BC9A3FB87F57A5FDC16C1F6338B8B /* PDFObject.swift */,
->>>>>>> 2b89c9d5
-			);
-			name = Utils;
-			path = Source/Utils;
-			sourceTree = "<group>";
-		};
-<<<<<<< HEAD
-		625F2A47E174720E765C26316BE60B2D /* Pagination */ = {
-			isa = PBXGroup;
-			children = (
-				DF9ACC9B0347AC980BC2EC5175162A76 /* Int+RomanNumerals.swift */,
-				A8BFCF2C69658A5F2E4AF806EFC39E5A /* PDFPagination.swift */,
-				66D8D966AA438DD93326AF90C933A5D0 /* PDFPagination+Equatable.swift */,
-				9CF0BE75508FEFDA56D9CE55A6EC29FC /* PDFPaginationClosure.swift */,
-				8BA298A1D78022284F95BB00B3E72BCD /* PDFPaginationStyle.swift */,
-				7E6C0068A11F07EB1F18D5EF17D830A8 /* PDFPaginationStyle+Equatable.swift */,
-			);
-			name = Pagination;
-			path = Source/Pagination;
-=======
-		63D2D429B0C59A0488320C14A398D804 /* Groups */ = {
-			isa = PBXGroup;
-			children = (
-				17E498049AF88A567BB2F36DC9D37928 /* PDFGroup.swift */,
-				2C07EC60B43F654FA2A45A7B4B2EABB7 /* PDFGroup+Objects.swift */,
-				418FC89F00A5986E33BFAC93E69B0256 /* PDFGroupContainer.swift */,
-				69EFA787018637D6C2494438E0B68B63 /* PDFGroupObject.swift */,
-				88BC18F07533E9414C7F913305F53D90 /* PDFMasterGroup.swift */,
-			);
-			path = Groups;
->>>>>>> 2b89c9d5
 			sourceTree = "<group>";
 		};
 		6DFA45439F47022F20F003FF3AFDFD08 /* Pods-TPPDF_Tests */ = {
@@ -2086,10 +1215,10 @@
 				E69C46AE772C928891B21BF9707CAF0B /* XCTestObservationCenter+Register.m */,
 				B404996FD69CC66D0D0C75AE5088096F /* Support Files */,
 			);
+			name = Nimble;
 			path = Nimble;
 			sourceTree = "<group>";
 		};
-<<<<<<< HEAD
 		793AF89F175E2B6E4BA7454D6BE8F985 /* Support Files */ = {
 			isa = PBXGroup;
 			children = (
@@ -2097,20 +1226,43 @@
 			);
 			name = "Support Files";
 			path = "../Target Support Files/SwiftLint";
-=======
-		77342890528ABF67B54CF8AB2EB5E970 /* Image */ = {
-			isa = PBXGroup;
-			children = (
-				70B761BFCB037752FE8E289E4ED747AA /* PDFImage.swift */,
-				CE356FADDC2DEF256F649154CCE25992 /* PDFImage+Equatable.swift */,
-				2BB6CB129BFC69D19A54850B255C9B9E /* PDFImageObject.swift */,
-				04B72DF6D1286E8907C40DB1292C7538 /* PDFImageOptions.swift */,
-				27DCE70F4BC6B66CCA946085D90E434B /* PDFImageRowObject.swift */,
-				8B0E9C5123E03FB951C26530C383D947 /* PDFImageSizeFit.swift */,
-			);
-			name = Image;
-			path = Source/Image;
->>>>>>> 2b89c9d5
+			sourceTree = "<group>";
+		};
+		7A836D28F73A1DAE2FEAB980C4B3E264 /* Metadata */ = {
+			isa = PBXGroup;
+			children = (
+				F77F9C6BAB8ABA29E63CBF22DEF10D67 /* PDFInfo.swift */,
+				A8B8A838E42DA326B16DA266EB3F1B2F /* PDFInfo+Equatable.swift */,
+			);
+			name = Metadata;
+			path = Source/Metadata;
+			sourceTree = "<group>";
+		};
+		7CA7024F876290805EBB11CF298CA0BE /* Table */ = {
+			isa = PBXGroup;
+			children = (
+				D9D67F0B8556A2CE202C8A4A057B54E4 /* PDFTable.swift */,
+				2C06C0AA2C4A55CAD48737DB291A892D /* PDFTable+Equatable.swift */,
+				4F715CAC6EA41624B1F688C2F6358F52 /* PDFTableCell.swift */,
+				ADC105EAB66F312C6935B095954AEF8E /* PDFTableCell+Equatable.swift */,
+				B6139CE4CE3F43F35290B8D6BA926A66 /* PDFTableCellAlignment.swift */,
+				D0EAA7AFD7124F9153A5D5814302F863 /* PDFTableCellAlignment+PDFJSONSerializable.swift */,
+				1CA19C08B2DF3CCE6F8A5754E5986776 /* PDFTableCellBorders.swift */,
+				FFB53C08E99981B7106E1E96434A0045 /* PDFTableCellBorders+Equatable.swift */,
+				732782F090DA671E55FEEAF13C026303 /* PDFTableCellPosition.swift */,
+				A88A195AB3EDD584B15C03870C1F5198 /* PDFTableCellPosition+Equatable-Hashable.swift */,
+				0F264CB49F4FBF2DFF9F64A01460B45E /* PDFTableCellStyle.swift */,
+				0D53EE021084CE3923CF99AFFCA38F1C /* PDFTableCellStyle+Equatable.swift */,
+				A192029293B3CF457E124361985BAE84 /* PDFTableContent.swift */,
+				9628F8598F012766E06A71E2B1946606 /* PDFTableContent+Equatable.swift */,
+				9B8FA8CDB32055C2570EB012C8CEEBF9 /* PDFTableObject.swift */,
+				66F427C0A5148908D77B9F6829740B9C /* PDFTableStyle.swift */,
+				1D5E7D0593C920C5058F9C4DC2B1CE8A /* PDFTableStyle+Defaults.swift */,
+				733C98310A9DB87AA1D6C9C89ED8A034 /* PDFTableStyle+Equatable.swift */,
+				6A0B562E323D3B922FD00ECCBE9B6844 /* PDFTableValidator.swift */,
+			);
+			name = Table;
+			path = Source/Table;
 			sourceTree = "<group>";
 		};
 		7FE8140FDB366614E81688A78A071C3C /* Support Files */ = {
@@ -2127,55 +1279,32 @@
 			path = "../Target Support Files/Quick";
 			sourceTree = "<group>";
 		};
-<<<<<<< HEAD
-		862ABF7E83B10324D204D92161009CF2 /* Layout */ = {
-			isa = PBXGroup;
-			children = (
-				B93F9A3735A93D37103838BB45635A10 /* PDFContainer.swift */,
-				E19B8E275DED8F3917E48D6546225794 /* PDFIndentationObject.swift */,
-				13EACBE077966EB438777BBE2E9B4616 /* PDFIndentationObject+Equatable.swift */,
-				3DC8EB9F22441BD1010EB0CA96E4832B /* PDFLayout.swift */,
-				77E6108510EBE9A2D20B0FC9D89981BF /* PDFLayout+Equatable.swift */,
-				9C3E25041A870819C88A8EA057E1BB6C /* PDFLayoutHeights.swift */,
-				AB70E05C2858120466F925871AA72DB0 /* PDFLayoutHeights+Equatable.swift */,
-				D4F6E3D8FAEDF8A1D190F8D8ACBBF538 /* PDFLayoutIndentations.swift */,
-				4E57EA02D47C6F5A339B152671439E73 /* PDFLayoutIndentations+Equatable.swift */,
-				84588A3CAA0422A10F531A9F88347992 /* PDFOffsetObject.swift */,
-				7373C8B8E89C646E3AF8E02E3C6B45E0 /* PDFOffsetObject+Equatable.swift */,
-				4FC40C7A553B6EC847E2CE6FD7ADF163 /* PDFPageBreakObject.swift */,
-				641F7B3A851B1490AF44442BA3B721F0 /* PDFPageBreakObject+Equatable.swift */,
-				52EE9B9FFDF3D79995DF5343F0270385 /* PDFPageLayout.swift */,
-				E448ECF2439BF73D58A70B289EA33331 /* PDFPageLayout+Equatable.swift */,
-				460F2DD6096631B8AB8F69C7CF51ACEC /* PDFSectionColumnContainer.swift */,
-				BD7FDD518DC325C796F9130C3A3442F4 /* PDFSpaceObject.swift */,
-			);
-			name = Layout;
-			path = Source/Layout;
-			sourceTree = "<group>";
-		};
-		86AA989AE6ABC4D2696CE6B8F5FC74AA /* Support Files */ = {
-			isa = PBXGroup;
-			children = (
-				D0AF880D6BEA4D1E1F163551585AA311 /* TPPDF.modulemap */,
-				263C83646DFFF608B800CD93D8019D31 /* TPPDF.xcconfig */,
-				EE86BB7C24CE3718BE0671405D3AC350 /* TPPDF-dummy.m */,
-				DFD8A5F6E97D143B09CF1AE2DE6E44DA /* TPPDF-Info.plist */,
-				ECAC386E8CCC92B354E3FD96D162E3BB /* TPPDF-prefix.pch */,
-				C4D45BC328EB47489D70981EB4588CEB /* TPPDF-umbrella.h */,
-=======
-		7FE8140FDB366614E81688A78A071C3C /* Support Files */ = {
-			isa = PBXGroup;
-			children = (
-				A3746E709D1FC2F25AE4195D9BAF95C6 /* Quick.modulemap */,
-				B3802E4EB547026B946056052D78588E /* Quick.xcconfig */,
-				2F116E1EB5CEF48F2F118B7688271B6C /* Quick-dummy.m */,
-				A8EE0A30C32C84DFF8796384D02D463F /* Quick-Info.plist */,
-				09D88AB4EA0F8B587EBB16D22C55EF44 /* Quick-prefix.pch */,
-				E060805D7A04FA9757AC2B458C66DE16 /* Quick-umbrella.h */,
->>>>>>> 2b89c9d5
-			);
-			name = "Support Files";
-			path = "../Target Support Files/Quick";
+		923B2B27ACDE863B0A84B2133141D6FF /* Section */ = {
+			isa = PBXGroup;
+			children = (
+				88323E165CF83148330A391D756B36D5 /* PDFColumnWrapSectionObject.swift */,
+				ADAA249107E8305BCE84782C20BBA30B /* PDFSection.swift */,
+				8D1668C05D5E28FD80E046F9BE50B3E9 /* PDFSectionColumn.swift */,
+				24A127F11DBA74663AA80056A7BFF0DE /* PDFSectionColumn+Objects.swift */,
+				8D88B0630178CA3E19F837853558C607 /* PDFSectionColumnObject.swift */,
+				429C775FD4D641A86E229B63BE439778 /* PDFSectionObject.swift */,
+			);
+			name = Section;
+			path = Source/Section;
+			sourceTree = "<group>";
+		};
+		9CF03DFD8D44C005C2FA4A6E68A736A5 /* Utils */ = {
+			isa = PBXGroup;
+			children = (
+				A3E184E5468C3B0F699E6ABB43A139A5 /* PDFCalculations.swift */,
+				E6991BD07A89A87BF9D83E5C0C7C2ABB /* PDFCopy.swift */,
+				6F6C428EA15066B3D2FB00569F3F43A2 /* PDFError.swift */,
+				AF79FE416882711FF42BFF61E57E4E17 /* PDFObject.swift */,
+				3F865A72BE10FD8563C16D5E47CD4324 /* Stack.swift */,
+				2B8553967D39B5A6CDA2627DDB1ECD1A /* WeakRef.swift */,
+			);
+			name = Utils;
+			path = Source/Utils;
 			sourceTree = "<group>";
 		};
 		9FBB9454F1841B0A2B0A778E98A5159C /* Pods */ = {
@@ -2186,93 +1315,6 @@
 				E6B783D5F8275C9EBF1537F4C9F190D6 /* SwiftLint */,
 			);
 			name = Pods;
-			sourceTree = "<group>";
-		};
-<<<<<<< HEAD
-		A048EDA9B4C122B9FF48D90AE97A761A /* List */ = {
-			isa = PBXGroup;
-			children = (
-				660B6D7B4F99E6696F6EE0C1B05BC7D5 /* PDFList.swift */,
-				A39BDD467315B2C37A48122DC322136A /* PDFList+Equatable.swift */,
-				7A7ADE0E2FF3008306A63F1576910C4E /* PDFListItem.swift */,
-				446F3E9839871E2854FF571C4680687F /* PDFListItem+Equatable.swift */,
-				FAAAC2777DFD1C23D5B3030B3E1C51F4 /* PDFListItemSymbol.swift */,
-				443F1AB27309BF7F9602D6B9AE594F72 /* PDFListObject.swift */,
-			);
-			name = List;
-			path = Source/List;
-			sourceTree = "<group>";
-		};
-		A7F532AE3BF648660F8AAB940954B3CA /* Graphics */ = {
-			isa = PBXGroup;
-			children = (
-				55661EBF8DED9642E8CF0E0EE9065E2A /* PDFGraphics.swift */,
-				A4934B3AA4E70BF1023128D8341BC804 /* PDFLineObject.swift */,
-				63A89443E35802432DCB5B666E21C814 /* PDFLineSeparatorObject.swift */,
-				79CAFFE369C74AD075E0E8FCD3FE58C7 /* PDFLineSeparatorObject+Equatable.swift */,
-				F1F13D4E33A3D164D6061060D26E5C85 /* PDFLineStyle.swift */,
-				1B0454B52B5D831C896C8F73FCCBBD8B /* PDFLineStyle+Equatable.swift */,
-				39E7B4623764FD438A0683F1E067D32B /* PDFLineType.swift */,
-				D8D66291CAEC5555ECFB00800CE9580B /* PDFRectangleObject.swift */,
-				AFCCA336375B2913EAAE5C87D4AB5A32 /* UIColor+CloseToEqual.swift */,
-				F97EA80EE969E1A02654B6B9E0500074 /* UIColor+Hex.swift */,
-				D284E073E732C060A2083219869C8582 /* UIImage+Pixel.swift */,
-			);
-			name = Graphics;
-			path = Source/Graphics;
-			sourceTree = "<group>";
-		};
-		A88F712E3AB5FA1882EC1695F9F68991 /* JSON */ = {
-			isa = PBXGroup;
-			children = (
-				68E0F5C265BE65056AFF6654C4306A1C /* PDFJSONRepresentable.swift */,
-				2D13CE5238E7FA75AAF104B66A4124C1 /* PDFJSONSerializable.swift */,
-			);
-			name = JSON;
-			path = Source/JSON;
-=======
-		A0E988EC2C470777402C9232A2FAF19B /* Section */ = {
-			isa = PBXGroup;
-			children = (
-				528534DF537B599D51F66D0ADA41837D /* PDFColumnWrapSectionObject.swift */,
-				671DE45B987BC4C7970D12181B3B387D /* PDFSection.swift */,
-				A620C2F5DBE53B2F9FC201DCF0383FBC /* PDFSectionColumn.swift */,
-				953599224D28AC6505FB262290AC4DF6 /* PDFSectionColumn+Objects.swift */,
-				4D4CA76F5260031BB3397A60637BE6BC /* PDFSectionColumnObject.swift */,
-				AD8C57C151923F64A44B95D376053DAE /* PDFSectionObject.swift */,
-			);
-			name = Section;
-			path = Source/Section;
-			sourceTree = "<group>";
-		};
-		A1065A7E353E9A09EFB1232365A1CE91 /* TPPDF */ = {
-			isa = PBXGroup;
-			children = (
-				B1C1BFBC2A79C32A8228B4A585996C18 /* PDFDocument.swift */,
-				DB78449429B90D70896758F9DCFE7368 /* PDFDocument+Objects.swift */,
-				CF958096203E84A7DA674BF21F255C8A /* PDFGenerator.swift */,
-				7C9824F0D73B706606D0B6C1D2BA27FC /* PDFGenerator+Debug.swift */,
-				06F90C5CC26B790A1555752B8EB911E0 /* PDFGenerator+Generation.swift */,
-				5BE973C62615BD15939EB8FA71D68AB8 /* PDFGenerator+Layout.swift */,
-				2ACE5D05EE36BF27362FD23F7D46E0B9 /* Graphics */,
-				77342890528ABF67B54CF8AB2EB5E970 /* Image */,
-				1F43FFB70BC49EF50F52A0B1BEDF2296 /* JSON */,
-				3AA469C44894127DC6092B1FF00947E3 /* Layout */,
-				1C8E6F4487990F877B2D1DCC57948846 /* List */,
-				475F8C3CE32BC2F638883D88F0B9FCBA /* Math */,
-				CFD5E3066E63761F92027F6D007E991C /* Metadata */,
-				C821C5AE88DB09CEE331F6A5EAF92850 /* Page Format */,
-				2B8FAC86444EE013D0B824CD186F3BEB /* Pagination */,
-				38C34A7952A25D50167E55F8014C57CC /* Pod */,
-				A0E988EC2C470777402C9232A2FAF19B /* Section */,
-				CFD25520A273065BD4A558869A0418AE /* Support Files */,
-				1041F2093E99BB44C7D93687F3C23C2B /* Table */,
-				227097C7835F9F95598D76EE18536CF9 /* Text */,
-				601242475B5B7F23750BA1E7ED6E5640 /* Utils */,
-			);
-			name = TPPDF;
-			path = ../..;
->>>>>>> 2b89c9d5
 			sourceTree = "<group>";
 		};
 		A9DC68787A8EBD2347B90D64EEAB14CA /* Pods-TPPDF_Example */ = {
@@ -2292,6 +1334,40 @@
 			path = "Target Support Files/Pods-TPPDF_Example";
 			sourceTree = "<group>";
 		};
+		B1036D1EAC6DECD01FEF580CF54DEE88 /* Page Format */ = {
+			isa = PBXGroup;
+			children = (
+				04FA503EAF1DCF9EB26CAF57EE86785D /* PDFPageFormat.swift */,
+				2FE52DAE58278F624FDCF087E8C0F49F /* PDFPageFormat+Layout.swift */,
+				3D8B61F9DA6AF6BBE62363697A4D4D31 /* PDFPageFormat+SizeConstants.swift */,
+			);
+			name = "Page Format";
+			path = "Source/Page Format";
+			sourceTree = "<group>";
+		};
+		B138EB9A1C9EE532765AA7C0352C48AF /* Graphics */ = {
+			isa = PBXGroup;
+			children = (
+				83178133521D4A981B16246388580B6B /* PDFBezierPath.swift */,
+				477EA1DA0D3E2B2A71DA4227BC6BD256 /* PDFBezierPath+Copying.swift */,
+				6CD2BDEC5C5CCAA19C58F12247495EEC /* PDFBezierPathVertex.swift */,
+				062192CC2360B396134DA42EA2B75C39 /* PDFDynamicGeometryShape.swift */,
+				1960F5C3DF12A647C1E17C2E6AC1269B /* PDFGraphics.swift */,
+				0C8F42178C4390DEDDA25994CCEBB5AF /* PDFLineObject.swift */,
+				F3502397C4B61313BBC278CFE5F80809 /* PDFLineSeparatorObject.swift */,
+				B1EBB972DD70E61043696C56AB71D49A /* PDFLineSeparatorObject+Equatable.swift */,
+				11CBC071734AF27F61E7A88C89E499CB /* PDFLineStyle.swift */,
+				B1E93A5BA529401261BA422743767842 /* PDFLineStyle+Equatable.swift */,
+				D62A7FB4ED4A5453F1BDCA44E77298A8 /* PDFLineType.swift */,
+				4BE446F453B4DEDD80D2EC8F00BAAC43 /* PDFRectangleObject.swift */,
+				9C2DA980C65DC1FB6A58B9D0829C384C /* UIColor+CloseToEqual.swift */,
+				1BBD4E66AE108FFE72767B8A1448B923 /* UIColor+Hex.swift */,
+				6ABC3F4D4E0105EB0E9C80200E0ECE0E /* UIImage+Pixel.swift */,
+			);
+			name = Graphics;
+			path = Source/Graphics;
+			sourceTree = "<group>";
+		};
 		B404996FD69CC66D0D0C75AE5088096F /* Support Files */ = {
 			isa = PBXGroup;
 			children = (
@@ -2306,80 +1382,25 @@
 			path = "../Target Support Files/Nimble";
 			sourceTree = "<group>";
 		};
-<<<<<<< HEAD
-		B462CA497BF019CA24ED0C0497444E12 /* Table */ = {
-			isa = PBXGroup;
-			children = (
-				3D8453BD68649D9146391B02121A73AB /* PDFTable.swift */,
-				9FF3DE827CA1A92AA7BCCF135A1C5B71 /* PDFTable+Equatable.swift */,
-				5CF77F4DCEB676025C0BF87B30313349 /* PDFTableCell.swift */,
-				B97DF35AF846421274FC22941C67C248 /* PDFTableCell+Equatable.swift */,
-				5A4CF94C0F66721C66CA79A9933F3A2A /* PDFTableCellAlignment.swift */,
-				2666346274F38AFBB85B439C84DF8C24 /* PDFTableCellBorders.swift */,
-				017B9106973D85B9500F66F76D5164BB /* PDFTableCellBorders+Equatable.swift */,
-				D01AE8B9AD307E7EAF4010FD2DFD8522 /* PDFTableCellPosition.swift */,
-				FED28EBE2459418EDB16850BA22CF593 /* PDFTableCellPosition+Equatable-Hashable.swift */,
-				BF8B99BE2E04A03622D6F2876F5AAA5C /* PDFTableCellStyle.swift */,
-				15D475CF41CD5B8CEC8B5450764F942E /* PDFTableCellStyle+Equatable.swift */,
-				52452CE1B48B91AB1092145A48240234 /* PDFTableContent.swift */,
-				11C13E4264F4DA6F153387A60E2882C7 /* PDFTableContent+Equatable.swift */,
-				ACD7BCF8618042AD9C3D14AAFC81633D /* PDFTableObject.swift */,
-				B7D77C67391C28DA011B2A93795901F7 /* PDFTableStyle.swift */,
-				47B3649E11971CA83DBF6C4AA732A537 /* PDFTableStyle+Defaults.swift */,
-				363B07D37F6CDE2E11A03E910DCDDFA9 /* PDFTableStyle+Equatable.swift */,
-				3CC8DFA641FAACE6C971C0C04C530FDE /* PDFTableValidator.swift */,
-			);
-			name = Table;
-			path = Source/Table;
-			sourceTree = "<group>";
-		};
-		B6242B898D8438F8BAF015AEAA1330B1 /* Metadata */ = {
-			isa = PBXGroup;
-			children = (
-				B0783ECB6FD12CADAC5A1D13D2E724BF /* PDFInfo.swift */,
-				9074CBBAF5A9C602B67F04988DBB23E1 /* PDFInfo+Equatable.swift */,
-			);
-			name = Metadata;
-			path = Source/Metadata;
-			sourceTree = "<group>";
-		};
-		C72BABAD337A56F2FC9AFFB98F8D32F5 /* Section */ = {
-			isa = PBXGroup;
-			children = (
-				172EE48E0FCB0F4FBE83AEA6557873C5 /* PDFSection.swift */,
-				5CDF8640723C4FD3AA4C2F871B079B8C /* PDFSectionColumn.swift */,
-				A38DFD592DFA11F179EC3E2D7E99B2FC /* PDFSectionColumn+Objects.swift */,
-				9D2333AE4EFAC18512E7A5592774C0DF /* PDFSectionColumnObject.swift */,
-				FDC12AFD4214EB395AEE0832509A2391 /* PDFSectionObject.swift */,
-			);
-			name = Section;
-			path = Source/Section;
-			sourceTree = "<group>";
-		};
-		CC9A1CA0E3A89DD4D8FCB58D1099BED3 /* Math */ = {
-			isa = PBXGroup;
-			children = (
-				8E5529453650AF6383C9CAC0FDFB5AB7 /* CGPoint+Math.swift */,
-			);
-			name = Math;
-			path = Source/Math;
-=======
-		C821C5AE88DB09CEE331F6A5EAF92850 /* Page Format */ = {
-			isa = PBXGroup;
-			children = (
-				BA5161336DE0F403866F644E3FF388DF /* PDFPageFormat.swift */,
-				5096B5D54F389290B232A3858481466B /* PDFPageFormat+Layout.swift */,
-				C826785175BA9607A19666ED6A2BCD0F /* PDFPageFormat+SizeConstants.swift */,
-			);
-			name = "Page Format";
-			path = "Source/Page Format";
+		C4C35102D665F1A9C0A8BB633FD24508 /* List */ = {
+			isa = PBXGroup;
+			children = (
+				EDEE44484E821DA11F393F6BFE365A1E /* PDFList.swift */,
+				714BAADAC995A168E241FA2F92E1273B /* PDFList+Equatable.swift */,
+				51F6FDA6DE1CA67E2A2209ED766BD508 /* PDFListItem.swift */,
+				664039AC35A0DB966D97156F7DD2BC63 /* PDFListItem+Equatable.swift */,
+				28AC33F30A552A13D4BB538F0BAFF53B /* PDFListItemSymbol.swift */,
+				F34A2A7F68384A078649B08158522F1D /* PDFListObject.swift */,
+			);
+			name = List;
+			path = Source/List;
 			sourceTree = "<group>";
 		};
 		CF1408CF629C7361332E53B88F7BD30C = {
 			isa = PBXGroup;
 			children = (
 				9D940727FF8FB9C785EB98E56350EF41 /* Podfile */,
-				435D601DEDDF28D7C91E10850AAC54FC /* Development Pods */,
+				33B7579B2374E30A375073CC605385B5 /* Development Pods */,
 				03C5C200A0787E300053CFA8F53CA094 /* Frameworks */,
 				9FBB9454F1841B0A2B0A778E98A5159C /* Pods */,
 				1D280077BCCEFE2215081657BE5363FC /* Products */,
@@ -2387,69 +1408,41 @@
 			);
 			sourceTree = "<group>";
 		};
-		CFD25520A273065BD4A558869A0418AE /* Support Files */ = {
-			isa = PBXGroup;
-			children = (
-				FC03D41297BDCA04FAB172A33A537FED /* TPPDF.modulemap */,
-				099765A0D3CEFB9096E771163F65CCD4 /* TPPDF.xcconfig */,
-				FF37472C9323482F7F0481430F667779 /* TPPDF-dummy.m */,
-				E634524D3D5753940EC66E1BB5C225EE /* TPPDF-Info.plist */,
-				069A4951591F2193E2BA6A18D1A9858D /* TPPDF-prefix.pch */,
-				3096C1B9A9D08962C68A555E2811392D /* TPPDF-umbrella.h */,
+		D5D0F1C7D13EE70D8D73A75A25598613 /* Image */ = {
+			isa = PBXGroup;
+			children = (
+				4C1BD3B944C16898997902AA93E7B0B2 /* PDFImage.swift */,
+				9E6AE7A30B7F4961C037D63D78E77C25 /* PDFImage+Equatable.swift */,
+				557AD661FEFA357C2F6498DBD0B03B86 /* PDFImageObject.swift */,
+				54910A1F7AA49E8575062C638A51DCD2 /* PDFImageOptions.swift */,
+				DCEABBBEFAE4D7AAD33E14BC6C24BBFA /* PDFImageRowObject.swift */,
+				722073E8DC06B25B5E77F08D29991CF1 /* PDFImageSizeFit.swift */,
+			);
+			name = Image;
+			path = Source/Image;
+			sourceTree = "<group>";
+		};
+		D850528F9C74F00D0A0A830408451930 /* Math */ = {
+			isa = PBXGroup;
+			children = (
+				EC960E89B6C4434878E1CA16B3627116 /* CGPoint+Math.swift */,
+			);
+			name = Math;
+			path = Source/Math;
+			sourceTree = "<group>";
+		};
+		E395FADCBFF91FEF13A9B0A14437FAE0 /* Support Files */ = {
+			isa = PBXGroup;
+			children = (
+				4EBA7B8DE894893F5EF37034CBD67107 /* TPPDF.modulemap */,
+				A181F68024DFB41A1F7F8BF6D48F68CD /* TPPDF.xcconfig */,
+				218A520EBB7E93F7243B29E3D99294D3 /* TPPDF-dummy.m */,
+				958E4F64EEAC30ABDA6A816F01BA5E97 /* TPPDF-Info.plist */,
+				953D11DA51EF81B7F4972A81C8AA954F /* TPPDF-prefix.pch */,
+				AC9EC73EEF5CF77BF111BABE0FE64714 /* TPPDF-umbrella.h */,
 			);
 			name = "Support Files";
 			path = "Example/Pods/Target Support Files/TPPDF";
->>>>>>> 2b89c9d5
-			sourceTree = "<group>";
-		};
-		CFD5E3066E63761F92027F6D007E991C /* Metadata */ = {
-			isa = PBXGroup;
-			children = (
-				8FCD58EEA8AC949B5F7D6A23726DF885 /* PDFInfo.swift */,
-				9C91FC14851A4F0A378465D60EBE1815 /* PDFInfo+Equatable.swift */,
-			);
-			name = Metadata;
-			path = Source/Metadata;
-			sourceTree = "<group>";
-		};
-		D49731AF229D936F00DE890D /* Table Of Content */ = {
-			isa = PBXGroup;
-			children = (
-				D49731B0229D939C00DE890D /* PDFTableOfContent.swift */,
-				D49731B4229D950300DE890D /* PDFTableOfContentObject.swift */,
-			);
-			name = "Table Of Content";
-			path = "Source/Table Of Content";
-			sourceTree = "<group>";
-		};
-		D6844289F72EE8BA6EC7AE7C4693905B /* TPPDF */ = {
-			isa = PBXGroup;
-			children = (
-				89FC7C8B03A6486DF78444FEADF9A87B /* PDFDocument.swift */,
-				EFFC0C3BBEB5AC13D473C5735F2BC11A /* PDFDocument+Objects.swift */,
-				D82004301BABEE50C6F8A3B4FD1DB05E /* PDFGenerator.swift */,
-				FFFC4503C905C5128E011F3261DF7FBF /* PDFGenerator+Debug.swift */,
-				655B7FE4C70982AB6131D4F1BB5FA050 /* PDFGenerator+Generation.swift */,
-				3E66CD8E30244AA23E2F02F3BC9A52C6 /* PDFGenerator+Layout.swift */,
-				D49731AF229D936F00DE890D /* Table Of Content */,
-				A7F532AE3BF648660F8AAB940954B3CA /* Graphics */,
-				F7DC5479B28153A4750CD898BB1000E3 /* Image */,
-				A88F712E3AB5FA1882EC1695F9F68991 /* JSON */,
-				862ABF7E83B10324D204D92161009CF2 /* Layout */,
-				A048EDA9B4C122B9FF48D90AE97A761A /* List */,
-				CC9A1CA0E3A89DD4D8FCB58D1099BED3 /* Math */,
-				B6242B898D8438F8BAF015AEAA1330B1 /* Metadata */,
-				3F310A3A56391FD6FAE46E9F51B2D427 /* Page Format */,
-				625F2A47E174720E765C26316BE60B2D /* Pagination */,
-				16BA0CB1F3EB03A524EBF05CD1EB25F5 /* Pod */,
-				C72BABAD337A56F2FC9AFFB98F8D32F5 /* Section */,
-				86AA989AE6ABC4D2696CE6B8F5FC74AA /* Support Files */,
-				B462CA497BF019CA24ED0C0497444E12 /* Table */,
-				3C295AD2F9BBDAD802ABA6E8DD039D5F /* Text */,
-				447F6C122BA53B2998EE7161CBC20090 /* Utils */,
-			);
-			name = TPPDF;
-			path = ../..;
 			sourceTree = "<group>";
 		};
 		E6B783D5F8275C9EBF1537F4C9F190D6 /* SwiftLint */ = {
@@ -2457,22 +1450,8 @@
 			children = (
 				793AF89F175E2B6E4BA7454D6BE8F985 /* Support Files */,
 			);
+			name = SwiftLint;
 			path = SwiftLint;
-			sourceTree = "<group>";
-		};
-<<<<<<< HEAD
-		F7DC5479B28153A4750CD898BB1000E3 /* Image */ = {
-			isa = PBXGroup;
-			children = (
-				2F8417848AE6AB624C0AC8A9D138C2FA /* PDFImage.swift */,
-				058E9486B0868C3E831D55F9D5F39B51 /* PDFImage+Equatable.swift */,
-				E3D9B51747188F97374E38E072EA769B /* PDFImageObject.swift */,
-				00AD8D78C41D0C8F47019404051D14EC /* PDFImageOptions.swift */,
-				0B55E2ACE63DEFEC02D4246DC85A59AF /* PDFImageRowObject.swift */,
-				1939D46FE6168A4910FCD417475A7B0B /* PDFImageSizeFit.swift */,
-			);
-			name = Image;
-			path = Source/Image;
 			sourceTree = "<group>";
 		};
 		FD1CD43CCE9B39DC8450FA3B516460F3 /* Quick */ = {
@@ -2510,43 +1489,7 @@
 				25BB4753C9F3F79ED9ED12F9D7FE0015 /* XCTestSuite+QuickTestSuiteBuilder.m */,
 				7FE8140FDB366614E81688A78A071C3C /* Support Files */,
 			);
-=======
-		FD1CD43CCE9B39DC8450FA3B516460F3 /* Quick */ = {
-			isa = PBXGroup;
-			children = (
-				9636D5936A5AA005BF948AF6A505C578 /* Behavior.swift */,
-				D5A0F75656CB7DFBE2122B0D68259153 /* Callsite.swift */,
-				11715B5BFB8D830BE211D426EA6FE18A /* Closures.swift */,
-				86EA07EAF3F92404A7E464881F7E712F /* Configuration.swift */,
-				71BC0356EB4125F8FBE88556A95E7197 /* DSL.swift */,
-				4EF01D33B54DC205E8E9DA85CB17800F /* ErrorUtility.swift */,
-				3E04A56415D8750B385CBC3AB8BBA4D0 /* Example.swift */,
-				A37ED74AB3295A1985D9B6927DFEFDA9 /* ExampleGroup.swift */,
-				F1812F298EB36BE14454A90D50DF3B67 /* ExampleHooks.swift */,
-				300C952E18E465358123B10CFABB9B07 /* ExampleMetadata.swift */,
-				A3DCE710AF71ED74B0574EBDD83C02E0 /* Filter.swift */,
-				E3BD0F6A0A283C9E739C317D83488F74 /* HooksPhase.swift */,
-				F270B3BF01B92C0ABE1E0B49AFBCE399 /* NSBundle+CurrentTestBundle.swift */,
-				0B61C2CB472C1E79F3B3793FA059016C /* QCKDSL.h */,
-				70AC7175CDFE257F9AEBF0CF4250725D /* QCKDSL.m */,
-				60E595BBA24FEDB548252887F38B3DCE /* Quick.h */,
-				3E6836F9312687D1A74AFEAB434356E6 /* QuickConfiguration.h */,
-				3B83E60C519E93CC51AF1A862C8411CF /* QuickConfiguration.m */,
-				DBD66F7B76AADB3011307636209097CF /* QuickSelectedTestSuiteBuilder.swift */,
-				407A6B82A0FB629082DCC0121F2F2331 /* QuickSpec.h */,
-				9F298FDA5A2ACA603E9A9809DB386040 /* QuickSpec.m */,
-				CDCA39A6C0D7BC2104ED1EE08D3D81A3 /* QuickSpecBase.h */,
-				F24C9C6BDA89A4861840B7D33631E5F6 /* QuickSpecBase.m */,
-				4237D85424D842F66841516F153E6824 /* QuickTestSuite.swift */,
-				170715461DBBF2A9156230C94FCD23BF /* String+C99ExtendedIdentifier.swift */,
-				73302C4908EC872A2249A5269A672033 /* SuiteHooks.swift */,
-				9434AD9BD3839FB76D96FB233672DC06 /* URL+FileName.swift */,
-				2E4E5F735D0A0D316C64B61254CBA909 /* World.swift */,
-				84570CEA498F2BC09DE8931D6CEB8346 /* World+DSL.swift */,
-				25BB4753C9F3F79ED9ED12F9D7FE0015 /* XCTestSuite+QuickTestSuiteBuilder.m */,
-				7FE8140FDB366614E81688A78A071C3C /* Support Files */,
-			);
->>>>>>> 2b89c9d5
+			name = Quick;
 			path = Quick;
 			sourceTree = "<group>";
 		};
@@ -2691,11 +1634,7 @@
 			buildConfigurationList = 3BE48F7DA8AEDE929987E728B5A5128D /* Build configuration list for PBXNativeTarget "TPPDF" */;
 			buildPhases = (
 				6C448550D827B729512FD1EB49443073 /* Headers */,
-<<<<<<< HEAD
-				570C57835E215F5AF49C6F14AF1776A4 /* Sources */,
-=======
-				D0D9554D5FA922138E7A6F130EDC0B4B /* Sources */,
->>>>>>> 2b89c9d5
+				B5337672977A9443CD8205DC6B03F565 /* Sources */,
 				6D55D8FAC9CA90D0BE60B4A0EC424C31 /* Frameworks */,
 				47C1BED08E202369F3842EF0A137BEDF /* Resources */,
 			);
@@ -2723,7 +1662,6 @@
 			developmentRegion = English;
 			hasScannedForEncodings = 0;
 			knownRegions = (
-				English,
 				en,
 			);
 			mainGroup = CF1408CF629C7361332E53B88F7BD30C;
@@ -2826,114 +1764,6 @@
 			buildActionMask = 2147483647;
 			files = (
 				23F75F116F16412BCBABA21DEB5920B0 /* Pods-TPPDF_Tests-dummy.m in Sources */,
-			);
-			runOnlyForDeploymentPostprocessing = 0;
-		};
-		570C57835E215F5AF49C6F14AF1776A4 /* Sources */ = {
-			isa = PBXSourcesBuildPhase;
-			buildActionMask = 2147483647;
-			files = (
-				56D6A21392C7B39446F5CF09178E6987 /* CGPoint+Math.swift in Sources */,
-				794C9A73816D957F797F0ECA8D5CE3A9 /* Int+RomanNumerals.swift in Sources */,
-				516EB32C94374B53E54B9AD6E09F3497 /* PDFAttributedText+Equatable.swift in Sources */,
-				7966AB00FF26553A3BC986BCC7F7725C /* PDFAttributedText.swift in Sources */,
-				0AF93F1D17092F947DC0A663C8A615F3 /* PDFAttributedTextObject.swift in Sources */,
-				AF06441668D2D9BE67D65E0E9696AE8C /* PDFCalculations.swift in Sources */,
-				A829D6AE78883E7C03B171C4C253ED3F /* PDFContainer.swift in Sources */,
-				A9892790CFFAC1C82F9582C0DB3EB47D /* PDFCopy.swift in Sources */,
-				291113EB4E6EB4CA267007245707B67F /* PDFDocument+Objects.swift in Sources */,
-				1E47CA4379A1326648115CF505CC4D09 /* PDFDocument.swift in Sources */,
-				777438A77393B5AB87F8EB8B232CFC52 /* PDFError.swift in Sources */,
-				071C9262ED58C42E3455C6F3108340AB /* PDFFontObject.swift in Sources */,
-				812177A33F5A63032F92B4861A30D8F7 /* PDFGenerator+Debug.swift in Sources */,
-				64FCCC0BC2811BE9F586AE64966977C6 /* PDFGenerator+Generation.swift in Sources */,
-				9E4B5395DEA3F87E157B47214C58EB75 /* PDFGenerator+Layout.swift in Sources */,
-				7F933C3BD9BFFD9315211D5C3F83AB6A /* PDFGenerator.swift in Sources */,
-				7389C1DA2F5592B686E5DA4D3F21AB0B /* PDFGraphics.swift in Sources */,
-				1DD4CBD44DE3B022423E4B7A83C6FF64 /* PDFImage+Equatable.swift in Sources */,
-				3CC589E2CCB5A2C46731CA9485344B8E /* PDFImage.swift in Sources */,
-				B697E38C50E54D044CC31E345670438C /* PDFImageObject.swift in Sources */,
-				B96B485034707F471ACD2CC0E5B3E1F8 /* PDFImageOptions.swift in Sources */,
-				08273E32DBB992DA7BB5FEC5F5DCAC40 /* PDFImageRowObject.swift in Sources */,
-				839A436DC033B639CB48596147A18AC3 /* PDFImageSizeFit.swift in Sources */,
-				BB0FC2B99E378F43BD7D692A9FBF89A9 /* PDFIndentationObject+Equatable.swift in Sources */,
-				D49731B1229D939C00DE890D /* PDFTableOfContent.swift in Sources */,
-				463F450A76D780074B9E946E14B447E1 /* PDFIndentationObject.swift in Sources */,
-				D49731B3229D942600DE890D /* WeakRef.swift in Sources */,
-				85D52CB9463C59DDAD988D92EC54FE87 /* PDFInfo+Equatable.swift in Sources */,
-				FB5C3BD7C35568E87EF001B3B3443010 /* PDFInfo.swift in Sources */,
-				7555BD1E42A3F1C7A062BA1BC3127EB9 /* PDFJSONRepresentable.swift in Sources */,
-				E70BD83D7445DF4B997558EC87C412D8 /* PDFJSONSerializable.swift in Sources */,
-				85FFA1245FFF8C42190528FDA32D7289 /* PDFLayout+Equatable.swift in Sources */,
-				44F63DC484EF8C33BA304A93662958A7 /* PDFLayout.swift in Sources */,
-				090A5906E36A58318FA01F268DC79D1A /* PDFLayoutHeights+Equatable.swift in Sources */,
-				9F3DE3FF9C9C8E2821B2DAC017B5470C /* PDFLayoutHeights.swift in Sources */,
-				F03EAD0FE3265189E53D664F03DECF03 /* PDFLayoutIndentations+Equatable.swift in Sources */,
-				3BF8C85A5581BC539C7A3EE1C9F7B4FB /* PDFLayoutIndentations.swift in Sources */,
-				59F37393438E80AA4E7866FD368CBB46 /* PDFLineObject.swift in Sources */,
-				77486A8B0B87653782A22FBBD174765B /* PDFLineSeparatorObject+Equatable.swift in Sources */,
-				61AB802995A611617F25BE707191184D /* PDFLineSeparatorObject.swift in Sources */,
-				9ADE79D57ED9F602699ADDAE0706998F /* PDFLineStyle+Equatable.swift in Sources */,
-				437792B6992474F414F30573E6EF2DFE /* PDFLineStyle.swift in Sources */,
-				0DA68F8D3C9EB9F943AA1DAADEE6E6FA /* PDFLineType.swift in Sources */,
-				5C706DA3D350268A679098A5BEF74E4B /* PDFList+Equatable.swift in Sources */,
-				7BD95BD3E8D23E36A1862224279AF19A /* PDFList.swift in Sources */,
-				AFB7BBF4C6982F87ADCF81BEE1FA9E76 /* PDFListItem+Equatable.swift in Sources */,
-				4C8BF5EAE2A32FD0C2C067BB2CCE90B7 /* PDFListItem.swift in Sources */,
-				C52A7E602BFABCB7375D9D98BAA2AEF3 /* PDFListItemSymbol.swift in Sources */,
-				123BACD4E11AFE041C0CBB097496A300 /* PDFListObject.swift in Sources */,
-				F90B9A8022DEC2083B21F59124D6084A /* PDFObject.swift in Sources */,
-				2684C899A81E2D262BCF4783D44EAFA3 /* PDFOffsetObject+Equatable.swift in Sources */,
-				786F61B22559B784FFFF3E6BD9C812F2 /* PDFOffsetObject.swift in Sources */,
-				88568CF9EDA826D364F933CF41866696 /* PDFPageBreakObject+Equatable.swift in Sources */,
-				67C75D9101D47D33BCB58D675A0C275C /* PDFPageBreakObject.swift in Sources */,
-				8D60F969740A499AF77AB967C5D5180E /* PDFPageFormat+Layout.swift in Sources */,
-				C069A62092CEBDCD7686007ED917175F /* PDFPageFormat+SizeConstants.swift in Sources */,
-				5ADE305558E78744377A66FF3B98F780 /* PDFPageFormat.swift in Sources */,
-				B7AADD865179E2DB17C9427CA0203258 /* PDFPageLayout+Equatable.swift in Sources */,
-				4F14A7177A042BE27C1DCD275BDED66E /* PDFPageLayout.swift in Sources */,
-				9E5F4D05A85796F7C8E98EADE342AF05 /* PDFPagination+Equatable.swift in Sources */,
-				DD573C4568E7BCFEC9CCCC5123BFE127 /* PDFPagination.swift in Sources */,
-				F28CEBEBC2CBC903B198FFE13E15411B /* PDFPaginationClosure.swift in Sources */,
-				F14F17DAA97269BE94A5595B552DFC48 /* PDFPaginationStyle+Equatable.swift in Sources */,
-				E3204C9D01D071AD62968FB0403D8870 /* PDFPaginationStyle.swift in Sources */,
-				3396744DFDBEFCD9126E8E689FC6893C /* PDFRectangleObject.swift in Sources */,
-				DB7AEC061AB161EBA59CF7F0F62E314C /* PDFSection.swift in Sources */,
-				6AA55F9A167EC5FEB0A61B9BCF3750F3 /* PDFSectionColumn+Objects.swift in Sources */,
-				4F1D20754CBEC8F2F0312E4E6761A275 /* PDFSectionColumn.swift in Sources */,
-				48579AB306AD4047C2806B19C3328C6B /* PDFSectionColumnContainer.swift in Sources */,
-				2CAE2500F66E64BAB08A21B419B6265A /* PDFSectionColumnObject.swift in Sources */,
-				15E4739F99044C7FF72392FCEB3E8E1A /* PDFSectionObject.swift in Sources */,
-				131261980A24101F299352A32438EE57 /* PDFSimpleText+Equatable.swift in Sources */,
-				B18F9D204A0EE624904A35C22A997F21 /* PDFSimpleText.swift in Sources */,
-				596DE8EF8B06E432E5A9952611C6C8B0 /* PDFSpaceObject.swift in Sources */,
-				9F4CD22937F5373B1C0C7819B1D9C349 /* PDFTable+Equatable.swift in Sources */,
-				3532A2EA0A7EA840856D183F7BBB88AD /* PDFTable.swift in Sources */,
-				7FE0D688CA934C04DB8A0D483AB44051 /* PDFTableCell+Equatable.swift in Sources */,
-				ABCCDA1138BA8746CE2F40321D29E849 /* PDFTableCell.swift in Sources */,
-				49B29B6C824FE4A21F2FC679014ACF37 /* PDFTableCellAlignment.swift in Sources */,
-				CD3C3E101557C9309F73C91BC41CB117 /* PDFTableCellBorders+Equatable.swift in Sources */,
-				0DAA9D5ECBC9DDB7328635452487E202 /* PDFTableCellBorders.swift in Sources */,
-				96EFA37C5D4ECB2A0CF1DAFF2CCFD7A3 /* PDFTableCellPosition+Equatable-Hashable.swift in Sources */,
-				6AEA82CF2BC6C7FB89DCC8B5230DD6EC /* PDFTableCellPosition.swift in Sources */,
-				05F5B6904F72E606C9814BEBF728B9A0 /* PDFTableCellStyle+Equatable.swift in Sources */,
-				71CA5E1C550AB4CF8C356B9A18249C33 /* PDFTableCellStyle.swift in Sources */,
-				BEEA2A711049B8AA9E548083FDF0CFC9 /* PDFTableContent+Equatable.swift in Sources */,
-				27E26E944DDD9928B478882A8FF780B4 /* PDFTableContent.swift in Sources */,
-				469706ABE6029E8D3A2BE1542A7935F8 /* PDFTableObject.swift in Sources */,
-				A9B8A99E8027353E37F90EF0920DD2E3 /* PDFTableStyle+Defaults.swift in Sources */,
-				D49731B5229D950300DE890D /* PDFTableOfContentObject.swift in Sources */,
-				25D7D16D31F789D8754D67E86D3062F5 /* PDFTableStyle+Equatable.swift in Sources */,
-				398BC838506FF9581ABD4D8B2B4E8657 /* PDFTableStyle.swift in Sources */,
-				D49731B7229E45C700DE890D /* Stack.swift in Sources */,
-				E0681AAD3D880AE35C2F554A980AD939 /* PDFTableValidator.swift in Sources */,
-				3FB7CB7708ADBD8FFDFA058A7CF7B710 /* PDFText.swift in Sources */,
-				3C9B185AB0CF52ED940E2E905F8F8814 /* PDFTextColorObject.swift in Sources */,
-				232D8EC501AEF14346592E1ED6C9998D /* PDFTextStyle.swift in Sources */,
-				530028D774D47017A55577A1E704CA04 /* TPPDF-dummy.m in Sources */,
-				0711168FB157999152E94231AF042571 /* UIColor+CloseToEqual.swift in Sources */,
-				4DA9F2A04A04B8DCEF18CE4E8A1CBEAB /* UIColor+Hex.swift in Sources */,
-				32EC9DE830CCC1524CF7241C020E7152 /* UIImage+Pixel.swift in Sources */,
 			);
 			runOnlyForDeploymentPostprocessing = 0;
 		};
@@ -3007,135 +1837,138 @@
 			);
 			runOnlyForDeploymentPostprocessing = 0;
 		};
-<<<<<<< HEAD
-=======
-		D0D9554D5FA922138E7A6F130EDC0B4B /* Sources */ = {
+		B5337672977A9443CD8205DC6B03F565 /* Sources */ = {
 			isa = PBXSourcesBuildPhase;
 			buildActionMask = 2147483647;
 			files = (
-				1237A8F3B87419C665248CDDC01A5EA2 /* Array+PDFJSONSerializable.swift in Sources */,
-				FE62B2F4F72F4D7C00544B12452986CD /* CGPoint+Math.swift in Sources */,
-				FD3087E0FDF8030A7198F3FC8657E6AE /* CGPoint+PDFJSONSerializable.swift in Sources */,
-				6CC6734B82FEC8A556CC64577CD9DCEB /* CGRect+PDFJSONSerializable.swift in Sources */,
-				9157BCA67B6FC147F374E69B321545EF /* CGSize+PDFJSONSerializable.swift in Sources */,
-				9AA266E50E03D3704FC2ECE64ED6DD69 /* Data+PDFJSONSerializable.swift in Sources */,
-				5CC3D1CA14BD7AF7FF2E6E3D7B4F3488 /* Dictionary+PDFJSONSerializable.swift in Sources */,
-				6D36CE2FB7A2993436BE6D0E0EC81365 /* Int+RomanNumerals.swift in Sources */,
-				154DDBF48F7EE96DBF448C7833622AE2 /* NSAttributedString+PDFJSONSerializable.swift in Sources */,
-				878DE2FD358CCB0CC3B385931191D355 /* PDFAttributedText+Equatable.swift in Sources */,
-				FC546B0D7A8181D05BC878D6CCEF2B3C /* PDFAttributedText.swift in Sources */,
-				AAC0980F1F1AAB5FC451D4F56EEA93D9 /* PDFAttributedTextObject.swift in Sources */,
-				995A57BADAD9BB62FE87C21EDB882264 /* PDFCalculations.swift in Sources */,
-				467F62FF0663C46E61FF91BB26040454 /* PDFColumnLayoutState.swift in Sources */,
-				BD8C0CBE43A0058B4BD0039B149BD0D0 /* PDFColumnWrapSectionObject.swift in Sources */,
-				DAAD0897B6CFDD2A6CE1E09E08A00569 /* PDFContainer.swift in Sources */,
-				DCC8877CFCD884F0941BF3A9DEE2A608 /* PDFCopy.swift in Sources */,
-				B5296DE4EAF5953DC006D59CD8BB5457 /* PDFDocument+Objects.swift in Sources */,
-				2C993B896B68B5696C7FC1710B4A3127 /* PDFDocument.swift in Sources */,
-				8869E4342A6DF3A480D702A473B9061F /* PDFError.swift in Sources */,
-				F8CDEBFC4A32ECE4012B967E52329148 /* PDFFontObject.swift in Sources */,
-				31A3D2291AF52A6DD323C1EFA00C1D8E /* PDFGenerator+Debug.swift in Sources */,
-				32FBF83231819ABE94C9A83A6603C06D /* PDFGenerator+Generation.swift in Sources */,
-				8BE38AD637CDAAA621757B1C0ABB179C /* PDFGenerator+Layout.swift in Sources */,
-				AE22D32BC615E779C3E5B8826B39C13C /* PDFGenerator.swift in Sources */,
-				910240055C1CD78460065A14FAB59ED6 /* PDFGraphics.swift in Sources */,
-				1B4F9CEDAD777B5B4BF5E8650E80BADF /* PDFGroup+Objects.swift in Sources */,
-				76C8D88516F4F4B61B30D4B9E1F1D3A1 /* PDFGroup.swift in Sources */,
-				0635A97260317466CFC3461D155F742C /* PDFGroupContainer.swift in Sources */,
-				0BE3102DC26F7C965B4182114F577D0D /* PDFGroupObject.swift in Sources */,
-				36A52A9C5D521C89EFE7FBE8EC32BA80 /* PDFImage+Equatable.swift in Sources */,
-				61F49C713C35CA8BC8EC5B1F752486E2 /* PDFImage.swift in Sources */,
-				25316657E813B24D72941107CAF04E99 /* PDFImageObject.swift in Sources */,
-				52243726D60D338D3DEC1261F7A286B1 /* PDFImageOptions.swift in Sources */,
-				F65C8AE9000363271184677296279B65 /* PDFImageRowObject.swift in Sources */,
-				A534BD2B02F5C0426F60BCA6D38AC16B /* PDFImageSizeFit.swift in Sources */,
-				16FBF405668020B207E6A0C1C138490B /* PDFIndentationObject+Equatable.swift in Sources */,
-				35C9FE0C3567EF4DC3A211471F42117C /* PDFIndentationObject.swift in Sources */,
-				C3FE3D7FA8DB92019AB3ADBCC032949D /* PDFInfo+Equatable.swift in Sources */,
-				A5AE18886C7D6A728DA6164C27809AD5 /* PDFInfo.swift in Sources */,
-				8830FFB88681B4BBEE6C808D108F4B38 /* PDFJSONRepresentable.swift in Sources */,
-				DB66BA3E9F4860184D2DF227BFDE9A3A /* PDFJSONSerializable.swift in Sources */,
-				4884A41278F7B907C897B9690FE50080 /* PDFLayout+Equatable.swift in Sources */,
-				D3987E69B04A3FE0AADFB130347040BB /* PDFLayout.swift in Sources */,
-				332EF8F872FEA8427352816BC0356E6F /* PDFLayoutHeights+Equatable.swift in Sources */,
-				34B93C5E88075D253B6C538C43046A90 /* PDFLayoutHeights.swift in Sources */,
-				06DE4361149199BABB06AF6409C8F846 /* PDFLayoutIndentations+Equatable.swift in Sources */,
-				EC5E0F858144EA4F4B55C490265A2AB9 /* PDFLayoutIndentations.swift in Sources */,
-				5EA9AC7E20B3B9A841048443F402C5A2 /* PDFLineObject.swift in Sources */,
-				47242A46E77CAF463EA8D785B32A8386 /* PDFLineSeparatorObject+Equatable.swift in Sources */,
-				D47D205022A2B38A00AA99E0 /* PDFDynamicGeometryShape.swift in Sources */,
-				38B112E2126C03F2EC59229B09BB66AE /* PDFLineSeparatorObject.swift in Sources */,
-				5B0AAD9FF51E89CFB23886414989B4E4 /* PDFLineStyle+Equatable.swift in Sources */,
-				0F4CEED9D528B3BF745B9EF43A34B0CE /* PDFLineStyle.swift in Sources */,
-				A24F806BFF27AF9F2FF21A17B6EC541D /* PDFLineType.swift in Sources */,
-				ED2C19AADC8CC65EAAB72C38B8E9905E /* PDFList+Equatable.swift in Sources */,
-				D13A6FE080CAC553EA41DEE54B22FC94 /* PDFList.swift in Sources */,
-				E11FA7520715FF4CD00FBF995E8CDD52 /* PDFListItem+Equatable.swift in Sources */,
-				7CCE561EB7C895B7E98AB3248D8DA793 /* PDFListItem.swift in Sources */,
-				EA580A3CCFE4E21CF97C6C07CF9A049D /* PDFListItemSymbol.swift in Sources */,
-				7D7AC791455C4A0C0D0476AD037B651E /* PDFListObject.swift in Sources */,
-				5CB3467CE681E6A52A814D75EE8A4D13 /* PDFMarginObject.swift in Sources */,
-				BA757BF1B65020C16ECBE822BF7B819F /* PDFMasterGroup.swift in Sources */,
-				3849FD2965C752A4B85E476C4AD6E990 /* PDFObject.swift in Sources */,
-				170EBFB540DF676C290DE00EB5EA4960 /* PDFOffsetObject+Equatable.swift in Sources */,
-				F339B028667C1F4B78BC77EF94B57823 /* PDFOffsetObject.swift in Sources */,
-				9254C8FA0445E5AB02A21F119D4396A9 /* PDFPageBreakObject+Equatable.swift in Sources */,
-				53AD074B4FF8892191FB9FB4A4B9E9E7 /* PDFPageBreakObject.swift in Sources */,
-				1FFDAC8AF2D6E73AE32415FDE7109750 /* PDFPageFormat+Layout.swift in Sources */,
-				AD1A383E50B7DD560812FF57439D5B5B /* PDFPageFormat+SizeConstants.swift in Sources */,
-				66C5BE698D2618D55320483BD2DB78DA /* PDFPageFormat.swift in Sources */,
-				3BDCC87934267162316C4E6FAE636708 /* PDFPageLayout+Equatable.swift in Sources */,
-				3611B9196F98898AC40CF218486F311E /* PDFPageLayout.swift in Sources */,
-				33E15E1C3AB84EC203887B00D6AF0127 /* PDFPagination+Equatable.swift in Sources */,
-				148A5CBF7AE0949EDA8CC219B0D76EC9 /* PDFPagination.swift in Sources */,
-				A666446ADCE0B2A832B6CA8FCF3CF589 /* PDFPaginationClosure.swift in Sources */,
-				2B81AE730D7DB1B23CA20C8E851FEF7F /* PDFPaginationStyle+Equatable.swift in Sources */,
-				9C5C2EB17B950F40B7A690FAE5C3ED10 /* PDFPaginationStyle+PDFJSONSerializable.swift in Sources */,
-				55D76CF647AE7239AFC1448275625096 /* PDFPaginationStyle.swift in Sources */,
-				DBF76A25B31D15823FDD465ACDBFDA31 /* PDFRectangleObject.swift in Sources */,
-				41E2A5FCBF4F9A8BB68BA31B16F7C59B /* PDFSection.swift in Sources */,
-				FF83EF2A699317767503F7A0E0D1E702 /* PDFSectionColumn+Objects.swift in Sources */,
-				D47D205722A2CF3C00AA99E0 /* PDFBezierPathVertex.swift in Sources */,
-				5A12696B882C00C24C1EA6C9AC810B91 /* PDFSectionColumn.swift in Sources */,
-				D7E0664C481B828A1F8BCD077E91F1F8 /* PDFSectionColumnContainer.swift in Sources */,
-				4A7FA46F6E5D0F654D0CDD8CFE25D313 /* PDFSectionColumnObject.swift in Sources */,
-				BADE6C3018DED03FA14730E09730506A /* PDFSectionObject.swift in Sources */,
-				5C53586095FCB436D2E06D22F2956D91 /* PDFSimpleText+Equatable.swift in Sources */,
-				56AFFAF5650B784CF7D60D9F4338566E /* PDFSimpleText.swift in Sources */,
-				D2151B7887B810F0B57988EECBC463A7 /* PDFSpaceObject.swift in Sources */,
-				C4FE49E1B01ACF1E6D0A10E850B2B9F6 /* PDFTable+Equatable.swift in Sources */,
-				584F94CE50BF555045203DD82D21505B /* PDFTable.swift in Sources */,
-				D855FC9E3BB471FA77F472B46A310B05 /* PDFTableCell+Equatable.swift in Sources */,
-				8FAA363EDE3D8EFFA3C400D756AC6095 /* PDFTableCell.swift in Sources */,
-				23BCDF0465A1424B3643CAA06D59C01C /* PDFTableCellAlignment+PDFJSONSerializable.swift in Sources */,
-				88BE39F8B7536892575D150EFE8907F3 /* PDFTableCellAlignment.swift in Sources */,
-				6ED899B878124FF0E805DD5106E187B6 /* PDFTableCellBorders+Equatable.swift in Sources */,
-				DE09B070C4F25E10E5F517DD00263DC2 /* PDFTableCellBorders.swift in Sources */,
-				DAF9DE65EAF133FC45593EAE1849AA50 /* PDFTableCellPosition+Equatable-Hashable.swift in Sources */,
-				E1B062CB18A6E622900BD8EE49B7B376 /* PDFTableCellPosition.swift in Sources */,
-				2B1BE34E46FE36BABD7550746062ED54 /* PDFTableCellStyle+Equatable.swift in Sources */,
-				3395549EFC972720D9E4FAEF07CF9603 /* PDFTableCellStyle.swift in Sources */,
-				757FAAE544A4B74632D736A67D0A5E7C /* PDFTableContent+Equatable.swift in Sources */,
-				D47D205522A2CF2500AA99E0 /* PDFBezierPath.swift in Sources */,
-				6FED28F171E0BDE8138C240FADB4671D /* PDFTableContent.swift in Sources */,
-				B35E81D93C65B29463FCA3C501B8D817 /* PDFTableObject.swift in Sources */,
-				5BF699103A4FF754D054011041FD26B5 /* PDFTableStyle+Defaults.swift in Sources */,
-				3668C363485E72D6A241845A67C2155F /* PDFTableStyle+Equatable.swift in Sources */,
-				8C49761FB84608A1C4FBF12025C3AAD8 /* PDFTableStyle.swift in Sources */,
-				A49C7F4ACBB9200663B22C3EA9C11E89 /* PDFTableValidator.swift in Sources */,
-				D36D317B8B662DDE223BAC0568679296 /* PDFText.swift in Sources */,
-				A256F19AD2DE2E19E8BB714C7B7BC804 /* PDFTextColorObject.swift in Sources */,
-				5B4F863ABF804584952DACDA7101CC29 /* TPPDF-dummy.m in Sources */,
-				7C420CDB19CC80F20BBB9BD8D0BC9F6B /* UIColor+CloseToEqual.swift in Sources */,
-				30DB4EA42A5C96586AF77A372C452564 /* UIColor+Hex.swift in Sources */,
-				B5AC2BF7795BB019FD100DB1D6E19ED2 /* UIColor+PDFJSONSerializable.swift in Sources */,
-				49FAE65C1BB92D74B943E333377FD08B /* UIFont+PDFJSONSerializable.swift in Sources */,
-				8199968F51E9D7856C762AAE85BF0F02 /* UIImage+PDFJSONSerializable.swift in Sources */,
-				3F83F17B08C12AA1D204E37F788F1527 /* UIImage+Pixel.swift in Sources */,
+				0FECC522B384BA283ED81A4294516BBD /* Array+PDFJSONSerializable.swift in Sources */,
+				551FF5C4187A40A4DA6601A27B2C9B3C /* CGPoint+Math.swift in Sources */,
+				7D03FA88BA8DE4A49D25559BE85FAC4B /* CGPoint+PDFJSONSerializable.swift in Sources */,
+				D060CAEAB8461571E0C70B99E621E9FB /* CGRect+PDFJSONSerializable.swift in Sources */,
+				D579352EFD909FEE2DC3FE85A30F14D8 /* CGSize+PDFJSONSerializable.swift in Sources */,
+				E2A0267BBC0CD57514D00B90C39B6125 /* Data+PDFJSONSerializable.swift in Sources */,
+				2437BE56A0001116CC580177A6E1EFD6 /* Dictionary+PDFJSONSerializable.swift in Sources */,
+				2DD91F0B89F3686551022995EEEFDC6D /* Int+RomanNumerals.swift in Sources */,
+				4D8E5FF90667E53EDA15D9FC59932BF2 /* NSAttributedString+PDFJSONSerializable.swift in Sources */,
+				C4B960462D23FB8D1595B5EBFE140614 /* PDFAttributedText+Equatable.swift in Sources */,
+				A9553FF32CBB4B6D4D39B1D651A25B01 /* PDFAttributedText.swift in Sources */,
+				44B341FA03511660EB716DC023963CD8 /* PDFAttributedTextObject.swift in Sources */,
+				E0DEB184FD97B7853D33913C49344FAD /* PDFBezierPath+Copying.swift in Sources */,
+				D22B7377326FECA2241780281443D805 /* PDFBezierPath.swift in Sources */,
+				85AFE796D5FE6C8A07E0E33A44E44DC8 /* PDFBezierPathVertex.swift in Sources */,
+				54161BD7F4A38892AE7EFCCAA5D82C79 /* PDFCalculations.swift in Sources */,
+				BB4F1ABDE9C23D114D41175C2C8294E9 /* PDFColumnLayoutState.swift in Sources */,
+				3786185B840968BAE2502EFDFB05D04A /* PDFColumnWrapSectionObject.swift in Sources */,
+				3FF1ECB3EFD70EB0FDF76F48842EEBC7 /* PDFContainer.swift in Sources */,
+				BA4DD6B5FEBDB79F3119B247D601778B /* PDFCopy.swift in Sources */,
+				8DEF48E878BF8275255528AD4F47711F /* PDFDocument+Objects.swift in Sources */,
+				C5AB434FB6FF6B79B5414989E53F09C4 /* PDFDocument.swift in Sources */,
+				D10B8AC97DAE848ABE54B6649BB46136 /* PDFDynamicGeometryShape.swift in Sources */,
+				C0CE005751A562FF3B8E4AAC785C3330 /* PDFError.swift in Sources */,
+				850DF67E3AADD38C77F8F56A27D6816E /* PDFFontObject.swift in Sources */,
+				9DD42231369EB290E1CD3CF560D3D661 /* PDFGenerator+Debug.swift in Sources */,
+				83F727D8D78DE67632EB1EF5E9C859BB /* PDFGenerator+Generation.swift in Sources */,
+				225166010211FEB6B279C14FBEB4CD0B /* PDFGenerator+Layout.swift in Sources */,
+				8DF28F144C51699E53E170D6B350A656 /* PDFGenerator.swift in Sources */,
+				C9E4C5267EF7B93B9AEEC57CB3EF7DFA /* PDFGraphics.swift in Sources */,
+				229FDEA1BD7275A30460C820CF1DF1D6 /* PDFGroup+Objects.swift in Sources */,
+				C762D4C78A0A810F7E2D90F3ACEA0198 /* PDFGroup.swift in Sources */,
+				AD27EC2188620AB1108214692ED71061 /* PDFGroupContainer.swift in Sources */,
+				DA098E4514DA95B45373D60E0268B7BD /* PDFGroupObject.swift in Sources */,
+				56AF26EB7915BE82D3FCBE92F6C59A7E /* PDFImage+Equatable.swift in Sources */,
+				823C273C7274D9744B2E320913254CC0 /* PDFImage.swift in Sources */,
+				E660E5DE2E7C84DB3B0C4C31006955F1 /* PDFImageObject.swift in Sources */,
+				C2F90FA6EC936EE9D4D072B8FE44DB73 /* PDFImageOptions.swift in Sources */,
+				4A6693F2E3916B8E16583C1AE09FFAE7 /* PDFImageRowObject.swift in Sources */,
+				36145FA381AF21E943159F3F7756D633 /* PDFImageSizeFit.swift in Sources */,
+				05FC02C87D73B443E9052A6C18B02D3F /* PDFIndentationObject+Equatable.swift in Sources */,
+				3E504F981BA36B7D32F0AA996B999B5C /* PDFIndentationObject.swift in Sources */,
+				27B93B57A9FF287FAB864886B31F9FD8 /* PDFInfo+Equatable.swift in Sources */,
+				269D7CE976B23BE161979E1CF41DC7D5 /* PDFInfo.swift in Sources */,
+				9E045A79CC7145D32AFA143C08F0A711 /* PDFJSONRepresentable.swift in Sources */,
+				5C5401980C03821E55CF415ED031E787 /* PDFJSONSerializable.swift in Sources */,
+				DE33191EA20BD460DCD42FF808142CAE /* PDFLayout+Equatable.swift in Sources */,
+				7119674E2C50DE942F96D80E227C424D /* PDFLayout.swift in Sources */,
+				0CF8F99F4DD0B095F8FC92A9BD8035DE /* PDFLayoutHeights+Equatable.swift in Sources */,
+				6868AD6CFC48C4DAC6FC94CFD0A7BB18 /* PDFLayoutHeights.swift in Sources */,
+				D87D3EA4E55CC39169B2677E3C1B0C8F /* PDFLayoutIndentations+Equatable.swift in Sources */,
+				29F980787AE11D8138230C36896D21D1 /* PDFLayoutIndentations.swift in Sources */,
+				65A3DF876A6B37AA5F95D14D3690D388 /* PDFLineObject.swift in Sources */,
+				4610B5B2B79F864E20B3D07B370C52ED /* PDFLineSeparatorObject+Equatable.swift in Sources */,
+				31C0B485F96EB3A6404C48B4FB97D33B /* PDFLineSeparatorObject.swift in Sources */,
+				5E63BABC07FB27D8188153764F00AFC8 /* PDFLineStyle+Equatable.swift in Sources */,
+				A100BE8047D8BA717796C6EB0B28B2B2 /* PDFLineStyle.swift in Sources */,
+				B5694F599EC5A93134DD14203650DCA3 /* PDFLineType.swift in Sources */,
+				D716DFB2C9769F67159D130F1FE929D6 /* PDFList+Equatable.swift in Sources */,
+				6A360821F70CF97B4E3C3219E2DCB8C5 /* PDFList.swift in Sources */,
+				AC70DE0D2EFCEE8E3F5F27866BE325CB /* PDFListItem+Equatable.swift in Sources */,
+				B92DF2C1BC6E51C67AB1B31171856C05 /* PDFListItem.swift in Sources */,
+				44691B0CFC61E89E333463FD8E187600 /* PDFListItemSymbol.swift in Sources */,
+				7059186FFEB5DF86375C653915396977 /* PDFListObject.swift in Sources */,
+				7220F8BF5822CBDC509077192C875638 /* PDFMarginObject.swift in Sources */,
+				EB7C97EE2B0A2BDE541C705EE5168F4E /* PDFMasterGroup.swift in Sources */,
+				2D7E27EDDA161CCBF684641002F74668 /* PDFObject.swift in Sources */,
+				BC1103276E3D3451F3CE6B2CB5DED8E6 /* PDFOffsetObject+Equatable.swift in Sources */,
+				C95BBB770DF3F01B66A589EA470B7F76 /* PDFOffsetObject.swift in Sources */,
+				017D29AB91C4D58379D8EFF4900097B7 /* PDFPageBreakObject+Equatable.swift in Sources */,
+				766F70F42E879E156E1BD3A89ECF01FF /* PDFPageBreakObject.swift in Sources */,
+				EB759DEDD77FED0001AF389BC615264C /* PDFPageFormat+Layout.swift in Sources */,
+				1DA2BF35D971A9CE16C1198B1A8ED451 /* PDFPageFormat+SizeConstants.swift in Sources */,
+				2677E68718C631843D085FAB452EB74B /* PDFPageFormat.swift in Sources */,
+				ECC2ABAE330BA5DF040ACFE73628CE8F /* PDFPageLayout+Equatable.swift in Sources */,
+				7B4D428322512478BD74AF38E138D2B1 /* PDFPageLayout.swift in Sources */,
+				185F7D1BE6F2491A5BB0A7E840E69D29 /* PDFPagination+Equatable.swift in Sources */,
+				1C4041597F23DED04867115FE99413FE /* PDFPagination.swift in Sources */,
+				6524CFAC3D011427F179A3740D4F40F4 /* PDFPaginationClosure.swift in Sources */,
+				B92821915AD03CB1FDB45211C43C905C /* PDFPaginationStyle+Equatable.swift in Sources */,
+				0509FB1DFD0DC9C977F9E551E3757C83 /* PDFPaginationStyle+PDFJSONSerializable.swift in Sources */,
+				E9E7B847098867E17348558BFC0F2547 /* PDFPaginationStyle.swift in Sources */,
+				A46B2D7210ACE12D44EE640B6BCB07E2 /* PDFRectangleObject.swift in Sources */,
+				6E6C56246DFF8A3F82407E2BA74BF95A /* PDFSection.swift in Sources */,
+				A6E56771E9A61EAEB1AC5B3956CED64F /* PDFSectionColumn+Objects.swift in Sources */,
+				768EE186F86F5E7C5B29F5A1795A5399 /* PDFSectionColumn.swift in Sources */,
+				4EA71091915D381447009383B0B2D424 /* PDFSectionColumnContainer.swift in Sources */,
+				ACCCD446CE6670B8622C26DF12782034 /* PDFSectionColumnObject.swift in Sources */,
+				DA5EBDC191367A96CE7F84A06126158B /* PDFSectionObject.swift in Sources */,
+				436EB612EDAF3BBB7A472BE9A63747F0 /* PDFSimpleText+Equatable.swift in Sources */,
+				7BD9AAE9C9AC075885F33EF2F96B0A0A /* PDFSimpleText.swift in Sources */,
+				1E4E7C628A3CB2F8E9DDD140949377A4 /* PDFSpaceObject.swift in Sources */,
+				E791C523AA4AB3C1D2927DC534CBDCD0 /* PDFTable+Equatable.swift in Sources */,
+				17C3AA784476C5B2732DB8A1C715E624 /* PDFTable.swift in Sources */,
+				482272B7B1311BFA84F37DBDC7CF0474 /* PDFTableCell+Equatable.swift in Sources */,
+				FF182DBC0D710E4BBF4978725342A1A3 /* PDFTableCell.swift in Sources */,
+				80998E10FE9436DC1789D8CB7107FD67 /* PDFTableCellAlignment+PDFJSONSerializable.swift in Sources */,
+				A7F0E4164B7C23FCB0D556A04DA2068C /* PDFTableCellAlignment.swift in Sources */,
+				0212AA265375BACDE5B74BD0A78031C4 /* PDFTableCellBorders+Equatable.swift in Sources */,
+				C3CF7F55BA09F1152B2D41708DCA0E35 /* PDFTableCellBorders.swift in Sources */,
+				B068A1BBB7FF9403950D327EAF9B0204 /* PDFTableCellPosition+Equatable-Hashable.swift in Sources */,
+				8330B0CD93F3957703EC9522D7785A3C /* PDFTableCellPosition.swift in Sources */,
+				ED2520780D2455DB38245D9EF2F94D57 /* PDFTableCellStyle+Equatable.swift in Sources */,
+				D5498469EAF5DBB1A5E68169C8E736C5 /* PDFTableCellStyle.swift in Sources */,
+				EB2CD0778F02958EE93BA8AAE1587D91 /* PDFTableContent+Equatable.swift in Sources */,
+				0ED91568CEA0582473EC91E2E02E233B /* PDFTableContent.swift in Sources */,
+				7C170911F929F73AF8D5F56562ECFD42 /* PDFTableObject.swift in Sources */,
+				848E8ED71C9452E5409157BA9F360671 /* PDFTableOfContent.swift in Sources */,
+				C758856D1E616DB32A8C59FF6A12F19F /* PDFTableOfContentObject.swift in Sources */,
+				B1DFCC5DEA4C32F708B30BCE72AF0E94 /* PDFTableStyle+Defaults.swift in Sources */,
+				6CB17824F3A76C195D0FADCBCA3A8BB5 /* PDFTableStyle+Equatable.swift in Sources */,
+				FAF5767C05AFF0B8BA7978C6EE4F221C /* PDFTableStyle.swift in Sources */,
+				1ED9B8DB1E56248EEF3C8272339FD0B3 /* PDFTableValidator.swift in Sources */,
+				9A9CC810B64D0F14D20496E4A9284178 /* PDFText.swift in Sources */,
+				3E2D5CCB0171025CEDEAE423A287201F /* PDFTextColorObject.swift in Sources */,
+				C1E055F74254B5FD8E8DC6359205ED12 /* PDFTextStyle.swift in Sources */,
+				5A407074F44A210DB9805738F6C61207 /* Stack.swift in Sources */,
+				22BF328BD95B779ACE75B68291C95CCC /* TPPDF-dummy.m in Sources */,
+				4FA2869A711D9766CBCA4F9F22BE5478 /* UIColor+CloseToEqual.swift in Sources */,
+				FA3413E9EBDF1DED604F7E8318501E62 /* UIColor+Hex.swift in Sources */,
+				2E316CAC387FADDF1296D6630D3A2352 /* UIColor+PDFJSONSerializable.swift in Sources */,
+				310F96C8493D3AEF1E1202C0D4F2AF69 /* UIFont+PDFJSONSerializable.swift in Sources */,
+				C103A7434E4BBE7C928E2C09958E4CDB /* UIImage+PDFJSONSerializable.swift in Sources */,
+				4BDEEBE2620F754256898B9B32DFBE86 /* UIImage+Pixel.swift in Sources */,
+				FF086F0D9E523562EF62FCD4332D5304 /* WeakRef.swift in Sources */,
 			);
 			runOnlyForDeploymentPostprocessing = 0;
 		};
->>>>>>> 2b89c9d5
 /* End PBXSourcesBuildPhase section */
 
 /* Begin PBXTargetDependency section */
@@ -3308,11 +2141,7 @@
 		};
 		316C4B2F88ACB6FE470766BFA9478729 /* Debug */ = {
 			isa = XCBuildConfiguration;
-<<<<<<< HEAD
-			baseConfigurationReference = 263C83646DFFF608B800CD93D8019D31 /* TPPDF.xcconfig */;
-=======
-			baseConfigurationReference = 099765A0D3CEFB9096E771163F65CCD4 /* TPPDF.xcconfig */;
->>>>>>> 2b89c9d5
+			baseConfigurationReference = A181F68024DFB41A1F7F8BF6D48F68CD /* TPPDF.xcconfig */;
 			buildSettings = {
 				CODE_SIGN_IDENTITY = "";
 				"CODE_SIGN_IDENTITY[sdk=appletvos*]" = "";
@@ -3468,11 +2297,7 @@
 		};
 		A6AAC8192740CAF64BED66B1A496B773 /* Release */ = {
 			isa = XCBuildConfiguration;
-<<<<<<< HEAD
-			baseConfigurationReference = 263C83646DFFF608B800CD93D8019D31 /* TPPDF.xcconfig */;
-=======
-			baseConfigurationReference = 099765A0D3CEFB9096E771163F65CCD4 /* TPPDF.xcconfig */;
->>>>>>> 2b89c9d5
+			baseConfigurationReference = A181F68024DFB41A1F7F8BF6D48F68CD /* TPPDF.xcconfig */;
 			buildSettings = {
 				CODE_SIGN_IDENTITY = "";
 				"CODE_SIGN_IDENTITY[sdk=appletvos*]" = "";
@@ -3653,7 +2478,8 @@
 				MTL_FAST_MATH = YES;
 				PRODUCT_NAME = "$(TARGET_NAME)";
 				STRIP_INSTALLED_PRODUCT = NO;
-				SWIFT_OPTIMIZATION_LEVEL = "-Owholemodule";
+				SWIFT_COMPILATION_MODE = wholemodule;
+				SWIFT_OPTIMIZATION_LEVEL = "-O";
 				SWIFT_VERSION = 4.2;
 				SYMROOT = "${SRCROOT}/../build";
 			};
