// !$*UTF8*$!
{
	archiveVersion = 1;
	classes = {
	};
	objectVersion = 46;
	objects = {

/* Begin PBXAggregateTarget section */
		AD809FC96561317B4C31DA3057F3770F /* SwiftLint */ = {
			isa = PBXAggregateTarget;
			buildConfigurationList = 9CB8C2BE1024897C0449A0EDEA50F2A2 /* Build configuration list for PBXAggregateTarget "SwiftLint" */;
			buildPhases = (
			);
			dependencies = (
			);
			name = SwiftLint;
<<<<<<< HEAD
			productName = SwiftLint;
=======
>>>>>>> ec257004
		};
/* End PBXAggregateTarget section */

/* Begin PBXBuildFile section */
		009B55FC48D14E18C3EF88537723A549 /* QuickSpecBase.h in Headers */ = {isa = PBXBuildFile; fileRef = 8DFFECC5145292E7F9361F74A2BE98BD /* QuickSpecBase.h */; settings = {ATTRIBUTES = (Project, ); }; };
		010AAB8E5C94634A63FD0476F4D5988C /* URL+FileName.swift in Sources */ = {isa = PBXBuildFile; fileRef = 8950D142AE1CD7CC727A885845BB8365 /* URL+FileName.swift */; };
		03705FCE353B9A436320B5798C9F7A50 /* ContainElementSatisfying.swift in Sources */ = {isa = PBXBuildFile; fileRef = 35270340E310B19955E3D36080D4E9F9 /* ContainElementSatisfying.swift */; settings = {COMPILER_FLAGS = "-DPRODUCT_NAME=Nimble/Nimble"; }; };
		05AE245FF30FDC4BE59C42B10E581979 /* PDFTextColorObject.swift in Sources */ = {isa = PBXBuildFile; fileRef = 34862B555411D8D49738F8B175ECE1F0 /* PDFTextColorObject.swift */; };
		05D6872E1E4C28423550C859B6E03820 /* CwlMachBadInstructionHandler.h in Headers */ = {isa = PBXBuildFile; fileRef = D2D0EC452F599D242A85D259BBF576B2 /* CwlMachBadInstructionHandler.h */; settings = {ATTRIBUTES = (Public, ); }; };
		075311A9B30D68479A7D7404A99B2FB1 /* NMBExpectation.swift in Sources */ = {isa = PBXBuildFile; fileRef = BBC8ECB9999A499F5E0E73FE434792D2 /* NMBExpectation.swift */; settings = {COMPILER_FLAGS = "-DPRODUCT_NAME=Nimble/Nimble"; }; };
		0999B997CDAC772A41A7F70CEF4A1D49 /* BeginWith.swift in Sources */ = {isa = PBXBuildFile; fileRef = 73807064EFEA737FAA9A46A5136B632F /* BeginWith.swift */; settings = {COMPILER_FLAGS = "-DPRODUCT_NAME=Nimble/Nimble"; }; };
		0A559A16514868758ACBFC5EF59DCEE0 /* PDFListObject.swift in Sources */ = {isa = PBXBuildFile; fileRef = BD7653CF1DB1853F0A7D764187246A49 /* PDFListObject.swift */; };
		0B64E8ABCC6D0E679ABF418342ED324E /* Callsite.swift in Sources */ = {isa = PBXBuildFile; fileRef = 09BE8B577E8CE67C039F67CDDB565D4A /* Callsite.swift */; };
		0F31FA39DE65E4B1F239F8D4DC999A8A /* SourceLocation.swift in Sources */ = {isa = PBXBuildFile; fileRef = E5A39B184ADFF2F497E4A793605CC742 /* SourceLocation.swift */; settings = {COMPILER_FLAGS = "-DPRODUCT_NAME=Nimble/Nimble"; }; };
		0FD0DF650759F51978A1D6C5BD2FE9F1 /* PDFGenerator.swift in Sources */ = {isa = PBXBuildFile; fileRef = B2CE34020C77B59882C9B1266141B74C /* PDFGenerator.swift */; };
		109275CF3A9EFC187F8628F9130AB7D7 /* PDFTableCellPosition+Equatable-Hashable.swift in Sources */ = {isa = PBXBuildFile; fileRef = E3422518288BA351130685B6CE3489E4 /* PDFTableCellPosition+Equatable-Hashable.swift */; };
		118C325B67F838C8D943A5B8E8759BCA /* PDFIndentationObject+Equatable.swift in Sources */ = {isa = PBXBuildFile; fileRef = 3F00C0F485420C175B26A241DC606217 /* PDFIndentationObject+Equatable.swift */; };
		1283020DA6F340E50843CEBF7217621B /* PDFLayout+Equatable.swift in Sources */ = {isa = PBXBuildFile; fileRef = 0EFAC7D9F61F2C2D0F7279456566D3D7 /* PDFLayout+Equatable.swift */; };
		12C7C2E0A42A77AF650CC24CD8998E8B /* PDFPagination+Equatable.swift in Sources */ = {isa = PBXBuildFile; fileRef = 70B98FDBF81B9C2F0F89C3B6082CA496 /* PDFPagination+Equatable.swift */; };
		13F3A9CDE86550C3822E9A76EC2DAB85 /* QuickTestSuite.swift in Sources */ = {isa = PBXBuildFile; fileRef = 72445AC1634A8C02D0A85D9A563C5D51 /* QuickTestSuite.swift */; };
		13FBB20EA4647EA46F0CB2E7254A5F50 /* NMBObjCMatcher.swift in Sources */ = {isa = PBXBuildFile; fileRef = B5D5CB1F9FEC2B439A3A4CFDE0A3EBBE /* NMBObjCMatcher.swift */; settings = {COMPILER_FLAGS = "-DPRODUCT_NAME=Nimble/Nimble"; }; };
		16732693267879EF416CB3882B1AC810 /* PDFLineType.swift in Sources */ = {isa = PBXBuildFile; fileRef = 309E320ED54094EBA4FFBE8B8A239D7F /* PDFLineType.swift */; };
		198057CC348FD386E87DFBD82F4DCAB1 /* UIColor+Hex.swift in Sources */ = {isa = PBXBuildFile; fileRef = 07F0351BFBA5340BEB3CDC8A8CC47809 /* UIColor+Hex.swift */; };
		1BAA60FABBC4047372D87D9B739C4463 /* CwlCatchBadInstruction.swift in Sources */ = {isa = PBXBuildFile; fileRef = 2183FD9E719C75BAC5E0CA568708EF56 /* CwlCatchBadInstruction.swift */; settings = {COMPILER_FLAGS = "-DPRODUCT_NAME=Nimble/Nimble"; }; };
		1BAEDA109B23A9F1F66A906865309037 /* SatisfyAllOf.swift in Sources */ = {isa = PBXBuildFile; fileRef = 17DD5B7C4C38CC0D1EC6B280902DCDED /* SatisfyAllOf.swift */; settings = {COMPILER_FLAGS = "-DPRODUCT_NAME=Nimble/Nimble"; }; };
		1CFE5A1C3C4079B9078E39B2ABF00FD3 /* PDFPageLayout+Equatable.swift in Sources */ = {isa = PBXBuildFile; fileRef = BE02302035369BD2412EB32948228A5A /* PDFPageLayout+Equatable.swift */; };
		1EF22A226B6287ED10DC6BA39006E629 /* Pods-TPPDF_Tests-umbrella.h in Headers */ = {isa = PBXBuildFile; fileRef = 88EDCE36C310D8E381FC4C13E3000418 /* Pods-TPPDF_Tests-umbrella.h */; settings = {ATTRIBUTES = (Public, ); }; };
		1FA0DEC9E883929115DD91352F570F3B /* Nimble.h in Headers */ = {isa = PBXBuildFile; fileRef = 85CD158414AD99E7585B1FB889B65151 /* Nimble.h */; settings = {ATTRIBUTES = (Public, ); }; };
		2028DAA0FF4EEE0B43ECF8E9C0F1D5D2 /* Closures.swift in Sources */ = {isa = PBXBuildFile; fileRef = FF420F9713AC38F1C9E4828928A10690 /* Closures.swift */; };
		213253006E7CF43FD24C122835E1FBEA /* PDFJSONRepresentable.swift in Sources */ = {isa = PBXBuildFile; fileRef = DB4E834E30E057B48FA368F2EFDE12F4 /* PDFJSONRepresentable.swift */; };
		23F75F116F16412BCBABA21DEB5920B0 /* Pods-TPPDF_Tests-dummy.m in Sources */ = {isa = PBXBuildFile; fileRef = 4BD3D8FEBEB337ED62B39727E9F9CDF8 /* Pods-TPPDF_Tests-dummy.m */; };
		24A794074605C3D7E496414E84068C40 /* PDFPageFormat.swift in Sources */ = {isa = PBXBuildFile; fileRef = 3EC2D74376D17A618614F653F87BA2DE /* PDFPageFormat.swift */; };
		24AD9C69B1A899FA7DB0CA4D346319C5 /* CwlCatchException.swift in Sources */ = {isa = PBXBuildFile; fileRef = 46625AA17ACC03B13D25615A8F90D255 /* CwlCatchException.swift */; settings = {COMPILER_FLAGS = "-DPRODUCT_NAME=Nimble/Nimble"; }; };
		2569BD7B3CFD1535B916D69D817FD2D5 /* PDFTableCell.swift in Sources */ = {isa = PBXBuildFile; fileRef = CE32A2AA51ACA572B932817A93E755C6 /* PDFTableCell.swift */; };
		25F0A5751832EF38090666B810AB809C /* PDFInfo+Equatable.swift in Sources */ = {isa = PBXBuildFile; fileRef = 04E343571984E113E9B122D1DE72AC99 /* PDFInfo+Equatable.swift */; };
		2734FE73EFC1B46662D7910CCDF1E2A3 /* PDFList.swift in Sources */ = {isa = PBXBuildFile; fileRef = 071A78A13A6766C28F67A70ED6AFDD36 /* PDFList.swift */; };
		285169121F4E4125BB37465327D50F77 /* PDFTableCellAlignment.swift in Sources */ = {isa = PBXBuildFile; fileRef = CD50EF276394E861CDFAF81EE75358C3 /* PDFTableCellAlignment.swift */; };
		291754E0A7BC2364F587EFDFCA1165E8 /* PDFTableValidator.swift in Sources */ = {isa = PBXBuildFile; fileRef = 90C429454A975564D05165C96B6C77C7 /* PDFTableValidator.swift */; };
		2A0933D3BEE1B6EA1C63AA436035201E /* PDFPagination.swift in Sources */ = {isa = PBXBuildFile; fileRef = 7B5E009A1FB58C86A36CE32D4409266F /* PDFPagination.swift */; };
		2B93AC58E2C1AA8D4B31DD362008EAB3 /* PDFImageRowObject.swift in Sources */ = {isa = PBXBuildFile; fileRef = 56BB3EC932688EECAF609D90E905D8FB /* PDFImageRowObject.swift */; };
		2E2F645ED8483012C16822CF39FBD518 /* PDFFontObject.swift in Sources */ = {isa = PBXBuildFile; fileRef = 489EC7AA59C26220FFCA2C991A338760 /* PDFFontObject.swift */; };
		30671387CF56633E6AAFB0855464C572 /* PDFContainer.swift in Sources */ = {isa = PBXBuildFile; fileRef = A2BA7A3FB75CA3231B7B5EF14A40D4E2 /* PDFContainer.swift */; };
		30966E26266F62432C8E914340871113 /* NMBExceptionCapture.h in Headers */ = {isa = PBXBuildFile; fileRef = 8106C6BE9B18353E6DEBAD106304C942 /* NMBExceptionCapture.h */; settings = {ATTRIBUTES = (Public, ); }; };
		3101D8F2678E107351E1179C14FC7BF5 /* BeAnInstanceOf.swift in Sources */ = {isa = PBXBuildFile; fileRef = 98A8BF274C384ED0357A87C2E0FBF07C /* BeAnInstanceOf.swift */; settings = {COMPILER_FLAGS = "-DPRODUCT_NAME=Nimble/Nimble"; }; };
		31AFAD90316E968FE083B90A3DFCBF5F /* PDFLineSeparatorObject+Equatable.swift in Sources */ = {isa = PBXBuildFile; fileRef = C01B6E237A1011DF856CA4EA584661BD /* PDFLineSeparatorObject+Equatable.swift */; };
		31DCC4FEA92A71A9FE8D881B73FC7426 /* CwlDarwinDefinitions.swift in Sources */ = {isa = PBXBuildFile; fileRef = 0FF5D1008CA5B0F13D54AB4FEE897370 /* CwlDarwinDefinitions.swift */; settings = {COMPILER_FLAGS = "-DPRODUCT_NAME=Nimble/Nimble"; }; };
		328CBB53BF5236042DF4CB4B751EA062 /* Contain.swift in Sources */ = {isa = PBXBuildFile; fileRef = EA88DA8EEF6645A39E96B43CDB28D3CD /* Contain.swift */; settings = {COMPILER_FLAGS = "-DPRODUCT_NAME=Nimble/Nimble"; }; };
		32F42223569294C819ABFC02F00A951A /* PDFSpaceObject.swift in Sources */ = {isa = PBXBuildFile; fileRef = 00688D0211785AFFA02A340F87CA9C4E /* PDFSpaceObject.swift */; };
		35087B8F6AC4F000C85B8D672760AFAA /* CwlMachBadInstructionHandler.m in Sources */ = {isa = PBXBuildFile; fileRef = F4D1D150AF8320F4C9F1483D249ABA8E /* CwlMachBadInstructionHandler.m */; settings = {COMPILER_FLAGS = "-DPRODUCT_NAME=Nimble/Nimble"; }; };
		3537F7CBFBE04113D495FF50BC3D6672 /* DSL.swift in Sources */ = {isa = PBXBuildFile; fileRef = 8024470AD984BDAA74684548AD7D65C9 /* DSL.swift */; settings = {COMPILER_FLAGS = "-DPRODUCT_NAME=Nimble/Nimble"; }; };
		36C1B4EA8FD2ED8ABF69D0D00A81157C /* UIColor+CloseToEqual.swift in Sources */ = {isa = PBXBuildFile; fileRef = 89B6BC3490FA0D3DF847927D5B359C83 /* UIColor+CloseToEqual.swift */; };
		37025CB9534BCE03CA48C77D5D47CDFA /* QuickSpecBase.m in Sources */ = {isa = PBXBuildFile; fileRef = 58030C763DEC3CAF7DBDEC04DDA99195 /* QuickSpecBase.m */; };
		372F4D666E43DD7BD435BAB20573E432 /* HooksPhase.swift in Sources */ = {isa = PBXBuildFile; fileRef = AE589B3DA6ECD8251C33E4215870F15E /* HooksPhase.swift */; };
		373C57D757D6DFAC77450763C6BFA620 /* FailureMessage.swift in Sources */ = {isa = PBXBuildFile; fileRef = EBFA8D27BD95C5A62202C10D53113AE2 /* FailureMessage.swift */; settings = {COMPILER_FLAGS = "-DPRODUCT_NAME=Nimble/Nimble"; }; };
		374242C582AF43740E02A1A97624105C /* PDFListItem+Equatable.swift in Sources */ = {isa = PBXBuildFile; fileRef = D5CED4C0A3D54053193A759C9AA1AB10 /* PDFListItem+Equatable.swift */; };
		38FEA25D16ACC1E6F5C696CD95B41A69 /* CwlPreconditionTesting.h in Headers */ = {isa = PBXBuildFile; fileRef = 91FA0C47182F53418200646DB6133A2B /* CwlPreconditionTesting.h */; settings = {ATTRIBUTES = (Public, ); }; };
		392B6696BC59BDCD988D7C5DF3E3E1C5 /* NMBStringify.m in Sources */ = {isa = PBXBuildFile; fileRef = 2D2B0786AC975048A87B8B2EA9BEBC82 /* NMBStringify.m */; settings = {COMPILER_FLAGS = "-DPRODUCT_NAME=Nimble/Nimble"; }; };
		3CD0B5F8BE6990FCA1474A8F4BE9DAE1 /* PDFImage.swift in Sources */ = {isa = PBXBuildFile; fileRef = 69B60D03593EA38A77986B39567E36C6 /* PDFImage.swift */; };
		413552ADA6A94A331FD05EBE9EF98A79 /* PDFListItemSymbol.swift in Sources */ = {isa = PBXBuildFile; fileRef = E31240B57339CFE530AC148BF178D777 /* PDFListItemSymbol.swift */; };
		41E3E6820242D3140724034D1E553476 /* ExampleGroup.swift in Sources */ = {isa = PBXBuildFile; fileRef = 3AAF3E1A9075C582675523BBE8A56BE8 /* ExampleGroup.swift */; };
		428F6B689E0CE54137CFC85302D5CACB /* PDFSectionColumnObject.swift in Sources */ = {isa = PBXBuildFile; fileRef = 38994938E05ADFAB86D2456EACCD0C4E /* PDFSectionColumnObject.swift */; };
		43E95567704203A2DE95E07947BDF70E /* Equal.swift in Sources */ = {isa = PBXBuildFile; fileRef = FDEC0E1E73BA5272D7B8159356ED6ECB /* Equal.swift */; settings = {COMPILER_FLAGS = "-DPRODUCT_NAME=Nimble/Nimble"; }; };
		449EA2BBF93E6A4E6FED33C6CAF470F9 /* PDFTableContent+Equatable.swift in Sources */ = {isa = PBXBuildFile; fileRef = 2F214D0B5947C99FE3B73563FA845704 /* PDFTableContent+Equatable.swift */; };
		44AEA6B036F9F01DEB988C877E450A55 /* PDFPageLayout.swift in Sources */ = {isa = PBXBuildFile; fileRef = F39BEB077A6B394FE202E254C7DE0CE4 /* PDFPageLayout.swift */; };
		4511B8CC2EAF4C0379A04909F706B2F9 /* PDFTableStyle+Equatable.swift in Sources */ = {isa = PBXBuildFile; fileRef = 206D72F0D0F2B2FB11FCDD0F743B6F7C /* PDFTableStyle+Equatable.swift */; };
		4787FA30688426BCA591DC4285E8DFA9 /* PDFLineObject.swift in Sources */ = {isa = PBXBuildFile; fileRef = 06B52FD72A05BE2C1AA1EB906BD4BA57 /* PDFLineObject.swift */; };
		480A903388F2E43353211FBC096E0A1A /* PDFSectionColumn+Objects.swift in Sources */ = {isa = PBXBuildFile; fileRef = E131E446FC35CDC206F9EA2B26545333 /* PDFSectionColumn+Objects.swift */; };
		4AD0EE26A69A31D2B4432C6327D11CE1 /* World+DSL.swift in Sources */ = {isa = PBXBuildFile; fileRef = 505D966991E5391BC9E42F58D2B073DA /* World+DSL.swift */; };
		4B2400D4BDE61F3E1C32DF62F627533B /* TPPDF-umbrella.h in Headers */ = {isa = PBXBuildFile; fileRef = 99C1900FE3FBBE93C50CE52596F2BC0A /* TPPDF-umbrella.h */; settings = {ATTRIBUTES = (Public, ); }; };
		4B305E4B19FA5EF57846138F46263DA5 /* PDFAttributedText.swift in Sources */ = {isa = PBXBuildFile; fileRef = 912BADA50658CED03B4CD30670CFFA2D /* PDFAttributedText.swift */; };
		4E70FE29FB2BAD7E5427532B5D2FCF26 /* XCTestObservationCenter+Register.m in Sources */ = {isa = PBXBuildFile; fileRef = E69C46AE772C928891B21BF9707CAF0B /* XCTestObservationCenter+Register.m */; settings = {COMPILER_FLAGS = "-DPRODUCT_NAME=Nimble/Nimble"; }; };
		4EA767E9E4924667BA1542A33DE3F9A7 /* PDFGenerator+Debug.swift in Sources */ = {isa = PBXBuildFile; fileRef = B9FB4762C6FBD3AD889472AD7A726661 /* PDFGenerator+Debug.swift */; };
		4FA4DEB80ED77D5638EA2F9C37E9D34C /* PDFText.swift in Sources */ = {isa = PBXBuildFile; fileRef = EC8935EE12304AB51896169900CE11A1 /* PDFText.swift */; };
		53B9AA0AA785EC1016D9E7DF3371AEA0 /* PDFObject.swift in Sources */ = {isa = PBXBuildFile; fileRef = 8E0E91BF6A318D2352C08B02BC819EF7 /* PDFObject.swift */; };
		55153822C300E78EE1FCA298CFBD5051 /* ExampleHooks.swift in Sources */ = {isa = PBXBuildFile; fileRef = DBF8DDC5AF0B7B3CF18604E66A27E1A2 /* ExampleHooks.swift */; };
		552916D8F8D4936A10ED52E7010AB86A /* Quick.h in Headers */ = {isa = PBXBuildFile; fileRef = 214E601710D10004818F67F2424C9F13 /* Quick.h */; settings = {ATTRIBUTES = (Public, ); }; };
		55A5C5D3FA47D944448812C0940C354A /* PDFError.swift in Sources */ = {isa = PBXBuildFile; fileRef = 3B51452F6F3817A8AF8C41BC97FD60C8 /* PDFError.swift */; };
		55BDFFFD06B3B7265F38AEFD837B9F20 /* PDFTable+Equatable.swift in Sources */ = {isa = PBXBuildFile; fileRef = BF6BAFA82ED713DD59A34DE17B4C97AE /* PDFTable+Equatable.swift */; };
		56E850670B4BE5BC99A71EC81BAB3F30 /* QuickSpec.h in Headers */ = {isa = PBXBuildFile; fileRef = 8AFEA6EB74337992F44C79AEB32559F5 /* QuickSpec.h */; settings = {ATTRIBUTES = (Public, ); }; };
		575A9CB1A55031CDD4406DF22D2C718B /* QuickSelectedTestSuiteBuilder.swift in Sources */ = {isa = PBXBuildFile; fileRef = 6DECA440B262A15525CB0791C9F5CFBB /* QuickSelectedTestSuiteBuilder.swift */; };
		5AB86C33FAB317B80BF1B12D1FFEC1D3 /* PDFGenerator+Layout.swift in Sources */ = {isa = PBXBuildFile; fileRef = 60E66AA3E4B4A021BC5C9FC98DF6BA9A /* PDFGenerator+Layout.swift */; };
		5B34B3AD11BC323880D3DFFD6FAF87B3 /* QuickConfiguration.m in Sources */ = {isa = PBXBuildFile; fileRef = 43E415A0DF03AFA47F7738EAE1D526BB /* QuickConfiguration.m */; };
		5C07992EE1B455089A1A66022BAAE855 /* TPPDF-dummy.m in Sources */ = {isa = PBXBuildFile; fileRef = 7662FFC56BE6945696DA16829DCF4F17 /* TPPDF-dummy.m */; };
		5D468CF85F34B4AE03A293D51438D23F /* PDFCalculations.swift in Sources */ = {isa = PBXBuildFile; fileRef = D6B775F5A52E9E8F266A8E1F5E23DFC4 /* PDFCalculations.swift */; };
		5E2C768C24010A3117BB2A7CDFACB3DA /* World.swift in Sources */ = {isa = PBXBuildFile; fileRef = 2FA19D93E30437FDEAF709F74790A504 /* World.swift */; };
		5F154C985B9DE1085A993CF9AB332BF2 /* AssertionRecorder.swift in Sources */ = {isa = PBXBuildFile; fileRef = 18FFF6C989F56048F84B6CCDD858BE86 /* AssertionRecorder.swift */; settings = {COMPILER_FLAGS = "-DPRODUCT_NAME=Nimble/Nimble"; }; };
		5F56A6B136443847485C35CB384ECA7C /* PDFSection.swift in Sources */ = {isa = PBXBuildFile; fileRef = 56C92B73F6925CECECE30C1AB885B317 /* PDFSection.swift */; };
		5FCA344CF5789DD4103AC021BB38FD11 /* PDFImageOptions.swift in Sources */ = {isa = PBXBuildFile; fileRef = 53ED876BFA92239AA08357B82FE147C0 /* PDFImageOptions.swift */; };
		601A76814EC4D0668BF8870B0DF2E3DE /* PDFDocument+Objects.swift in Sources */ = {isa = PBXBuildFile; fileRef = 8CB4E83B1BAD52FFAEE3B724303E9BC5 /* PDFDocument+Objects.swift */; };
		61419D4804839DA68C17B2CEBFE85732 /* PDFLayoutIndentations+Equatable.swift in Sources */ = {isa = PBXBuildFile; fileRef = 838DC90EB93330886D6C9AFC4FC070CF /* PDFLayoutIndentations+Equatable.swift */; };
		622478D4C3649C271B34FA4E0E67554D /* PDFDocument.swift in Sources */ = {isa = PBXBuildFile; fileRef = F094413F4D241D3150EF1ED154B147A7 /* PDFDocument.swift */; };
		6266F92EECF9350B3AA76FFAA05696D8 /* Foundation.framework in Frameworks */ = {isa = PBXBuildFile; fileRef = 3E9918E473A3EAA67C469D7119E74EB1 /* Foundation.framework */; };
		62B939CA72597428F99752038657C8C3 /* PDFRectangleObject.swift in Sources */ = {isa = PBXBuildFile; fileRef = 7C096D4668A0BA079880E29FCE66338F /* PDFRectangleObject.swift */; };
		6459C9F5BD8193D5EE8241553A910020 /* QuickSpec.m in Sources */ = {isa = PBXBuildFile; fileRef = D8AD6C200A3B02CD6D2D451519C62FC7 /* QuickSpec.m */; };
		659ACE68E1A2C59AB4DC9DF83AA99685 /* Behavior.swift in Sources */ = {isa = PBXBuildFile; fileRef = A455FCDA63155865A65DF73390B5F87B /* Behavior.swift */; };
		6A7B5309DE5C603B6EBC5057E249A477 /* PDFLayout.swift in Sources */ = {isa = PBXBuildFile; fileRef = F3EC79E872A2E504901CEA57910464CD /* PDFLayout.swift */; };
		6B4197D2E87B5B445A7AAF18DBA22509 /* SatisfyAnyOf.swift in Sources */ = {isa = PBXBuildFile; fileRef = 07899136DEE8E2CEC33597FE0FA7CC19 /* SatisfyAnyOf.swift */; settings = {COMPILER_FLAGS = "-DPRODUCT_NAME=Nimble/Nimble"; }; };
		6ED749CAF781EDB557E30C69637DBC5F /* MatchError.swift in Sources */ = {isa = PBXBuildFile; fileRef = 61589F35A711E8D662F644C7D562C954 /* MatchError.swift */; settings = {COMPILER_FLAGS = "-DPRODUCT_NAME=Nimble/Nimble"; }; };
		6FC59CBB360B3EF8E45D151D945BCA54 /* mach_excServer.h in Headers */ = {isa = PBXBuildFile; fileRef = C069559C34FC38BD037CFEBE645875C7 /* mach_excServer.h */; settings = {ATTRIBUTES = (Public, ); }; };
		715E733494F6B8918650C3D323067FD5 /* PDFTable.swift in Sources */ = {isa = PBXBuildFile; fileRef = CAAF02F78713C6F153F6713420A034B9 /* PDFTable.swift */; };
		7403EBDEC592DF5F4AA19EEFED35AC5A /* BeIdenticalTo.swift in Sources */ = {isa = PBXBuildFile; fileRef = A427809945BED8D399EDD9418A14D406 /* BeIdenticalTo.swift */; settings = {COMPILER_FLAGS = "-DPRODUCT_NAME=Nimble/Nimble"; }; };
		74C4A30A55AC7DB057CE14BCA15299C4 /* NMBStringify.h in Headers */ = {isa = PBXBuildFile; fileRef = CEDA645917FC98E9E264E9952BF05AE1 /* NMBStringify.h */; settings = {ATTRIBUTES = (Public, ); }; };
		784DC54B4603FF9B368122FCD7D1D897 /* ElementsEqual.swift in Sources */ = {isa = PBXBuildFile; fileRef = 4C200E7215CC5D0A3A4694E394899C1F /* ElementsEqual.swift */; settings = {COMPILER_FLAGS = "-DPRODUCT_NAME=Nimble/Nimble"; }; };
		7AA21A2A7686580BEF335C12D3D7AB81 /* Await.swift in Sources */ = {isa = PBXBuildFile; fileRef = 769948AC67FCD7CFBB879B1BB1309818 /* Await.swift */; settings = {COMPILER_FLAGS = "-DPRODUCT_NAME=Nimble/Nimble"; }; };
		7AE3A6EDFB9B1950C0E3282CA183E81E /* PDFListItem.swift in Sources */ = {isa = PBXBuildFile; fileRef = C64B373C494D2AD98D90F2D2713D6BEF /* PDFListItem.swift */; };
		7C0B8C384A5224072378A27CEA7BE0F9 /* PDFAttributedText+Equatable.swift in Sources */ = {isa = PBXBuildFile; fileRef = 53083DD5CA0EC7CD8B518AB931648F6C /* PDFAttributedText+Equatable.swift */; };
		7FA411A969F1D1A7AD517C3E7B739AA6 /* DSL+Wait.swift in Sources */ = {isa = PBXBuildFile; fileRef = 44EB90348987AA4ABA301EC67C20130D /* DSL+Wait.swift */; settings = {COMPILER_FLAGS = "-DPRODUCT_NAME=Nimble/Nimble"; }; };
		82607C525BEE07050E18F0BFCF0AEA52 /* DSL.m in Sources */ = {isa = PBXBuildFile; fileRef = 9D49C8B0E4DDF7307221CC17B0B4F2D7 /* DSL.m */; settings = {COMPILER_FLAGS = "-DPRODUCT_NAME=Nimble/Nimble"; }; };
		836B968E1EA15BA9CB9B2705638A2679 /* Foundation.framework in Frameworks */ = {isa = PBXBuildFile; fileRef = 3E9918E473A3EAA67C469D7119E74EB1 /* Foundation.framework */; };
		83E49C3B8280FEEAE4F2A81F64A549B4 /* Match.swift in Sources */ = {isa = PBXBuildFile; fileRef = EE382A2A53B129725972BDC05AFB9DEF /* Match.swift */; settings = {COMPILER_FLAGS = "-DPRODUCT_NAME=Nimble/Nimble"; }; };
		8413172B4FBB9E364EC42674F13A9FE3 /* BeLogical.swift in Sources */ = {isa = PBXBuildFile; fileRef = FB9485383C44BC16419DBD28E99622F3 /* BeLogical.swift */; settings = {COMPILER_FLAGS = "-DPRODUCT_NAME=Nimble/Nimble"; }; };
		8516BF931451000F0D45FB3E04BDD472 /* PDFTableCellStyle+Equatable.swift in Sources */ = {isa = PBXBuildFile; fileRef = 039E74B4FC32F7FB7E3676D7E72E1BFF /* PDFTableCellStyle+Equatable.swift */; };
		854727E365619B970AF74A004C753903 /* PDFLayoutHeights.swift in Sources */ = {isa = PBXBuildFile; fileRef = F90417C56A44468E61FC1D3C71CD95E8 /* PDFLayoutHeights.swift */; };
		870471424FE3C6BA3E33C949BEF04D50 /* ToSucceed.swift in Sources */ = {isa = PBXBuildFile; fileRef = EEB71913CABA16FE67E2E5AFDA03B314 /* ToSucceed.swift */; settings = {COMPILER_FLAGS = "-DPRODUCT_NAME=Nimble/Nimble"; }; };
		8784230CBBBC7267F29611E0E1DC961E /* BeAKindOf.swift in Sources */ = {isa = PBXBuildFile; fileRef = D26049FAC4B09F8992B1FCBBE891BB85 /* BeAKindOf.swift */; settings = {COMPILER_FLAGS = "-DPRODUCT_NAME=Nimble/Nimble"; }; };
		888B88EF8BDEBCB1702F8BB33BCBC3B2 /* CwlCatchException.m in Sources */ = {isa = PBXBuildFile; fileRef = 5B8E0E0D158305661649F7FD180C5FF5 /* CwlCatchException.m */; settings = {COMPILER_FLAGS = "-DPRODUCT_NAME=Nimble/Nimble"; }; };
		896EAC047FF0F098B615EBE9C2E27DFF /* PDFPageBreakObject.swift in Sources */ = {isa = PBXBuildFile; fileRef = E2247A3DCEA796ACD673F7C8C7462E76 /* PDFPageBreakObject.swift */; };
		89A206D51752309E13BD5C427C35A090 /* BeLessThan.swift in Sources */ = {isa = PBXBuildFile; fileRef = 59DBAB8A85D5ADDE0BAEE96D20DDC5BA /* BeLessThan.swift */; settings = {COMPILER_FLAGS = "-DPRODUCT_NAME=Nimble/Nimble"; }; };
		89D30C28183DF9BFC6C940211DA889D7 /* BeLessThanOrEqual.swift in Sources */ = {isa = PBXBuildFile; fileRef = A8B2203834BBE03D923296F1DB4D43F0 /* BeLessThanOrEqual.swift */; settings = {COMPILER_FLAGS = "-DPRODUCT_NAME=Nimble/Nimble"; }; };
		8A63077DC1459A326B5C42CE1A99BF59 /* PDFTableCellBorders.swift in Sources */ = {isa = PBXBuildFile; fileRef = 7B1C3B6F565302E4AC4C4CF12B4CFFC9 /* PDFTableCellBorders.swift */; };
		8A7D8E5795F41152795ED9B2F336E1BF /* PDFImageObject.swift in Sources */ = {isa = PBXBuildFile; fileRef = 7C28DD4E18D8E11214C736321E50EBE3 /* PDFImageObject.swift */; };
		8B0A11DE542CF3049DCD23DF9C86CDD6 /* PDFCopy.swift in Sources */ = {isa = PBXBuildFile; fileRef = 4C45FBA94585CCEF43C4BDEE8A70931D /* PDFCopy.swift */; };
		8C0B669E137CC174FF10165B3BA81CC5 /* PDFSectionColumn.swift in Sources */ = {isa = PBXBuildFile; fileRef = F3BBA5E001832BC64ED1138AF282D7C3 /* PDFSectionColumn.swift */; };
		936F59386A1975C4EA465B805E2DE359 /* Pods-TPPDF_Example-umbrella.h in Headers */ = {isa = PBXBuildFile; fileRef = A5D59A3C124E9E763BDA1945C29F24CE /* Pods-TPPDF_Example-umbrella.h */; settings = {ATTRIBUTES = (Public, ); }; };
		94C84E6DFA71C70DF521E9D995C1505F /* BeVoid.swift in Sources */ = {isa = PBXBuildFile; fileRef = A6B23F3863F77E47C1CCA8FB4FBF4033 /* BeVoid.swift */; settings = {COMPILER_FLAGS = "-DPRODUCT_NAME=Nimble/Nimble"; }; };
		966FBB84C847F2BCAED02AA147A2CFAB /* MatcherFunc.swift in Sources */ = {isa = PBXBuildFile; fileRef = 1CAA2B9A11BA93D38CC61E2400A88A90 /* MatcherFunc.swift */; settings = {COMPILER_FLAGS = "-DPRODUCT_NAME=Nimble/Nimble"; }; };
		9706C070AF7C4930883D998522FADDA5 /* DSL.swift in Sources */ = {isa = PBXBuildFile; fileRef = D91ECB096F7D086511345C99D4FB2DE5 /* DSL.swift */; };
		979F00D9FD17F36506AAA9B2AF008AD2 /* QCKDSL.h in Headers */ = {isa = PBXBuildFile; fileRef = CB40CE63CA129DB9EB4E3EC18C582E5F /* QCKDSL.h */; settings = {ATTRIBUTES = (Public, ); }; };
		988641EF5B54C5D6B7567B6E7B8CE380 /* PDFLineStyle+Equatable.swift in Sources */ = {isa = PBXBuildFile; fileRef = 504F775898282A77D9EE9D3A466C8C75 /* PDFLineStyle+Equatable.swift */; };
		9A604864F60563868F58901AFC74E5A9 /* QuickConfiguration.h in Headers */ = {isa = PBXBuildFile; fileRef = 13E7C3FE90E833C954F9A64ECEFA2204 /* QuickConfiguration.h */; settings = {ATTRIBUTES = (Public, ); }; };
		9C3F7FC69ADC5BFCE26D5BCB0B9234C6 /* Errors.swift in Sources */ = {isa = PBXBuildFile; fileRef = 2BB6F4F6661D1E6E46D933DA749A4DA5 /* Errors.swift */; settings = {COMPILER_FLAGS = "-DPRODUCT_NAME=Nimble/Nimble"; }; };
		9D4D4BCBFBFC6FBF2E2F708479C7C7A8 /* PDFAttributedTextObject.swift in Sources */ = {isa = PBXBuildFile; fileRef = 3F901C6F7BF0E58B5BA7A7D4F1B3352A /* PDFAttributedTextObject.swift */; };
		9DB1E08337AC3FF955539F4E0D1074D2 /* PostNotification.swift in Sources */ = {isa = PBXBuildFile; fileRef = 9B33F0F96C3C27D5D89CDA49055C9954 /* PostNotification.swift */; settings = {COMPILER_FLAGS = "-DPRODUCT_NAME=Nimble/Nimble"; }; };
		9ED3AF1B057A1588CDC4A5D9EED6BAD4 /* PDFTableCell+Equatable.swift in Sources */ = {isa = PBXBuildFile; fileRef = 2428122D51D92589C04EAD61FFEB059E /* PDFTableCell+Equatable.swift */; };
		9EEF9E84E580920E11E06170D25F65C3 /* DSL.h in Headers */ = {isa = PBXBuildFile; fileRef = 92D62A29E31F37F9F6570954D217B5C4 /* DSL.h */; settings = {ATTRIBUTES = (Public, ); }; };
		A087CC26F4017DE9498C84A3C0F49394 /* PDFList+Equatable.swift in Sources */ = {isa = PBXBuildFile; fileRef = 0A3233F79164E6BAA49528E5963D931C /* PDFList+Equatable.swift */; };
		A4A6798734E0B2DEF4081B953A8D8080 /* Configuration.swift in Sources */ = {isa = PBXBuildFile; fileRef = B59CEB98FA604FFC073A242D481CD56A /* Configuration.swift */; };
		A4B6197170839BA97DE105AA9D1FAD7D /* NimbleEnvironment.swift in Sources */ = {isa = PBXBuildFile; fileRef = E3DDAB94345BC231B1E4957E9BDBC1ED /* NimbleEnvironment.swift */; settings = {COMPILER_FLAGS = "-DPRODUCT_NAME=Nimble/Nimble"; }; };
		A51570857887E8E40B39F91C35358E2D /* Predicate.swift in Sources */ = {isa = PBXBuildFile; fileRef = 90981DEE29087CFB1ABC6E706BABE1C7 /* Predicate.swift */; settings = {COMPILER_FLAGS = "-DPRODUCT_NAME=Nimble/Nimble"; }; };
		A6BC9A51CF420027CF5DEBD8BF39D02F /* PDFSectionObject.swift in Sources */ = {isa = PBXBuildFile; fileRef = ECC5CCB8A9F5285A6A58200A84F9E344 /* PDFSectionObject.swift */; };
		A74CEEC58BDEB1F9A37685FCA3376746 /* BeGreaterThanOrEqualTo.swift in Sources */ = {isa = PBXBuildFile; fileRef = BDFF12405109E40C1E341A5A80C54544 /* BeGreaterThanOrEqualTo.swift */; settings = {COMPILER_FLAGS = "-DPRODUCT_NAME=Nimble/Nimble"; }; };
		A86ECC17AEA323D8ACBB99DC6BE1D926 /* Quick-dummy.m in Sources */ = {isa = PBXBuildFile; fileRef = 92681EE52E8F41A4C8E46CA7DD7E4FB7 /* Quick-dummy.m */; };
		A9F93A9C40771906414564A30333FDB9 /* AdapterProtocols.swift in Sources */ = {isa = PBXBuildFile; fileRef = 6A1E55522A60920B2686F9D121D12230 /* AdapterProtocols.swift */; settings = {COMPILER_FLAGS = "-DPRODUCT_NAME=Nimble/Nimble"; }; };
		AA98F149A867F9256C561E0177B5D0ED /* PDFPageBreakObject+Equatable.swift in Sources */ = {isa = PBXBuildFile; fileRef = CDB238D7F0FD8566699FF69B3F72F838 /* PDFPageBreakObject+Equatable.swift */; };
		ABADE1103827A8DC9D9905AD25A4E5B2 /* UIKit.framework in Frameworks */ = {isa = PBXBuildFile; fileRef = A78A63F4B04747F9E0BFFCD650CD9DDF /* UIKit.framework */; };
		AC26B8C4461E89CC285F1D3273A659BC /* ThrowAssertion.swift in Sources */ = {isa = PBXBuildFile; fileRef = 544822AEF80E316F1F939828AC23F369 /* ThrowAssertion.swift */; settings = {COMPILER_FLAGS = "-DPRODUCT_NAME=Nimble/Nimble"; }; };
		B1B60CDFDE74755D892A61F6595873CD /* XCTest.framework in Frameworks */ = {isa = PBXBuildFile; fileRef = D3453C0AEAB572D06578B028F5502E96 /* XCTest.framework */; };
		B272BEDC1572063F09E4341DBE413E20 /* PDFPaginationStyle+Equatable.swift in Sources */ = {isa = PBXBuildFile; fileRef = 146A8801D942F7E2AD8074F93A2A7351 /* PDFPaginationStyle+Equatable.swift */; };
		B35D540292C0EEEEF2A94B0483940D05 /* Foundation.framework in Frameworks */ = {isa = PBXBuildFile; fileRef = 3E9918E473A3EAA67C469D7119E74EB1 /* Foundation.framework */; };
		B379AC781865A90FA6EADD8F86B9FCB8 /* PDFLayoutHeights+Equatable.swift in Sources */ = {isa = PBXBuildFile; fileRef = B968F488D67F9CB6A44034E342F3005A /* PDFLayoutHeights+Equatable.swift */; };
		B49D3889E26232A7A79E89A7C9F3462C /* Foundation.framework in Frameworks */ = {isa = PBXBuildFile; fileRef = 3E9918E473A3EAA67C469D7119E74EB1 /* Foundation.framework */; };
		B52F64BEE42E53D1268189E2421DA94F /* ExampleMetadata.swift in Sources */ = {isa = PBXBuildFile; fileRef = 85DD9EBFE70BD1EB66416C38EC740A11 /* ExampleMetadata.swift */; };
		B7AD52D2A781CA8A333E62ED685AC23B /* PDFImage+Equatable.swift in Sources */ = {isa = PBXBuildFile; fileRef = E8E3D482385E710DE7755A1567DA6F30 /* PDFImage+Equatable.swift */; };
		B805642130E76E51644F408C9591D6B8 /* SuiteHooks.swift in Sources */ = {isa = PBXBuildFile; fileRef = D417997E0CBBA87359AAAB8D2BD370C3 /* SuiteHooks.swift */; };
		B836AB3DB63144FE21C715D2944AEA07 /* NMBExceptionCapture.m in Sources */ = {isa = PBXBuildFile; fileRef = 6F9D70A8056BCE15E634A4087915A446 /* NMBExceptionCapture.m */; settings = {COMPILER_FLAGS = "-DPRODUCT_NAME=Nimble/Nimble"; }; };
		B83AAB9DCDBDA2EC85EB38A1A1074261 /* PDFSimpleText+Equatable.swift in Sources */ = {isa = PBXBuildFile; fileRef = 6CEDCA66A4D64BA3E2962DAF79226E02 /* PDFSimpleText+Equatable.swift */; };
		B9A748BCE7466155894E44CEA06CAA5A /* UIImage+Pixel.swift in Sources */ = {isa = PBXBuildFile; fileRef = 39701E79551BD7461669832396E1D070 /* UIImage+Pixel.swift */; };
		BA842636F73871E42C8BE835E90B8CC8 /* PDFOffsetObject+Equatable.swift in Sources */ = {isa = PBXBuildFile; fileRef = 6DA0E337C9A79EC8007A1D76F417E773 /* PDFOffsetObject+Equatable.swift */; };
		BC59E992B233044567292929CE3766EE /* Int+RomanNumerals.swift in Sources */ = {isa = PBXBuildFile; fileRef = 417853649D833545EE98F9F0E270115C /* Int+RomanNumerals.swift */; };
		C0367D0510CE9E409A33E9B356422017 /* Nimble-umbrella.h in Headers */ = {isa = PBXBuildFile; fileRef = 5CFD62FD2E8D891F1DAD7B4220A38D1C /* Nimble-umbrella.h */; settings = {ATTRIBUTES = (Public, ); }; };
		C0A5CE0E88F84FB7D0D4F039EF0B2259 /* PDFImageSizeFit.swift in Sources */ = {isa = PBXBuildFile; fileRef = 82830799DFBDFB53C591C4569AEA39FE /* PDFImageSizeFit.swift */; };
		C0EB957EC0DA8242A029651EB326150D /* PDFPaginationStyle.swift in Sources */ = {isa = PBXBuildFile; fileRef = DC2A7AE0FBE41401EE2F9AE2AB32F34E /* PDFPaginationStyle.swift */; };
		C336AF50DF0585883A19932A746FDB00 /* Example.swift in Sources */ = {isa = PBXBuildFile; fileRef = 834E81226ED7F6D08AD0F55D4BD7376C /* Example.swift */; };
		C511C147DEEDDF9CD47719DA7618B504 /* PDFLineStyle.swift in Sources */ = {isa = PBXBuildFile; fileRef = 0086AE6E2E10335154537D19E98B9517 /* PDFLineStyle.swift */; };
		C56CE025F6E708D6F5F11DB4EA23728C /* MatcherProtocols.swift in Sources */ = {isa = PBXBuildFile; fileRef = CD3071F2A3883C446C97C1F881BD3FEF /* MatcherProtocols.swift */; settings = {COMPILER_FLAGS = "-DPRODUCT_NAME=Nimble/Nimble"; }; };
		C5808A46FC4C07F235753E2AE4A7511A /* mach_excServer.c in Sources */ = {isa = PBXBuildFile; fileRef = C6C6248EE6E5C34EFB80F7B2A8F4B133 /* mach_excServer.c */; settings = {COMPILER_FLAGS = "-DPRODUCT_NAME=Nimble/Nimble"; }; };
		C59562BCFCD06A1C34522F7069648320 /* PDFGraphics.swift in Sources */ = {isa = PBXBuildFile; fileRef = FC95222E140E2F2547FFE4C224790FE6 /* PDFGraphics.swift */; };
		C7B9D1E45DDA944F4C7E372D3A20999C /* Stringers.swift in Sources */ = {isa = PBXBuildFile; fileRef = 5AB2AEA696CBBAA2E20B15CFF659CC70 /* Stringers.swift */; settings = {COMPILER_FLAGS = "-DPRODUCT_NAME=Nimble/Nimble"; }; };
		C86803B18E3DDA21592CC95865FA932B /* PDFPaginationClosure.swift in Sources */ = {isa = PBXBuildFile; fileRef = 813071C5846E7F6D0768985826DFAB25 /* PDFPaginationClosure.swift */; };
		C87508B2BD3A9F3383A7C9E234908D91 /* Quick-umbrella.h in Headers */ = {isa = PBXBuildFile; fileRef = 93830B4C4B3B19493008F1E85A40E1A1 /* Quick-umbrella.h */; settings = {ATTRIBUTES = (Public, ); }; };
		CA1B13A4DDAF62030DE4AC2AA23C1609 /* Foundation.framework in Frameworks */ = {isa = PBXBuildFile; fileRef = 3E9918E473A3EAA67C469D7119E74EB1 /* Foundation.framework */; };
		CC7C12C85E032BCF3FFCF5AF6033D029 /* PDFPageFormat+SizeConstants.swift in Sources */ = {isa = PBXBuildFile; fileRef = DC710E031FCD8FD1C301260CFF794A59 /* PDFPageFormat+SizeConstants.swift */; };
		D0117BC10CB96CA7F32536A69C085C49 /* Expression.swift in Sources */ = {isa = PBXBuildFile; fileRef = 2991DB69A7FD29EBF062D47388D8164A /* Expression.swift */; settings = {COMPILER_FLAGS = "-DPRODUCT_NAME=Nimble/Nimble"; }; };
		D08B902F5B8B7CB37DBB331031418C1B /* NSBundle+CurrentTestBundle.swift in Sources */ = {isa = PBXBuildFile; fileRef = 9F96D1E3FCA9BBFA81278D1243663CC7 /* NSBundle+CurrentTestBundle.swift */; };
		D1A4A1DD617C96759F7B2AB2A6AEB0E1 /* NimbleXCTestHandler.swift in Sources */ = {isa = PBXBuildFile; fileRef = B901CFF19819D28F0BCFD3F5EDA22777 /* NimbleXCTestHandler.swift */; settings = {COMPILER_FLAGS = "-DPRODUCT_NAME=Nimble/Nimble"; }; };
		D1BC1B0B0911B3838F04A6D958ADD6B7 /* PDFTableCellStyle.swift in Sources */ = {isa = PBXBuildFile; fileRef = 526BC77C0A35B6D5862F21F8536DF9B0 /* PDFTableCellStyle.swift */; };
		D1FD91581D2DC0A42C9134862F569C83 /* RaisesException.swift in Sources */ = {isa = PBXBuildFile; fileRef = F06059EFCC00B2A4C0B9054511FE2CE8 /* RaisesException.swift */; settings = {COMPILER_FLAGS = "-DPRODUCT_NAME=Nimble/Nimble"; }; };
		D3A571F180E2A2D8A1248890490C9E36 /* BeEmpty.swift in Sources */ = {isa = PBXBuildFile; fileRef = 8C5096B75F86417D2500DD3E22CD83C5 /* BeEmpty.swift */; settings = {COMPILER_FLAGS = "-DPRODUCT_NAME=Nimble/Nimble"; }; };
		D4FF0990DB524278EB20490C5311E19B /* AllPass.swift in Sources */ = {isa = PBXBuildFile; fileRef = 1B764100A35680567D74DEAAC37CD583 /* AllPass.swift */; settings = {COMPILER_FLAGS = "-DPRODUCT_NAME=Nimble/Nimble"; }; };
		D68BE963D3287CB3B5977D218E99B6A7 /* PDFSimpleText.swift in Sources */ = {isa = PBXBuildFile; fileRef = 151743AD78300FDB0AAD39AD6C9CBFB7 /* PDFSimpleText.swift */; };
		D6D06CC5E79E3706EE0198FF29200C9E /* PDFTableStyle+Defaults.swift in Sources */ = {isa = PBXBuildFile; fileRef = 360BC6B2E767C4D9A75605D4EC065AD6 /* PDFTableStyle+Defaults.swift */; };
		D7D856F2396BC8EA039B70217E2329A4 /* XCTestSuite+QuickTestSuiteBuilder.m in Sources */ = {isa = PBXBuildFile; fileRef = 23229FAAA8B4D9034715E34992D8DC09 /* XCTestSuite+QuickTestSuiteBuilder.m */; };
		D845D55E7CD75BA58F753A5AA454E422 /* Async.swift in Sources */ = {isa = PBXBuildFile; fileRef = 2D8CF9AF7F2B33E2F572D0E7834043C9 /* Async.swift */; settings = {COMPILER_FLAGS = "-DPRODUCT_NAME=Nimble/Nimble"; }; };
		D9FEB1F14A7C841D4BE3109A0F193843 /* CwlBadInstructionException.swift in Sources */ = {isa = PBXBuildFile; fileRef = 796AA8B97AEF21E320EC0FFBA0581089 /* CwlBadInstructionException.swift */; settings = {COMPILER_FLAGS = "-DPRODUCT_NAME=Nimble/Nimble"; }; };
		DA28D44BB7C7CE1CC8F91BEE1E89C610 /* BeNil.swift in Sources */ = {isa = PBXBuildFile; fileRef = E45614FF27DE560CC3C1E11E1EF6E8D0 /* BeNil.swift */; settings = {COMPILER_FLAGS = "-DPRODUCT_NAME=Nimble/Nimble"; }; };
		DA712197F0C86AD27EAE22C58B16E51E /* PDFOffsetObject.swift in Sources */ = {isa = PBXBuildFile; fileRef = 4567DA9BEAC3DB9C15326C4D71836917 /* PDFOffsetObject.swift */; };
		DCE26FC948E506C1E4F2EA15B1937F89 /* PDFTableCellBorders+Equatable.swift in Sources */ = {isa = PBXBuildFile; fileRef = E19640EF8664E3AA64933D4730986EFF /* PDFTableCellBorders+Equatable.swift */; };
		DE41036F5CDFE75D351DEAC46ECD9FA9 /* Nimble-dummy.m in Sources */ = {isa = PBXBuildFile; fileRef = C81EE98963B29ED697A14F2DFFFD5D1C /* Nimble-dummy.m */; };
		DE54DDE5C5B6283DE5ADBBDAA91ED589 /* EndWith.swift in Sources */ = {isa = PBXBuildFile; fileRef = E6F14222E1F8178A5717534DE5032BE2 /* EndWith.swift */; settings = {COMPILER_FLAGS = "-DPRODUCT_NAME=Nimble/Nimble"; }; };
		DF1EDA3707824452D9DBB15C606A6F6A /* ErrorUtility.swift in Sources */ = {isa = PBXBuildFile; fileRef = FCCE0E5BF379E9E42AE9FEFACF5B2AAC /* ErrorUtility.swift */; };
		DF50C201EB25B9BDDD6363698ADE639C /* HaveCount.swift in Sources */ = {isa = PBXBuildFile; fileRef = AA84BB4A03EA0E92AD292F0F60EA101B /* HaveCount.swift */; settings = {COMPILER_FLAGS = "-DPRODUCT_NAME=Nimble/Nimble"; }; };
		E0BE420CF2E3C1513270964005AAA561 /* Pods-TPPDF_Example-dummy.m in Sources */ = {isa = PBXBuildFile; fileRef = 15F574AD8B988C719705A8CF4D678A33 /* Pods-TPPDF_Example-dummy.m */; };
		E1C5AE23F3288A2E8A13489165FD3FF2 /* CwlCatchException.h in Headers */ = {isa = PBXBuildFile; fileRef = E6FD5A08FFF54CE6FE2814C98B3B97B4 /* CwlCatchException.h */; settings = {ATTRIBUTES = (Public, ); }; };
		E40A6E85823CE585BF269D1DF4EF5E04 /* ThrowError.swift in Sources */ = {isa = PBXBuildFile; fileRef = 1345A9E4BD274296E2AD4F51AC1FB042 /* ThrowError.swift */; settings = {COMPILER_FLAGS = "-DPRODUCT_NAME=Nimble/Nimble"; }; };
		E421CC9222B4DCD92124CA45FBA6A247 /* BeGreaterThan.swift in Sources */ = {isa = PBXBuildFile; fileRef = 2B2448ECE23FA3C4A9F5F9B8590A8490 /* BeGreaterThan.swift */; settings = {COMPILER_FLAGS = "-DPRODUCT_NAME=Nimble/Nimble"; }; };
		E74C63A506330D4E6E1DC8F3894BDC22 /* Expectation.swift in Sources */ = {isa = PBXBuildFile; fileRef = AD85178C9FEBB9F9790FDA7DDA49BCB5 /* Expectation.swift */; settings = {COMPILER_FLAGS = "-DPRODUCT_NAME=Nimble/Nimble"; }; };
		E80F2F25B622EBC3F1CACD1AFD851A11 /* ExpectationMessage.swift in Sources */ = {isa = PBXBuildFile; fileRef = B4DC9C9BD94FA0AD7BD84605FEB90EAE /* ExpectationMessage.swift */; settings = {COMPILER_FLAGS = "-DPRODUCT_NAME=Nimble/Nimble"; }; };
		EB062EA45D4A3859C6CEA85DAC1ED237 /* AssertionDispatcher.swift in Sources */ = {isa = PBXBuildFile; fileRef = 55FB08D918DE01E662D5A97301481111 /* AssertionDispatcher.swift */; settings = {COMPILER_FLAGS = "-DPRODUCT_NAME=Nimble/Nimble"; }; };
		EBE99CD10890E458A85EB6199D95B119 /* PDFTableContent.swift in Sources */ = {isa = PBXBuildFile; fileRef = 202FBCE945A6E0D47325E48124B77369 /* PDFTableContent.swift */; };
		EC92A3F64B7F8ADC4D93DCE30729903C /* PDFSectionColumnContainer.swift in Sources */ = {isa = PBXBuildFile; fileRef = E385D03F465A611C6F2E5DBBE98BC8C4 /* PDFSectionColumnContainer.swift */; };
		EE1FA2CF0294EF77AC150CBC23BB68A1 /* PDFTableCellPosition.swift in Sources */ = {isa = PBXBuildFile; fileRef = 901924C801D30C2F2513328300E1C9EF /* PDFTableCellPosition.swift */; };
		EEE85966F4ED19F56130948D76E17E24 /* PDFTableObject.swift in Sources */ = {isa = PBXBuildFile; fileRef = CF5EA04C78EDFBC8C49DAC1B456B32B3 /* PDFTableObject.swift */; };
		F09AA4D26A120370C277D3E1FBDACA72 /* NSString+C99ExtendedIdentifier.swift in Sources */ = {isa = PBXBuildFile; fileRef = 497A7E3AC74B9AFB7C395D4708512944 /* NSString+C99ExtendedIdentifier.swift */; };
		F0F3C4465265A211505C33F8187ED0EE /* PDFJSONSerializable.swift in Sources */ = {isa = PBXBuildFile; fileRef = 43774CEDFCB64E935BB2CDA6AE7F63A8 /* PDFJSONSerializable.swift */; };
		F3174B0B99C31E4D92F2A8B858E50693 /* CGPoint+Math.swift in Sources */ = {isa = PBXBuildFile; fileRef = 322533E4B14F1597E38A3C6A1F78066D /* CGPoint+Math.swift */; };
		F5090F52CF4E6B768D0FB5F676B61AE9 /* Functional.swift in Sources */ = {isa = PBXBuildFile; fileRef = 221187EA83E3570837F45189B763B74A /* Functional.swift */; settings = {COMPILER_FLAGS = "-DPRODUCT_NAME=Nimble/Nimble"; }; };
		F54A92B3E88B85150141CD744E919D54 /* QCKDSL.m in Sources */ = {isa = PBXBuildFile; fileRef = 31763EF091553D9914F8AA800F5BA01E /* QCKDSL.m */; };
		F596D6BBE5BAD012376F7CB73D44CE6B /* BeCloseTo.swift in Sources */ = {isa = PBXBuildFile; fileRef = A825F5CB203777C6B7B8CE39302B11CC /* BeCloseTo.swift */; settings = {COMPILER_FLAGS = "-DPRODUCT_NAME=Nimble/Nimble"; }; };
		F7EB1D9E73CF416EFCB65BD88FF3EEF5 /* Filter.swift in Sources */ = {isa = PBXBuildFile; fileRef = 62985ACF1FC9840EBD626B149B9A50E2 /* Filter.swift */; };
		FA522EDF65D278B1D2E8E4734FF63EC1 /* PDFGenerator+Generation.swift in Sources */ = {isa = PBXBuildFile; fileRef = 027A18459002544FBE069D8554743D14 /* PDFGenerator+Generation.swift */; };
		FA8B5BFFB1EF63AB3D266AEC8F7007F7 /* PDFLineSeparatorObject.swift in Sources */ = {isa = PBXBuildFile; fileRef = 355282CF57DA337F8B046D5BAD147136 /* PDFLineSeparatorObject.swift */; };
		FAA03D3F207212F162292E5958725075 /* PDFIndentationObject.swift in Sources */ = {isa = PBXBuildFile; fileRef = 38B4427C1A98FD12953DBFA8F0042391 /* PDFIndentationObject.swift */; };
		FADE26B3709C84A593758E055227D57B /* PDFPageFormat+Layout.swift in Sources */ = {isa = PBXBuildFile; fileRef = 798BCFCC9A01870FE9100CCABE4AADA2 /* PDFPageFormat+Layout.swift */; };
		FB23C0CE6D6B2E17EE88300C5938B43B /* PDFLayoutIndentations.swift in Sources */ = {isa = PBXBuildFile; fileRef = 55AEB83B5813FE7EE14877A090CD9DB4 /* PDFLayoutIndentations.swift */; };
		FC0F703448E5E50262601316984B1719 /* PDFInfo.swift in Sources */ = {isa = PBXBuildFile; fileRef = DDE97A6933FF9A2F86A7D5CD00CFBF8F /* PDFInfo.swift */; };
		FFE697ACFC60BEF93F44D5743001E9E5 /* PDFTableStyle.swift in Sources */ = {isa = PBXBuildFile; fileRef = F2B1C56131BDEA54C3021D2157898F12 /* PDFTableStyle.swift */; };
/* End PBXBuildFile section */

/* Begin PBXContainerItemProxy section */
		08A1172C3D859E6299665D3B8B67CA12 /* PBXContainerItemProxy */ = {
			isa = PBXContainerItemProxy;
			containerPortal = BFDFE7DC352907FC980B868725387E98 /* Project object */;
			proxyType = 1;
			remoteGlobalIDString = 4320383F67CB94718E8C8D71E2D1F279;
			remoteInfo = "Pods-TPPDF_Example";
		};
		0ED87B41944D84DB6ACF2CAC02E11CAE /* PBXContainerItemProxy */ = {
			isa = PBXContainerItemProxy;
			containerPortal = BFDFE7DC352907FC980B868725387E98 /* Project object */;
			proxyType = 1;
			remoteGlobalIDString = F3D7F5720B6419F44CACB4252E195E89;
			remoteInfo = Quick;
		};
		202077CF3931D93943887E1ECFE10BDF /* PBXContainerItemProxy */ = {
			isa = PBXContainerItemProxy;
			containerPortal = BFDFE7DC352907FC980B868725387E98 /* Project object */;
			proxyType = 1;
			remoteGlobalIDString = F554EA343D656E7FB0C1ACC045EB2666;
			remoteInfo = Nimble;
		};
		3525505686BC390FA1366E8582A0CD47 /* PBXContainerItemProxy */ = {
			isa = PBXContainerItemProxy;
			containerPortal = BFDFE7DC352907FC980B868725387E98 /* Project object */;
			proxyType = 1;
			remoteGlobalIDString = FDE8308E82034CD56C5B6153CBC1D9E8;
			remoteInfo = TPPDF;
		};
		76587C109FA97B66D8DC051950DDAFCB /* PBXContainerItemProxy */ = {
			isa = PBXContainerItemProxy;
			containerPortal = BFDFE7DC352907FC980B868725387E98 /* Project object */;
			proxyType = 1;
			remoteGlobalIDString = AD809FC96561317B4C31DA3057F3770F;
			remoteInfo = SwiftLint;
		};
		DD94198F2F19BBC3BF041EC2A95595A5 /* PBXContainerItemProxy */ = {
			isa = PBXContainerItemProxy;
			containerPortal = BFDFE7DC352907FC980B868725387E98 /* Project object */;
			proxyType = 1;
			remoteGlobalIDString = AD809FC96561317B4C31DA3057F3770F;
			remoteInfo = SwiftLint;
		};
/* End PBXContainerItemProxy section */

/* Begin PBXFileReference section */
		00688D0211785AFFA02A340F87CA9C4E /* PDFSpaceObject.swift */ = {isa = PBXFileReference; includeInIndex = 1; lastKnownFileType = sourcecode.swift; path = PDFSpaceObject.swift; sourceTree = "<group>"; };
		0086AE6E2E10335154537D19E98B9517 /* PDFLineStyle.swift */ = {isa = PBXFileReference; includeInIndex = 1; lastKnownFileType = sourcecode.swift; path = PDFLineStyle.swift; sourceTree = "<group>"; };
<<<<<<< HEAD
		020A52057AF34529D7521F957E75EBF3 /* undocumented.json */ = {isa = PBXFileReference; includeInIndex = 1; lastKnownFileType = text.json; name = undocumented.json; path = docs/undocumented.json; sourceTree = "<group>"; };
		027A18459002544FBE069D8554743D14 /* PDFGenerator+Generation.swift */ = {isa = PBXFileReference; includeInIndex = 1; lastKnownFileType = sourcecode.swift; name = "PDFGenerator+Generation.swift"; path = "Source/PDFGenerator+Generation.swift"; sourceTree = "<group>"; };
		039E74B4FC32F7FB7E3676D7E72E1BFF /* PDFTableCellStyle+Equatable.swift */ = {isa = PBXFileReference; includeInIndex = 1; lastKnownFileType = sourcecode.swift; path = "PDFTableCellStyle+Equatable.swift"; sourceTree = "<group>"; };
		04E343571984E113E9B122D1DE72AC99 /* PDFInfo+Equatable.swift */ = {isa = PBXFileReference; includeInIndex = 1; lastKnownFileType = sourcecode.swift; path = "PDFInfo+Equatable.swift"; sourceTree = "<group>"; };
		05004DA67743E8BA17464D6B234A5041 /* Pods_TPPDF_Tests.framework */ = {isa = PBXFileReference; explicitFileType = wrapper.framework; includeInIndex = 0; path = Pods_TPPDF_Tests.framework; sourceTree = BUILT_PRODUCTS_DIR; };
		06B52FD72A05BE2C1AA1EB906BD4BA57 /* PDFLineObject.swift */ = {isa = PBXFileReference; includeInIndex = 1; lastKnownFileType = sourcecode.swift; path = PDFLineObject.swift; sourceTree = "<group>"; };
		06F16BF92DF48EEC440723257D47F228 /* PDFLineType.html */ = {isa = PBXFileReference; includeInIndex = 1; lastKnownFileType = text.html; name = PDFLineType.html; path = docs/Enums/PDFLineType.html; sourceTree = "<group>"; };
=======
		020A52057AF34529D7521F957E75EBF3 /* undocumented.json */ = {isa = PBXFileReference; includeInIndex = 1; name = undocumented.json; path = docs/undocumented.json; sourceTree = "<group>"; };
		027A18459002544FBE069D8554743D14 /* PDFGenerator+Generation.swift */ = {isa = PBXFileReference; includeInIndex = 1; lastKnownFileType = sourcecode.swift; name = "PDFGenerator+Generation.swift"; path = "Source/PDFGenerator+Generation.swift"; sourceTree = "<group>"; };
		039E74B4FC32F7FB7E3676D7E72E1BFF /* PDFTableCellStyle+Equatable.swift */ = {isa = PBXFileReference; includeInIndex = 1; lastKnownFileType = sourcecode.swift; path = "PDFTableCellStyle+Equatable.swift"; sourceTree = "<group>"; };
		04E343571984E113E9B122D1DE72AC99 /* PDFInfo+Equatable.swift */ = {isa = PBXFileReference; includeInIndex = 1; lastKnownFileType = sourcecode.swift; path = "PDFInfo+Equatable.swift"; sourceTree = "<group>"; };
		05004DA67743E8BA17464D6B234A5041 /* Pods_TPPDF_Tests.framework */ = {isa = PBXFileReference; explicitFileType = wrapper.framework; includeInIndex = 0; name = Pods_TPPDF_Tests.framework; path = "Pods-TPPDF_Tests.framework"; sourceTree = BUILT_PRODUCTS_DIR; };
		06B52FD72A05BE2C1AA1EB906BD4BA57 /* PDFLineObject.swift */ = {isa = PBXFileReference; includeInIndex = 1; lastKnownFileType = sourcecode.swift; path = PDFLineObject.swift; sourceTree = "<group>"; };
		06F16BF92DF48EEC440723257D47F228 /* PDFLineType.html */ = {isa = PBXFileReference; includeInIndex = 1; name = PDFLineType.html; path = docs/Enums/PDFLineType.html; sourceTree = "<group>"; };
>>>>>>> ec257004
		071A78A13A6766C28F67A70ED6AFDD36 /* PDFList.swift */ = {isa = PBXFileReference; includeInIndex = 1; lastKnownFileType = sourcecode.swift; path = PDFList.swift; sourceTree = "<group>"; };
		07899136DEE8E2CEC33597FE0FA7CC19 /* SatisfyAnyOf.swift */ = {isa = PBXFileReference; includeInIndex = 1; lastKnownFileType = sourcecode.swift; name = SatisfyAnyOf.swift; path = Sources/Nimble/Matchers/SatisfyAnyOf.swift; sourceTree = "<group>"; };
		07F0351BFBA5340BEB3CDC8A8CC47809 /* UIColor+Hex.swift */ = {isa = PBXFileReference; includeInIndex = 1; lastKnownFileType = sourcecode.swift; path = "UIColor+Hex.swift"; sourceTree = "<group>"; };
		09BE8B577E8CE67C039F67CDDB565D4A /* Callsite.swift */ = {isa = PBXFileReference; includeInIndex = 1; lastKnownFileType = sourcecode.swift; name = Callsite.swift; path = Sources/Quick/Callsite.swift; sourceTree = "<group>"; };
<<<<<<< HEAD
		0A18F394B6E528E36301824439F1471D /* PDFOffsetObject.html */ = {isa = PBXFileReference; includeInIndex = 1; lastKnownFileType = text.html.documentation; name = PDFOffsetObject.html; path = docs/docsets/TPPDF.docset/Contents/Resources/Documents/Extensions/PDFOffsetObject.html; sourceTree = "<group>"; };
		0A3233F79164E6BAA49528E5963D931C /* PDFList+Equatable.swift */ = {isa = PBXFileReference; includeInIndex = 1; lastKnownFileType = sourcecode.swift; path = "PDFList+Equatable.swift"; sourceTree = "<group>"; };
		0E3A1246F3565B8C193132B4F4A5DE6F /* index.html */ = {isa = PBXFileReference; includeInIndex = 1; lastKnownFileType = text.html.documentation; name = index.html; path = docs/docsets/TPPDF.docset/Contents/Resources/Documents/index.html; sourceTree = "<group>"; };
		0EFAC7D9F61F2C2D0F7279456566D3D7 /* PDFLayout+Equatable.swift */ = {isa = PBXFileReference; includeInIndex = 1; lastKnownFileType = sourcecode.swift; path = "PDFLayout+Equatable.swift"; sourceTree = "<group>"; };
		0FF5D1008CA5B0F13D54AB4FEE897370 /* CwlDarwinDefinitions.swift */ = {isa = PBXFileReference; includeInIndex = 1; lastKnownFileType = sourcecode.swift; name = CwlDarwinDefinitions.swift; path = Carthage/Checkouts/CwlPreconditionTesting/Sources/CwlPreconditionTesting/CwlDarwinDefinitions.swift; sourceTree = "<group>"; };
		111B1125089F9C2CE96A59DE5A859A82 /* jazzy.js */ = {isa = PBXFileReference; includeInIndex = 1; lastKnownFileType = sourcecode.javascript; name = jazzy.js; path = docs/docsets/TPPDF.docset/Contents/Resources/Documents/js/jazzy.js; sourceTree = "<group>"; };
		11F1ECE284A3DDA393115F4A5BE30190 /* PDFPageBreakObject.html */ = {isa = PBXFileReference; includeInIndex = 1; lastKnownFileType = text.html.documentation; name = PDFPageBreakObject.html; path = docs/docsets/TPPDF.docset/Contents/Resources/Documents/Extensions/PDFPageBreakObject.html; sourceTree = "<group>"; };
		12348B0017A6C373525DD0D69F85DAE3 /* NSAttributedString.html */ = {isa = PBXFileReference; includeInIndex = 1; lastKnownFileType = text.html; name = NSAttributedString.html; path = docs/Extensions/NSAttributedString.html; sourceTree = "<group>"; };
		12B361D0C9FBFCF12220298202F00279 /* LICENSE */ = {isa = PBXFileReference; includeInIndex = 1; lastKnownFileType = text; path = LICENSE; sourceTree = "<group>"; };
		1345A9E4BD274296E2AD4F51AC1FB042 /* ThrowError.swift */ = {isa = PBXFileReference; includeInIndex = 1; lastKnownFileType = sourcecode.swift; name = ThrowError.swift; path = Sources/Nimble/Matchers/ThrowError.swift; sourceTree = "<group>"; };
		13E7C3FE90E833C954F9A64ECEFA2204 /* QuickConfiguration.h */ = {isa = PBXFileReference; includeInIndex = 1; lastKnownFileType = sourcecode.c.h; name = QuickConfiguration.h; path = Sources/QuickObjectiveC/Configuration/QuickConfiguration.h; sourceTree = "<group>"; };
		144663208BDE8DDE17D45E4069BF4866 /* TPJSONRepresentable.html */ = {isa = PBXFileReference; includeInIndex = 1; lastKnownFileType = text.html.documentation; name = TPJSONRepresentable.html; path = docs/docsets/TPPDF.docset/Contents/Resources/Documents/Protocols/TPJSONRepresentable.html; sourceTree = "<group>"; };
		146A8801D942F7E2AD8074F93A2A7351 /* PDFPaginationStyle+Equatable.swift */ = {isa = PBXFileReference; includeInIndex = 1; lastKnownFileType = sourcecode.swift; path = "PDFPaginationStyle+Equatable.swift"; sourceTree = "<group>"; };
		150D192CE3830D474AA592583A3A31F5 /* PDFListItem.html */ = {isa = PBXFileReference; includeInIndex = 1; lastKnownFileType = text.html.documentation; name = PDFListItem.html; path = docs/docsets/TPPDF.docset/Contents/Resources/Documents/Classes/PDFListItem.html; sourceTree = "<group>"; };
		151743AD78300FDB0AAD39AD6C9CBFB7 /* PDFSimpleText.swift */ = {isa = PBXFileReference; includeInIndex = 1; lastKnownFileType = sourcecode.swift; path = PDFSimpleText.swift; sourceTree = "<group>"; };
		15F574AD8B988C719705A8CF4D678A33 /* Pods-TPPDF_Example-dummy.m */ = {isa = PBXFileReference; includeInIndex = 1; lastKnownFileType = sourcecode.c.objc; path = "Pods-TPPDF_Example-dummy.m"; sourceTree = "<group>"; };
		167BEC6A12EB90BD32320004C2D5F0BD /* Structs.html */ = {isa = PBXFileReference; includeInIndex = 1; lastKnownFileType = text.html.documentation; name = Structs.html; path = docs/docsets/TPPDF.docset/Contents/Resources/Documents/Structs.html; sourceTree = "<group>"; };
=======
		0A18F394B6E528E36301824439F1471D /* PDFOffsetObject.html */ = {isa = PBXFileReference; includeInIndex = 1; name = PDFOffsetObject.html; path = docs/docsets/TPPDF.docset/Contents/Resources/Documents/Extensions/PDFOffsetObject.html; sourceTree = "<group>"; };
		0A3233F79164E6BAA49528E5963D931C /* PDFList+Equatable.swift */ = {isa = PBXFileReference; includeInIndex = 1; lastKnownFileType = sourcecode.swift; path = "PDFList+Equatable.swift"; sourceTree = "<group>"; };
		0E3A1246F3565B8C193132B4F4A5DE6F /* index.html */ = {isa = PBXFileReference; includeInIndex = 1; name = index.html; path = docs/docsets/TPPDF.docset/Contents/Resources/Documents/index.html; sourceTree = "<group>"; };
		0EFAC7D9F61F2C2D0F7279456566D3D7 /* PDFLayout+Equatable.swift */ = {isa = PBXFileReference; includeInIndex = 1; lastKnownFileType = sourcecode.swift; path = "PDFLayout+Equatable.swift"; sourceTree = "<group>"; };
		0FF5D1008CA5B0F13D54AB4FEE897370 /* CwlDarwinDefinitions.swift */ = {isa = PBXFileReference; includeInIndex = 1; lastKnownFileType = sourcecode.swift; name = CwlDarwinDefinitions.swift; path = Carthage/Checkouts/CwlPreconditionTesting/Sources/CwlPreconditionTesting/CwlDarwinDefinitions.swift; sourceTree = "<group>"; };
		111B1125089F9C2CE96A59DE5A859A82 /* jazzy.js */ = {isa = PBXFileReference; includeInIndex = 1; name = jazzy.js; path = docs/docsets/TPPDF.docset/Contents/Resources/Documents/js/jazzy.js; sourceTree = "<group>"; };
		11F1ECE284A3DDA393115F4A5BE30190 /* PDFPageBreakObject.html */ = {isa = PBXFileReference; includeInIndex = 1; name = PDFPageBreakObject.html; path = docs/docsets/TPPDF.docset/Contents/Resources/Documents/Extensions/PDFPageBreakObject.html; sourceTree = "<group>"; };
		12348B0017A6C373525DD0D69F85DAE3 /* NSAttributedString.html */ = {isa = PBXFileReference; includeInIndex = 1; name = NSAttributedString.html; path = docs/Extensions/NSAttributedString.html; sourceTree = "<group>"; };
		12B361D0C9FBFCF12220298202F00279 /* LICENSE */ = {isa = PBXFileReference; includeInIndex = 1; path = LICENSE; sourceTree = "<group>"; };
		1345A9E4BD274296E2AD4F51AC1FB042 /* ThrowError.swift */ = {isa = PBXFileReference; includeInIndex = 1; lastKnownFileType = sourcecode.swift; name = ThrowError.swift; path = Sources/Nimble/Matchers/ThrowError.swift; sourceTree = "<group>"; };
		13E7C3FE90E833C954F9A64ECEFA2204 /* QuickConfiguration.h */ = {isa = PBXFileReference; includeInIndex = 1; lastKnownFileType = sourcecode.c.h; name = QuickConfiguration.h; path = Sources/QuickObjectiveC/Configuration/QuickConfiguration.h; sourceTree = "<group>"; };
		144663208BDE8DDE17D45E4069BF4866 /* TPJSONRepresentable.html */ = {isa = PBXFileReference; includeInIndex = 1; name = TPJSONRepresentable.html; path = docs/docsets/TPPDF.docset/Contents/Resources/Documents/Protocols/TPJSONRepresentable.html; sourceTree = "<group>"; };
		146A8801D942F7E2AD8074F93A2A7351 /* PDFPaginationStyle+Equatable.swift */ = {isa = PBXFileReference; includeInIndex = 1; lastKnownFileType = sourcecode.swift; path = "PDFPaginationStyle+Equatable.swift"; sourceTree = "<group>"; };
		150D192CE3830D474AA592583A3A31F5 /* PDFListItem.html */ = {isa = PBXFileReference; includeInIndex = 1; name = PDFListItem.html; path = docs/docsets/TPPDF.docset/Contents/Resources/Documents/Classes/PDFListItem.html; sourceTree = "<group>"; };
		151743AD78300FDB0AAD39AD6C9CBFB7 /* PDFSimpleText.swift */ = {isa = PBXFileReference; includeInIndex = 1; lastKnownFileType = sourcecode.swift; path = PDFSimpleText.swift; sourceTree = "<group>"; };
		15F574AD8B988C719705A8CF4D678A33 /* Pods-TPPDF_Example-dummy.m */ = {isa = PBXFileReference; includeInIndex = 1; lastKnownFileType = sourcecode.c.objc; path = "Pods-TPPDF_Example-dummy.m"; sourceTree = "<group>"; };
		167BEC6A12EB90BD32320004C2D5F0BD /* Structs.html */ = {isa = PBXFileReference; includeInIndex = 1; name = Structs.html; path = docs/docsets/TPPDF.docset/Contents/Resources/Documents/Structs.html; sourceTree = "<group>"; };
>>>>>>> ec257004
		17DD5B7C4C38CC0D1EC6B280902DCDED /* SatisfyAllOf.swift */ = {isa = PBXFileReference; includeInIndex = 1; lastKnownFileType = sourcecode.swift; name = SatisfyAllOf.swift; path = Sources/Nimble/Matchers/SatisfyAllOf.swift; sourceTree = "<group>"; };
		18FFF6C989F56048F84B6CCDD858BE86 /* AssertionRecorder.swift */ = {isa = PBXFileReference; includeInIndex = 1; lastKnownFileType = sourcecode.swift; name = AssertionRecorder.swift; path = Sources/Nimble/Adapters/AssertionRecorder.swift; sourceTree = "<group>"; };
		1B764100A35680567D74DEAAC37CD583 /* AllPass.swift */ = {isa = PBXFileReference; includeInIndex = 1; lastKnownFileType = sourcecode.swift; name = AllPass.swift; path = Sources/Nimble/Matchers/AllPass.swift; sourceTree = "<group>"; };
		1CAA2B9A11BA93D38CC61E2400A88A90 /* MatcherFunc.swift */ = {isa = PBXFileReference; includeInIndex = 1; lastKnownFileType = sourcecode.swift; name = MatcherFunc.swift; path = Sources/Nimble/Matchers/MatcherFunc.swift; sourceTree = "<group>"; };
<<<<<<< HEAD
		1CD2A2B377890A73B858E7E3F8B8D402 /* PDFDocument.html */ = {isa = PBXFileReference; includeInIndex = 1; lastKnownFileType = text.html; name = PDFDocument.html; path = docs/Classes/PDFDocument.html; sourceTree = "<group>"; };
		1EFE3C7FAC3BD7CC7FF25266396F8539 /* jazzy.search.js */ = {isa = PBXFileReference; includeInIndex = 1; lastKnownFileType = sourcecode.javascript; name = jazzy.search.js; path = docs/js/jazzy.search.js; sourceTree = "<group>"; };
		1F6284EA2DB54531FEE14237F52AE694 /* String.html */ = {isa = PBXFileReference; includeInIndex = 1; lastKnownFileType = text.html.documentation; name = String.html; path = docs/docsets/TPPDF.docset/Contents/Resources/Documents/Extensions/String.html; sourceTree = "<group>"; };
		1FA578B3E8EAFA956F356299CBB73E4B /* Data.html */ = {isa = PBXFileReference; includeInIndex = 1; lastKnownFileType = text.html.documentation; name = Data.html; path = docs/docsets/TPPDF.docset/Contents/Resources/Documents/Extensions/Data.html; sourceTree = "<group>"; };
		202FBCE945A6E0D47325E48124B77369 /* PDFTableContent.swift */ = {isa = PBXFileReference; includeInIndex = 1; lastKnownFileType = sourcecode.swift; path = PDFTableContent.swift; sourceTree = "<group>"; };
		202FF37060C31B008B3F5C78F9634D47 /* PDFCopy.html */ = {isa = PBXFileReference; includeInIndex = 1; lastKnownFileType = text.html; name = PDFCopy.html; path = docs/Protocols/PDFCopy.html; sourceTree = "<group>"; };
		206D72F0D0F2B2FB11FCDD0F743B6F7C /* PDFTableStyle+Equatable.swift */ = {isa = PBXFileReference; includeInIndex = 1; lastKnownFileType = sourcecode.swift; path = "PDFTableStyle+Equatable.swift"; sourceTree = "<group>"; };
		208A7095EE31241F8A36E085541AC9A0 /* Nimble.framework */ = {isa = PBXFileReference; explicitFileType = wrapper.framework; includeInIndex = 0; path = Nimble.framework; sourceTree = BUILT_PRODUCTS_DIR; };
		214E601710D10004818F67F2424C9F13 /* Quick.h */ = {isa = PBXFileReference; includeInIndex = 1; lastKnownFileType = sourcecode.c.h; name = Quick.h; path = Sources/QuickObjectiveC/Quick.h; sourceTree = "<group>"; };
		2183FD9E719C75BAC5E0CA568708EF56 /* CwlCatchBadInstruction.swift */ = {isa = PBXFileReference; includeInIndex = 1; lastKnownFileType = sourcecode.swift; name = CwlCatchBadInstruction.swift; path = Carthage/Checkouts/CwlPreconditionTesting/Sources/CwlPreconditionTesting/CwlCatchBadInstruction.swift; sourceTree = "<group>"; };
		221187EA83E3570837F45189B763B74A /* Functional.swift */ = {isa = PBXFileReference; includeInIndex = 1; lastKnownFileType = sourcecode.swift; name = Functional.swift; path = Sources/Nimble/Utils/Functional.swift; sourceTree = "<group>"; };
		222B01ACBB2014BBD1C2D8FE2EE755BB /* jazzy.css */ = {isa = PBXFileReference; includeInIndex = 1; lastKnownFileType = text.css; name = jazzy.css; path = docs/docsets/TPPDF.docset/Contents/Resources/Documents/css/jazzy.css; sourceTree = "<group>"; };
		23229FAAA8B4D9034715E34992D8DC09 /* XCTestSuite+QuickTestSuiteBuilder.m */ = {isa = PBXFileReference; includeInIndex = 1; lastKnownFileType = sourcecode.c.objc; name = "XCTestSuite+QuickTestSuiteBuilder.m"; path = "Sources/QuickObjectiveC/XCTestSuite+QuickTestSuiteBuilder.m"; sourceTree = "<group>"; };
		2428122D51D92589C04EAD61FFEB059E /* PDFTableCell+Equatable.swift */ = {isa = PBXFileReference; includeInIndex = 1; lastKnownFileType = sourcecode.swift; path = "PDFTableCell+Equatable.swift"; sourceTree = "<group>"; };
		2521519B19981D7B9E94EE2035940D64 /* PDFInfo.html */ = {isa = PBXFileReference; includeInIndex = 1; lastKnownFileType = text.html; name = PDFInfo.html; path = docs/Classes/PDFInfo.html; sourceTree = "<group>"; };
		26051AE2C66120DDE0B24A58DAA6FB28 /* PDFError.html */ = {isa = PBXFileReference; includeInIndex = 1; lastKnownFileType = text.html; name = PDFError.html; path = docs/Enums/PDFError.html; sourceTree = "<group>"; };
		2759BFA2A685440DF838D0903827679B /* dash.png */ = {isa = PBXFileReference; includeInIndex = 1; lastKnownFileType = image.png; name = dash.png; path = docs/img/dash.png; sourceTree = "<group>"; };
		2934F41CB1F83CB2A05570F58C67C05B /* PDFLayout.html */ = {isa = PBXFileReference; includeInIndex = 1; lastKnownFileType = text.html.documentation; name = PDFLayout.html; path = docs/docsets/TPPDF.docset/Contents/Resources/Documents/Extensions/PDFLayout.html; sourceTree = "<group>"; };
		2991DB69A7FD29EBF062D47388D8164A /* Expression.swift */ = {isa = PBXFileReference; includeInIndex = 1; lastKnownFileType = sourcecode.swift; name = Expression.swift; path = Sources/Nimble/Expression.swift; sourceTree = "<group>"; };
		2B2448ECE23FA3C4A9F5F9B8590A8490 /* BeGreaterThan.swift */ = {isa = PBXFileReference; includeInIndex = 1; lastKnownFileType = sourcecode.swift; name = BeGreaterThan.swift; path = Sources/Nimble/Matchers/BeGreaterThan.swift; sourceTree = "<group>"; };
		2BB6F4F6661D1E6E46D933DA749A4DA5 /* Errors.swift */ = {isa = PBXFileReference; includeInIndex = 1; lastKnownFileType = sourcecode.swift; name = Errors.swift; path = Sources/Nimble/Utils/Errors.swift; sourceTree = "<group>"; };
		2BC36F54CE853384D1E3FA57A306678C /* PDFTableContent.html */ = {isa = PBXFileReference; includeInIndex = 1; lastKnownFileType = text.html.documentation; name = PDFTableContent.html; path = docs/docsets/TPPDF.docset/Contents/Resources/Documents/Classes/PDFTableContent.html; sourceTree = "<group>"; };
		2D2B0786AC975048A87B8B2EA9BEBC82 /* NMBStringify.m */ = {isa = PBXFileReference; includeInIndex = 1; lastKnownFileType = sourcecode.c.objc; name = NMBStringify.m; path = Sources/NimbleObjectiveC/NMBStringify.m; sourceTree = "<group>"; };
		2D8CF9AF7F2B33E2F572D0E7834043C9 /* Async.swift */ = {isa = PBXFileReference; includeInIndex = 1; lastKnownFileType = sourcecode.swift; name = Async.swift; path = Sources/Nimble/Matchers/Async.swift; sourceTree = "<group>"; };
		2F214D0B5947C99FE3B73563FA845704 /* PDFTableContent+Equatable.swift */ = {isa = PBXFileReference; includeInIndex = 1; lastKnownFileType = sourcecode.swift; path = "PDFTableContent+Equatable.swift"; sourceTree = "<group>"; };
		2F39EB0769232662713A760A7958C833 /* PDFListItem.html */ = {isa = PBXFileReference; includeInIndex = 1; lastKnownFileType = text.html; name = PDFListItem.html; path = docs/Classes/PDFListItem.html; sourceTree = "<group>"; };
		2FA19D93E30437FDEAF709F74790A504 /* World.swift */ = {isa = PBXFileReference; includeInIndex = 1; lastKnownFileType = sourcecode.swift; name = World.swift; path = Sources/Quick/World.swift; sourceTree = "<group>"; };
		309E320ED54094EBA4FFBE8B8A239D7F /* PDFLineType.swift */ = {isa = PBXFileReference; includeInIndex = 1; lastKnownFileType = sourcecode.swift; path = PDFLineType.swift; sourceTree = "<group>"; };
		30B6F721F53CF300FA7E250B0655FD6C /* PDFIndentationObject.html */ = {isa = PBXFileReference; includeInIndex = 1; lastKnownFileType = text.html; name = PDFIndentationObject.html; path = docs/Extensions/PDFIndentationObject.html; sourceTree = "<group>"; };
		31763EF091553D9914F8AA800F5BA01E /* QCKDSL.m */ = {isa = PBXFileReference; includeInIndex = 1; lastKnownFileType = sourcecode.c.objc; name = QCKDSL.m; path = Sources/QuickObjectiveC/DSL/QCKDSL.m; sourceTree = "<group>"; };
		3202FEB83B6B08AB5AA8BF79F3DBAF74 /* PDFTableStyle.html */ = {isa = PBXFileReference; includeInIndex = 1; lastKnownFileType = text.html; name = PDFTableStyle.html; path = docs/Classes/PDFTableStyle.html; sourceTree = "<group>"; };
		322533E4B14F1597E38A3C6A1F78066D /* CGPoint+Math.swift */ = {isa = PBXFileReference; includeInIndex = 1; lastKnownFileType = sourcecode.swift; path = "CGPoint+Math.swift"; sourceTree = "<group>"; };
		33C89C83701634102FA138D32FB2B03D /* PDFAttributedText.html */ = {isa = PBXFileReference; includeInIndex = 1; lastKnownFileType = text.html.documentation; name = PDFAttributedText.html; path = docs/docsets/TPPDF.docset/Contents/Resources/Documents/Classes/PDFAttributedText.html; sourceTree = "<group>"; };
		34368B32E8DAC763EC04230FF4B3AFF2 /* PDFSimpleText.html */ = {isa = PBXFileReference; includeInIndex = 1; lastKnownFileType = text.html; name = PDFSimpleText.html; path = docs/Classes/PDFSimpleText.html; sourceTree = "<group>"; };
=======
		1CD2A2B377890A73B858E7E3F8B8D402 /* PDFDocument.html */ = {isa = PBXFileReference; includeInIndex = 1; name = PDFDocument.html; path = docs/Classes/PDFDocument.html; sourceTree = "<group>"; };
		1EFE3C7FAC3BD7CC7FF25266396F8539 /* jazzy.search.js */ = {isa = PBXFileReference; includeInIndex = 1; name = jazzy.search.js; path = docs/js/jazzy.search.js; sourceTree = "<group>"; };
		1F6284EA2DB54531FEE14237F52AE694 /* String.html */ = {isa = PBXFileReference; includeInIndex = 1; name = String.html; path = docs/docsets/TPPDF.docset/Contents/Resources/Documents/Extensions/String.html; sourceTree = "<group>"; };
		1FA578B3E8EAFA956F356299CBB73E4B /* Data.html */ = {isa = PBXFileReference; includeInIndex = 1; name = Data.html; path = docs/docsets/TPPDF.docset/Contents/Resources/Documents/Extensions/Data.html; sourceTree = "<group>"; };
		202FBCE945A6E0D47325E48124B77369 /* PDFTableContent.swift */ = {isa = PBXFileReference; includeInIndex = 1; lastKnownFileType = sourcecode.swift; path = PDFTableContent.swift; sourceTree = "<group>"; };
		202FF37060C31B008B3F5C78F9634D47 /* PDFCopy.html */ = {isa = PBXFileReference; includeInIndex = 1; name = PDFCopy.html; path = docs/Protocols/PDFCopy.html; sourceTree = "<group>"; };
		206D72F0D0F2B2FB11FCDD0F743B6F7C /* PDFTableStyle+Equatable.swift */ = {isa = PBXFileReference; includeInIndex = 1; lastKnownFileType = sourcecode.swift; path = "PDFTableStyle+Equatable.swift"; sourceTree = "<group>"; };
		208A7095EE31241F8A36E085541AC9A0 /* Nimble.framework */ = {isa = PBXFileReference; explicitFileType = wrapper.framework; includeInIndex = 0; name = Nimble.framework; path = Nimble.framework; sourceTree = BUILT_PRODUCTS_DIR; };
		214E601710D10004818F67F2424C9F13 /* Quick.h */ = {isa = PBXFileReference; includeInIndex = 1; lastKnownFileType = sourcecode.c.h; name = Quick.h; path = Sources/QuickObjectiveC/Quick.h; sourceTree = "<group>"; };
		2183FD9E719C75BAC5E0CA568708EF56 /* CwlCatchBadInstruction.swift */ = {isa = PBXFileReference; includeInIndex = 1; lastKnownFileType = sourcecode.swift; name = CwlCatchBadInstruction.swift; path = Carthage/Checkouts/CwlPreconditionTesting/Sources/CwlPreconditionTesting/CwlCatchBadInstruction.swift; sourceTree = "<group>"; };
		221187EA83E3570837F45189B763B74A /* Functional.swift */ = {isa = PBXFileReference; includeInIndex = 1; lastKnownFileType = sourcecode.swift; name = Functional.swift; path = Sources/Nimble/Utils/Functional.swift; sourceTree = "<group>"; };
		222B01ACBB2014BBD1C2D8FE2EE755BB /* jazzy.css */ = {isa = PBXFileReference; includeInIndex = 1; name = jazzy.css; path = docs/docsets/TPPDF.docset/Contents/Resources/Documents/css/jazzy.css; sourceTree = "<group>"; };
		23229FAAA8B4D9034715E34992D8DC09 /* XCTestSuite+QuickTestSuiteBuilder.m */ = {isa = PBXFileReference; includeInIndex = 1; lastKnownFileType = sourcecode.c.objc; name = "XCTestSuite+QuickTestSuiteBuilder.m"; path = "Sources/QuickObjectiveC/XCTestSuite+QuickTestSuiteBuilder.m"; sourceTree = "<group>"; };
		2428122D51D92589C04EAD61FFEB059E /* PDFTableCell+Equatable.swift */ = {isa = PBXFileReference; includeInIndex = 1; lastKnownFileType = sourcecode.swift; path = "PDFTableCell+Equatable.swift"; sourceTree = "<group>"; };
		2521519B19981D7B9E94EE2035940D64 /* PDFInfo.html */ = {isa = PBXFileReference; includeInIndex = 1; name = PDFInfo.html; path = docs/Classes/PDFInfo.html; sourceTree = "<group>"; };
		26051AE2C66120DDE0B24A58DAA6FB28 /* PDFError.html */ = {isa = PBXFileReference; includeInIndex = 1; name = PDFError.html; path = docs/Enums/PDFError.html; sourceTree = "<group>"; };
		2759BFA2A685440DF838D0903827679B /* dash.png */ = {isa = PBXFileReference; includeInIndex = 1; lastKnownFileType = image.png; name = dash.png; path = docs/img/dash.png; sourceTree = "<group>"; };
		2934F41CB1F83CB2A05570F58C67C05B /* PDFLayout.html */ = {isa = PBXFileReference; includeInIndex = 1; name = PDFLayout.html; path = docs/docsets/TPPDF.docset/Contents/Resources/Documents/Extensions/PDFLayout.html; sourceTree = "<group>"; };
		2991DB69A7FD29EBF062D47388D8164A /* Expression.swift */ = {isa = PBXFileReference; includeInIndex = 1; lastKnownFileType = sourcecode.swift; name = Expression.swift; path = Sources/Nimble/Expression.swift; sourceTree = "<group>"; };
		2B2448ECE23FA3C4A9F5F9B8590A8490 /* BeGreaterThan.swift */ = {isa = PBXFileReference; includeInIndex = 1; lastKnownFileType = sourcecode.swift; name = BeGreaterThan.swift; path = Sources/Nimble/Matchers/BeGreaterThan.swift; sourceTree = "<group>"; };
		2BB6F4F6661D1E6E46D933DA749A4DA5 /* Errors.swift */ = {isa = PBXFileReference; includeInIndex = 1; lastKnownFileType = sourcecode.swift; name = Errors.swift; path = Sources/Nimble/Utils/Errors.swift; sourceTree = "<group>"; };
		2BC36F54CE853384D1E3FA57A306678C /* PDFTableContent.html */ = {isa = PBXFileReference; includeInIndex = 1; name = PDFTableContent.html; path = docs/docsets/TPPDF.docset/Contents/Resources/Documents/Classes/PDFTableContent.html; sourceTree = "<group>"; };
		2D2B0786AC975048A87B8B2EA9BEBC82 /* NMBStringify.m */ = {isa = PBXFileReference; includeInIndex = 1; lastKnownFileType = sourcecode.c.objc; name = NMBStringify.m; path = Sources/NimbleObjectiveC/NMBStringify.m; sourceTree = "<group>"; };
		2D8CF9AF7F2B33E2F572D0E7834043C9 /* Async.swift */ = {isa = PBXFileReference; includeInIndex = 1; lastKnownFileType = sourcecode.swift; name = Async.swift; path = Sources/Nimble/Matchers/Async.swift; sourceTree = "<group>"; };
		2F214D0B5947C99FE3B73563FA845704 /* PDFTableContent+Equatable.swift */ = {isa = PBXFileReference; includeInIndex = 1; lastKnownFileType = sourcecode.swift; path = "PDFTableContent+Equatable.swift"; sourceTree = "<group>"; };
		2F39EB0769232662713A760A7958C833 /* PDFListItem.html */ = {isa = PBXFileReference; includeInIndex = 1; name = PDFListItem.html; path = docs/Classes/PDFListItem.html; sourceTree = "<group>"; };
		2FA19D93E30437FDEAF709F74790A504 /* World.swift */ = {isa = PBXFileReference; includeInIndex = 1; lastKnownFileType = sourcecode.swift; name = World.swift; path = Sources/Quick/World.swift; sourceTree = "<group>"; };
		309E320ED54094EBA4FFBE8B8A239D7F /* PDFLineType.swift */ = {isa = PBXFileReference; includeInIndex = 1; lastKnownFileType = sourcecode.swift; path = PDFLineType.swift; sourceTree = "<group>"; };
		30B6F721F53CF300FA7E250B0655FD6C /* PDFIndentationObject.html */ = {isa = PBXFileReference; includeInIndex = 1; name = PDFIndentationObject.html; path = docs/Extensions/PDFIndentationObject.html; sourceTree = "<group>"; };
		31763EF091553D9914F8AA800F5BA01E /* QCKDSL.m */ = {isa = PBXFileReference; includeInIndex = 1; lastKnownFileType = sourcecode.c.objc; name = QCKDSL.m; path = Sources/QuickObjectiveC/DSL/QCKDSL.m; sourceTree = "<group>"; };
		3202FEB83B6B08AB5AA8BF79F3DBAF74 /* PDFTableStyle.html */ = {isa = PBXFileReference; includeInIndex = 1; name = PDFTableStyle.html; path = docs/Classes/PDFTableStyle.html; sourceTree = "<group>"; };
		322533E4B14F1597E38A3C6A1F78066D /* CGPoint+Math.swift */ = {isa = PBXFileReference; includeInIndex = 1; lastKnownFileType = sourcecode.swift; path = "CGPoint+Math.swift"; sourceTree = "<group>"; };
		33C89C83701634102FA138D32FB2B03D /* PDFAttributedText.html */ = {isa = PBXFileReference; includeInIndex = 1; name = PDFAttributedText.html; path = docs/docsets/TPPDF.docset/Contents/Resources/Documents/Classes/PDFAttributedText.html; sourceTree = "<group>"; };
		34368B32E8DAC763EC04230FF4B3AFF2 /* PDFSimpleText.html */ = {isa = PBXFileReference; includeInIndex = 1; name = PDFSimpleText.html; path = docs/Classes/PDFSimpleText.html; sourceTree = "<group>"; };
>>>>>>> ec257004
		344AE7D18DE0127E849B9E7037D1104D /* TPPDF.modulemap */ = {isa = PBXFileReference; includeInIndex = 1; lastKnownFileType = sourcecode.module; path = TPPDF.modulemap; sourceTree = "<group>"; };
		34862B555411D8D49738F8B175ECE1F0 /* PDFTextColorObject.swift */ = {isa = PBXFileReference; includeInIndex = 1; lastKnownFileType = sourcecode.swift; path = PDFTextColorObject.swift; sourceTree = "<group>"; };
		35270340E310B19955E3D36080D4E9F9 /* ContainElementSatisfying.swift */ = {isa = PBXFileReference; includeInIndex = 1; lastKnownFileType = sourcecode.swift; name = ContainElementSatisfying.swift; path = Sources/Nimble/Matchers/ContainElementSatisfying.swift; sourceTree = "<group>"; };
		355282CF57DA337F8B046D5BAD147136 /* PDFLineSeparatorObject.swift */ = {isa = PBXFileReference; includeInIndex = 1; lastKnownFileType = sourcecode.swift; path = PDFLineSeparatorObject.swift; sourceTree = "<group>"; };
		360BC6B2E767C4D9A75605D4EC065AD6 /* PDFTableStyle+Defaults.swift */ = {isa = PBXFileReference; includeInIndex = 1; lastKnownFileType = sourcecode.swift; path = "PDFTableStyle+Defaults.swift"; sourceTree = "<group>"; };
		38994938E05ADFAB86D2456EACCD0C4E /* PDFSectionColumnObject.swift */ = {isa = PBXFileReference; includeInIndex = 1; lastKnownFileType = sourcecode.swift; path = PDFSectionColumnObject.swift; sourceTree = "<group>"; };
		38B4427C1A98FD12953DBFA8F0042391 /* PDFIndentationObject.swift */ = {isa = PBXFileReference; includeInIndex = 1; lastKnownFileType = sourcecode.swift; path = PDFIndentationObject.swift; sourceTree = "<group>"; };
		39701E79551BD7461669832396E1D070 /* UIImage+Pixel.swift */ = {isa = PBXFileReference; includeInIndex = 1; lastKnownFileType = sourcecode.swift; path = "UIImage+Pixel.swift"; sourceTree = "<group>"; };
		3AAF3E1A9075C582675523BBE8A56BE8 /* ExampleGroup.swift */ = {isa = PBXFileReference; includeInIndex = 1; lastKnownFileType = sourcecode.swift; name = ExampleGroup.swift; path = Sources/Quick/ExampleGroup.swift; sourceTree = "<group>"; };
		3B51452F6F3817A8AF8C41BC97FD60C8 /* PDFError.swift */ = {isa = PBXFileReference; includeInIndex = 1; lastKnownFileType = sourcecode.swift; path = PDFError.swift; sourceTree = "<group>"; };
<<<<<<< HEAD
		3D25FA1EAF3CBB10AB1140BC5F46D4DD /* PDFContainer.html */ = {isa = PBXFileReference; includeInIndex = 1; lastKnownFileType = text.html; name = PDFContainer.html; path = docs/Enums/PDFContainer.html; sourceTree = "<group>"; };
		3E94421A4B8937DDDBE6CAE83F5CFC5F /* Array.html */ = {isa = PBXFileReference; includeInIndex = 1; lastKnownFileType = text.html.documentation; name = Array.html; path = docs/docsets/TPPDF.docset/Contents/Resources/Documents/Extensions/Array.html; sourceTree = "<group>"; };
=======
		3D25FA1EAF3CBB10AB1140BC5F46D4DD /* PDFContainer.html */ = {isa = PBXFileReference; includeInIndex = 1; name = PDFContainer.html; path = docs/Enums/PDFContainer.html; sourceTree = "<group>"; };
		3E94421A4B8937DDDBE6CAE83F5CFC5F /* Array.html */ = {isa = PBXFileReference; includeInIndex = 1; name = Array.html; path = docs/docsets/TPPDF.docset/Contents/Resources/Documents/Extensions/Array.html; sourceTree = "<group>"; };
>>>>>>> ec257004
		3E9918E473A3EAA67C469D7119E74EB1 /* Foundation.framework */ = {isa = PBXFileReference; lastKnownFileType = wrapper.framework; name = Foundation.framework; path = Platforms/iPhoneOS.platform/Developer/SDKs/iPhoneOS12.0.sdk/System/Library/Frameworks/Foundation.framework; sourceTree = DEVELOPER_DIR; };
		3EC2D74376D17A618614F653F87BA2DE /* PDFPageFormat.swift */ = {isa = PBXFileReference; includeInIndex = 1; lastKnownFileType = sourcecode.swift; path = PDFPageFormat.swift; sourceTree = "<group>"; };
		3F00C0F485420C175B26A241DC606217 /* PDFIndentationObject+Equatable.swift */ = {isa = PBXFileReference; includeInIndex = 1; lastKnownFileType = sourcecode.swift; path = "PDFIndentationObject+Equatable.swift"; sourceTree = "<group>"; };
		3F901C6F7BF0E58B5BA7A7D4F1B3352A /* PDFAttributedTextObject.swift */ = {isa = PBXFileReference; includeInIndex = 1; lastKnownFileType = sourcecode.swift; path = PDFAttributedTextObject.swift; sourceTree = "<group>"; };
<<<<<<< HEAD
		4025868DDE6BD910FB38E73F7A7A51D2 /* TPPDF.tgz */ = {isa = PBXFileReference; includeInIndex = 1; lastKnownFileType = file; name = TPPDF.tgz; path = docs/docsets/TPPDF.tgz; sourceTree = "<group>"; };
		417853649D833545EE98F9F0E270115C /* Int+RomanNumerals.swift */ = {isa = PBXFileReference; includeInIndex = 1; lastKnownFileType = sourcecode.swift; path = "Int+RomanNumerals.swift"; sourceTree = "<group>"; };
		4218C03BAEAB44362BFBDB6CE2E7A285 /* PDFLayoutHeights.html */ = {isa = PBXFileReference; includeInIndex = 1; lastKnownFileType = text.html.documentation; name = PDFLayoutHeights.html; path = docs/docsets/TPPDF.docset/Contents/Resources/Documents/Extensions/PDFLayoutHeights.html; sourceTree = "<group>"; };
		43774CEDFCB64E935BB2CDA6AE7F63A8 /* PDFJSONSerializable.swift */ = {isa = PBXFileReference; includeInIndex = 1; lastKnownFileType = sourcecode.swift; path = PDFJSONSerializable.swift; sourceTree = "<group>"; };
		43E415A0DF03AFA47F7738EAE1D526BB /* QuickConfiguration.m */ = {isa = PBXFileReference; includeInIndex = 1; lastKnownFileType = sourcecode.c.objc; name = QuickConfiguration.m; path = Sources/QuickObjectiveC/Configuration/QuickConfiguration.m; sourceTree = "<group>"; };
		441A0F0890AA3D2A1358591A22F7AF61 /* TPPDF.framework */ = {isa = PBXFileReference; explicitFileType = wrapper.framework; includeInIndex = 0; path = TPPDF.framework; sourceTree = BUILT_PRODUCTS_DIR; };
		44EB90348987AA4ABA301EC67C20130D /* DSL+Wait.swift */ = {isa = PBXFileReference; includeInIndex = 1; lastKnownFileType = sourcecode.swift; name = "DSL+Wait.swift"; path = "Sources/Nimble/DSL+Wait.swift"; sourceTree = "<group>"; };
		4567DA9BEAC3DB9C15326C4D71836917 /* PDFOffsetObject.swift */ = {isa = PBXFileReference; includeInIndex = 1; lastKnownFileType = sourcecode.swift; path = PDFOffsetObject.swift; sourceTree = "<group>"; };
		45CA645B87F3221272FE5D8E3920D7DB /* Pods-TPPDF_Tests-acknowledgements.markdown */ = {isa = PBXFileReference; includeInIndex = 1; lastKnownFileType = text; path = "Pods-TPPDF_Tests-acknowledgements.markdown"; sourceTree = "<group>"; };
		4608036F3D39043F7E10B6696D463BC4 /* Dictionary.html */ = {isa = PBXFileReference; includeInIndex = 1; lastKnownFileType = text.html; name = Dictionary.html; path = docs/Extensions/Dictionary.html; sourceTree = "<group>"; };
		46625AA17ACC03B13D25615A8F90D255 /* CwlCatchException.swift */ = {isa = PBXFileReference; includeInIndex = 1; lastKnownFileType = sourcecode.swift; name = CwlCatchException.swift; path = Carthage/Checkouts/CwlCatchException/Sources/CwlCatchException/CwlCatchException.swift; sourceTree = "<group>"; };
		48439399F2E777EE12F2061E71B70168 /* index.html */ = {isa = PBXFileReference; includeInIndex = 1; lastKnownFileType = text.html; name = index.html; path = docs/index.html; sourceTree = "<group>"; };
		489EC7AA59C26220FFCA2C991A338760 /* PDFFontObject.swift */ = {isa = PBXFileReference; includeInIndex = 1; lastKnownFileType = sourcecode.swift; path = PDFFontObject.swift; sourceTree = "<group>"; };
		49648899EBE531BFBB4195740AFABBDA /* PDFLayoutIndentations.html */ = {isa = PBXFileReference; includeInIndex = 1; lastKnownFileType = text.html; name = PDFLayoutIndentations.html; path = docs/Extensions/PDFLayoutIndentations.html; sourceTree = "<group>"; };
		497A7E3AC74B9AFB7C395D4708512944 /* NSString+C99ExtendedIdentifier.swift */ = {isa = PBXFileReference; includeInIndex = 1; lastKnownFileType = sourcecode.swift; name = "NSString+C99ExtendedIdentifier.swift"; path = "Sources/Quick/NSString+C99ExtendedIdentifier.swift"; sourceTree = "<group>"; };
		4BD3D8FEBEB337ED62B39727E9F9CDF8 /* Pods-TPPDF_Tests-dummy.m */ = {isa = PBXFileReference; includeInIndex = 1; lastKnownFileType = sourcecode.c.objc; path = "Pods-TPPDF_Tests-dummy.m"; sourceTree = "<group>"; };
		4C17AF207A3113E179DC8FC0A1E7D0C3 /* PDFTableCellBorders.html */ = {isa = PBXFileReference; includeInIndex = 1; lastKnownFileType = text.html; name = PDFTableCellBorders.html; path = docs/Structs/PDFTableCellBorders.html; sourceTree = "<group>"; };
		4C200E7215CC5D0A3A4694E394899C1F /* ElementsEqual.swift */ = {isa = PBXFileReference; includeInIndex = 1; lastKnownFileType = sourcecode.swift; name = ElementsEqual.swift; path = Sources/Nimble/Matchers/ElementsEqual.swift; sourceTree = "<group>"; };
		4C45FBA94585CCEF43C4BDEE8A70931D /* PDFCopy.swift */ = {isa = PBXFileReference; includeInIndex = 1; lastKnownFileType = sourcecode.swift; path = PDFCopy.swift; sourceTree = "<group>"; };
		4F441FF43DAD8680525A00944A1D2ECE /* Enums.html */ = {isa = PBXFileReference; includeInIndex = 1; lastKnownFileType = text.html.documentation; name = Enums.html; path = docs/docsets/TPPDF.docset/Contents/Resources/Documents/Enums.html; sourceTree = "<group>"; };
		504F775898282A77D9EE9D3A466C8C75 /* PDFLineStyle+Equatable.swift */ = {isa = PBXFileReference; includeInIndex = 1; lastKnownFileType = sourcecode.swift; path = "PDFLineStyle+Equatable.swift"; sourceTree = "<group>"; };
		505D966991E5391BC9E42F58D2B073DA /* World+DSL.swift */ = {isa = PBXFileReference; includeInIndex = 1; lastKnownFileType = sourcecode.swift; name = "World+DSL.swift"; path = "Sources/Quick/DSL/World+DSL.swift"; sourceTree = "<group>"; };
		51FE4DF7D50160A716688C8ACF3CA60E /* PDFTableContent.html */ = {isa = PBXFileReference; includeInIndex = 1; lastKnownFileType = text.html; name = PDFTableContent.html; path = docs/Classes/PDFTableContent.html; sourceTree = "<group>"; };
		5237482F6AEDAACDFDA50419CEB66EBF /* PDFList.html */ = {isa = PBXFileReference; includeInIndex = 1; lastKnownFileType = text.html; name = PDFList.html; path = docs/Classes/PDFList.html; sourceTree = "<group>"; };
		526BC77C0A35B6D5862F21F8536DF9B0 /* PDFTableCellStyle.swift */ = {isa = PBXFileReference; includeInIndex = 1; lastKnownFileType = sourcecode.swift; path = PDFTableCellStyle.swift; sourceTree = "<group>"; };
		53083DD5CA0EC7CD8B518AB931648F6C /* PDFAttributedText+Equatable.swift */ = {isa = PBXFileReference; includeInIndex = 1; lastKnownFileType = sourcecode.swift; path = "PDFAttributedText+Equatable.swift"; sourceTree = "<group>"; };
		530B21FB1008B41AA1ED7A0EAF4ADFB8 /* PDFJSONRepresentable.html */ = {isa = PBXFileReference; includeInIndex = 1; lastKnownFileType = text.html.documentation; name = PDFJSONRepresentable.html; path = docs/docsets/TPPDF.docset/Contents/Resources/Documents/Protocols/PDFJSONRepresentable.html; sourceTree = "<group>"; };
		534240838D8814ABEF9FF7609402AB13 /* PDFLineSeparatorObject.html */ = {isa = PBXFileReference; includeInIndex = 1; lastKnownFileType = text.html.documentation; name = PDFLineSeparatorObject.html; path = docs/docsets/TPPDF.docset/Contents/Resources/Documents/Extensions/PDFLineSeparatorObject.html; sourceTree = "<group>"; };
=======
		4025868DDE6BD910FB38E73F7A7A51D2 /* TPPDF.tgz */ = {isa = PBXFileReference; includeInIndex = 1; name = TPPDF.tgz; path = docs/docsets/TPPDF.tgz; sourceTree = "<group>"; };
		417853649D833545EE98F9F0E270115C /* Int+RomanNumerals.swift */ = {isa = PBXFileReference; includeInIndex = 1; lastKnownFileType = sourcecode.swift; path = "Int+RomanNumerals.swift"; sourceTree = "<group>"; };
		4218C03BAEAB44362BFBDB6CE2E7A285 /* PDFLayoutHeights.html */ = {isa = PBXFileReference; includeInIndex = 1; name = PDFLayoutHeights.html; path = docs/docsets/TPPDF.docset/Contents/Resources/Documents/Extensions/PDFLayoutHeights.html; sourceTree = "<group>"; };
		43774CEDFCB64E935BB2CDA6AE7F63A8 /* PDFJSONSerializable.swift */ = {isa = PBXFileReference; includeInIndex = 1; lastKnownFileType = sourcecode.swift; path = PDFJSONSerializable.swift; sourceTree = "<group>"; };
		43E415A0DF03AFA47F7738EAE1D526BB /* QuickConfiguration.m */ = {isa = PBXFileReference; includeInIndex = 1; lastKnownFileType = sourcecode.c.objc; name = QuickConfiguration.m; path = Sources/QuickObjectiveC/Configuration/QuickConfiguration.m; sourceTree = "<group>"; };
		441A0F0890AA3D2A1358591A22F7AF61 /* TPPDF.framework */ = {isa = PBXFileReference; explicitFileType = wrapper.framework; includeInIndex = 0; name = TPPDF.framework; path = TPPDF.framework; sourceTree = BUILT_PRODUCTS_DIR; };
		44EB90348987AA4ABA301EC67C20130D /* DSL+Wait.swift */ = {isa = PBXFileReference; includeInIndex = 1; lastKnownFileType = sourcecode.swift; name = "DSL+Wait.swift"; path = "Sources/Nimble/DSL+Wait.swift"; sourceTree = "<group>"; };
		4567DA9BEAC3DB9C15326C4D71836917 /* PDFOffsetObject.swift */ = {isa = PBXFileReference; includeInIndex = 1; lastKnownFileType = sourcecode.swift; path = PDFOffsetObject.swift; sourceTree = "<group>"; };
		45CA645B87F3221272FE5D8E3920D7DB /* Pods-TPPDF_Tests-acknowledgements.markdown */ = {isa = PBXFileReference; includeInIndex = 1; lastKnownFileType = text; path = "Pods-TPPDF_Tests-acknowledgements.markdown"; sourceTree = "<group>"; };
		4608036F3D39043F7E10B6696D463BC4 /* Dictionary.html */ = {isa = PBXFileReference; includeInIndex = 1; name = Dictionary.html; path = docs/Extensions/Dictionary.html; sourceTree = "<group>"; };
		46625AA17ACC03B13D25615A8F90D255 /* CwlCatchException.swift */ = {isa = PBXFileReference; includeInIndex = 1; lastKnownFileType = sourcecode.swift; name = CwlCatchException.swift; path = Carthage/Checkouts/CwlCatchException/Sources/CwlCatchException/CwlCatchException.swift; sourceTree = "<group>"; };
		48439399F2E777EE12F2061E71B70168 /* index.html */ = {isa = PBXFileReference; includeInIndex = 1; name = index.html; path = docs/index.html; sourceTree = "<group>"; };
		489EC7AA59C26220FFCA2C991A338760 /* PDFFontObject.swift */ = {isa = PBXFileReference; includeInIndex = 1; lastKnownFileType = sourcecode.swift; path = PDFFontObject.swift; sourceTree = "<group>"; };
		49648899EBE531BFBB4195740AFABBDA /* PDFLayoutIndentations.html */ = {isa = PBXFileReference; includeInIndex = 1; name = PDFLayoutIndentations.html; path = docs/Extensions/PDFLayoutIndentations.html; sourceTree = "<group>"; };
		497A7E3AC74B9AFB7C395D4708512944 /* NSString+C99ExtendedIdentifier.swift */ = {isa = PBXFileReference; includeInIndex = 1; lastKnownFileType = sourcecode.swift; name = "NSString+C99ExtendedIdentifier.swift"; path = "Sources/Quick/NSString+C99ExtendedIdentifier.swift"; sourceTree = "<group>"; };
		4BD3D8FEBEB337ED62B39727E9F9CDF8 /* Pods-TPPDF_Tests-dummy.m */ = {isa = PBXFileReference; includeInIndex = 1; lastKnownFileType = sourcecode.c.objc; path = "Pods-TPPDF_Tests-dummy.m"; sourceTree = "<group>"; };
		4C17AF207A3113E179DC8FC0A1E7D0C3 /* PDFTableCellBorders.html */ = {isa = PBXFileReference; includeInIndex = 1; name = PDFTableCellBorders.html; path = docs/Structs/PDFTableCellBorders.html; sourceTree = "<group>"; };
		4C200E7215CC5D0A3A4694E394899C1F /* ElementsEqual.swift */ = {isa = PBXFileReference; includeInIndex = 1; lastKnownFileType = sourcecode.swift; name = ElementsEqual.swift; path = Sources/Nimble/Matchers/ElementsEqual.swift; sourceTree = "<group>"; };
		4C45FBA94585CCEF43C4BDEE8A70931D /* PDFCopy.swift */ = {isa = PBXFileReference; includeInIndex = 1; lastKnownFileType = sourcecode.swift; path = PDFCopy.swift; sourceTree = "<group>"; };
		4F441FF43DAD8680525A00944A1D2ECE /* Enums.html */ = {isa = PBXFileReference; includeInIndex = 1; name = Enums.html; path = docs/docsets/TPPDF.docset/Contents/Resources/Documents/Enums.html; sourceTree = "<group>"; };
		504F775898282A77D9EE9D3A466C8C75 /* PDFLineStyle+Equatable.swift */ = {isa = PBXFileReference; includeInIndex = 1; lastKnownFileType = sourcecode.swift; path = "PDFLineStyle+Equatable.swift"; sourceTree = "<group>"; };
		505D966991E5391BC9E42F58D2B073DA /* World+DSL.swift */ = {isa = PBXFileReference; includeInIndex = 1; lastKnownFileType = sourcecode.swift; name = "World+DSL.swift"; path = "Sources/Quick/DSL/World+DSL.swift"; sourceTree = "<group>"; };
		51FE4DF7D50160A716688C8ACF3CA60E /* PDFTableContent.html */ = {isa = PBXFileReference; includeInIndex = 1; name = PDFTableContent.html; path = docs/Classes/PDFTableContent.html; sourceTree = "<group>"; };
		5237482F6AEDAACDFDA50419CEB66EBF /* PDFList.html */ = {isa = PBXFileReference; includeInIndex = 1; name = PDFList.html; path = docs/Classes/PDFList.html; sourceTree = "<group>"; };
		526BC77C0A35B6D5862F21F8536DF9B0 /* PDFTableCellStyle.swift */ = {isa = PBXFileReference; includeInIndex = 1; lastKnownFileType = sourcecode.swift; path = PDFTableCellStyle.swift; sourceTree = "<group>"; };
		53083DD5CA0EC7CD8B518AB931648F6C /* PDFAttributedText+Equatable.swift */ = {isa = PBXFileReference; includeInIndex = 1; lastKnownFileType = sourcecode.swift; path = "PDFAttributedText+Equatable.swift"; sourceTree = "<group>"; };
		530B21FB1008B41AA1ED7A0EAF4ADFB8 /* PDFJSONRepresentable.html */ = {isa = PBXFileReference; includeInIndex = 1; name = PDFJSONRepresentable.html; path = docs/docsets/TPPDF.docset/Contents/Resources/Documents/Protocols/PDFJSONRepresentable.html; sourceTree = "<group>"; };
		534240838D8814ABEF9FF7609402AB13 /* PDFLineSeparatorObject.html */ = {isa = PBXFileReference; includeInIndex = 1; name = PDFLineSeparatorObject.html; path = docs/docsets/TPPDF.docset/Contents/Resources/Documents/Extensions/PDFLineSeparatorObject.html; sourceTree = "<group>"; };
>>>>>>> ec257004
		53ED876BFA92239AA08357B82FE147C0 /* PDFImageOptions.swift */ = {isa = PBXFileReference; includeInIndex = 1; lastKnownFileType = sourcecode.swift; path = PDFImageOptions.swift; sourceTree = "<group>"; };
		544822AEF80E316F1F939828AC23F369 /* ThrowAssertion.swift */ = {isa = PBXFileReference; includeInIndex = 1; lastKnownFileType = sourcecode.swift; name = ThrowAssertion.swift; path = Sources/Nimble/Matchers/ThrowAssertion.swift; sourceTree = "<group>"; };
		55AEB83B5813FE7EE14877A090CD9DB4 /* PDFLayoutIndentations.swift */ = {isa = PBXFileReference; includeInIndex = 1; lastKnownFileType = sourcecode.swift; path = PDFLayoutIndentations.swift; sourceTree = "<group>"; };
		55FB08D918DE01E662D5A97301481111 /* AssertionDispatcher.swift */ = {isa = PBXFileReference; includeInIndex = 1; lastKnownFileType = sourcecode.swift; name = AssertionDispatcher.swift; path = Sources/Nimble/Adapters/AssertionDispatcher.swift; sourceTree = "<group>"; };
		56BB3EC932688EECAF609D90E905D8FB /* PDFImageRowObject.swift */ = {isa = PBXFileReference; includeInIndex = 1; lastKnownFileType = sourcecode.swift; path = PDFImageRowObject.swift; sourceTree = "<group>"; };
		56C92B73F6925CECECE30C1AB885B317 /* PDFSection.swift */ = {isa = PBXFileReference; includeInIndex = 1; lastKnownFileType = sourcecode.swift; path = PDFSection.swift; sourceTree = "<group>"; };
		58030C763DEC3CAF7DBDEC04DDA99195 /* QuickSpecBase.m */ = {isa = PBXFileReference; includeInIndex = 1; lastKnownFileType = sourcecode.c.objc; name = QuickSpecBase.m; path = Sources/QuickSpecBase/QuickSpecBase.m; sourceTree = "<group>"; };
<<<<<<< HEAD
		58C421D42ABB497EDA636FA7CC2049DF /* jquery.min.js */ = {isa = PBXFileReference; includeInIndex = 1; lastKnownFileType = sourcecode.javascript; name = jquery.min.js; path = docs/js/jquery.min.js; sourceTree = "<group>"; };
		599C5E77DD2AD0EDB08790770A74BFE5 /* PDFLineStyle.html */ = {isa = PBXFileReference; includeInIndex = 1; lastKnownFileType = text.html; name = PDFLineStyle.html; path = docs/Structs/PDFLineStyle.html; sourceTree = "<group>"; };
		59DBAB8A85D5ADDE0BAEE96D20DDC5BA /* BeLessThan.swift */ = {isa = PBXFileReference; includeInIndex = 1; lastKnownFileType = sourcecode.swift; name = BeLessThan.swift; path = Sources/Nimble/Matchers/BeLessThan.swift; sourceTree = "<group>"; };
		59E9978099931DD96F63E6DE6F9EDCC2 /* TPPDF.xcconfig */ = {isa = PBXFileReference; includeInIndex = 1; lastKnownFileType = text.xcconfig; path = TPPDF.xcconfig; sourceTree = "<group>"; };
		59E9A837F1BA047BF44BEEE3CF12F60D /* PDFTableStyleDefaults.html */ = {isa = PBXFileReference; includeInIndex = 1; lastKnownFileType = text.html; name = PDFTableStyleDefaults.html; path = docs/Structs/PDFTableStyleDefaults.html; sourceTree = "<group>"; };
		5AB2AEA696CBBAA2E20B15CFF659CC70 /* Stringers.swift */ = {isa = PBXFileReference; includeInIndex = 1; lastKnownFileType = sourcecode.swift; name = Stringers.swift; path = Sources/Nimble/Utils/Stringers.swift; sourceTree = "<group>"; };
		5B8E0E0D158305661649F7FD180C5FF5 /* CwlCatchException.m */ = {isa = PBXFileReference; includeInIndex = 1; lastKnownFileType = sourcecode.c.objc; name = CwlCatchException.m; path = Carthage/Checkouts/CwlCatchException/Sources/CwlCatchExceptionSupport/CwlCatchException.m; sourceTree = "<group>"; };
		5CF5467E9C52DFBD486A60BDAF9C4DB6 /* PDFContainer.html */ = {isa = PBXFileReference; includeInIndex = 1; lastKnownFileType = text.html.documentation; name = PDFContainer.html; path = docs/docsets/TPPDF.docset/Contents/Resources/Documents/Enums/PDFContainer.html; sourceTree = "<group>"; };
		5CFCB77751CD3D6E761AC97A7E5C3F51 /* TPJSONSerializable.html */ = {isa = PBXFileReference; includeInIndex = 1; lastKnownFileType = text.html.documentation; name = TPJSONSerializable.html; path = docs/docsets/TPPDF.docset/Contents/Resources/Documents/Protocols/TPJSONSerializable.html; sourceTree = "<group>"; };
		5CFD62FD2E8D891F1DAD7B4220A38D1C /* Nimble-umbrella.h */ = {isa = PBXFileReference; includeInIndex = 1; lastKnownFileType = sourcecode.c.h; path = "Nimble-umbrella.h"; sourceTree = "<group>"; };
		60AABD1060D2918831B3CB40AAFDBBDA /* dash.png */ = {isa = PBXFileReference; includeInIndex = 1; lastKnownFileType = image.png; name = dash.png; path = docs/docsets/TPPDF.docset/Contents/Resources/Documents/img/dash.png; sourceTree = "<group>"; };
		60E66AA3E4B4A021BC5C9FC98DF6BA9A /* PDFGenerator+Layout.swift */ = {isa = PBXFileReference; includeInIndex = 1; lastKnownFileType = sourcecode.swift; name = "PDFGenerator+Layout.swift"; path = "Source/PDFGenerator+Layout.swift"; sourceTree = "<group>"; };
		61327F631A23722CA184A65D763CED21 /* PDFPagination.html */ = {isa = PBXFileReference; includeInIndex = 1; lastKnownFileType = text.html; name = PDFPagination.html; path = docs/Structs/PDFPagination.html; sourceTree = "<group>"; };
		61589F35A711E8D662F644C7D562C954 /* MatchError.swift */ = {isa = PBXFileReference; includeInIndex = 1; lastKnownFileType = sourcecode.swift; name = MatchError.swift; path = Sources/Nimble/Matchers/MatchError.swift; sourceTree = "<group>"; };
		61C2D31EC47CB788EC250B005C6D597E /* jazzy.js */ = {isa = PBXFileReference; includeInIndex = 1; lastKnownFileType = sourcecode.javascript; name = jazzy.js; path = docs/js/jazzy.js; sourceTree = "<group>"; };
		62985ACF1FC9840EBD626B149B9A50E2 /* Filter.swift */ = {isa = PBXFileReference; includeInIndex = 1; lastKnownFileType = sourcecode.swift; name = Filter.swift; path = Sources/Quick/Filter.swift; sourceTree = "<group>"; };
		62EBB26FA6CEC7A1D4D1E60BC0CC08A7 /* Pods-TPPDF_Tests-frameworks.sh */ = {isa = PBXFileReference; includeInIndex = 1; lastKnownFileType = text.script.sh; path = "Pods-TPPDF_Tests-frameworks.sh"; sourceTree = "<group>"; };
		641FD73202CC7903C3699645D8850F2E /* Pods-TPPDF_Tests-acknowledgements.plist */ = {isa = PBXFileReference; includeInIndex = 1; lastKnownFileType = text.plist.xml; path = "Pods-TPPDF_Tests-acknowledgements.plist"; sourceTree = "<group>"; };
		64DD8E80FBEBA4A62813C44F2741B06E /* PDFJSONSerializable.html */ = {isa = PBXFileReference; includeInIndex = 1; lastKnownFileType = text.html; name = PDFJSONSerializable.html; path = docs/Protocols/PDFJSONSerializable.html; sourceTree = "<group>"; };
		65500D35072F4AEA11926E0BD3027459 /* lunr.min.js */ = {isa = PBXFileReference; includeInIndex = 1; lastKnownFileType = sourcecode.javascript; name = lunr.min.js; path = docs/docsets/TPPDF.docset/Contents/Resources/Documents/js/lunr.min.js; sourceTree = "<group>"; };
		65CD48E02F9AD2C9696D720053B836A5 /* PDFJSONSerializable.html */ = {isa = PBXFileReference; includeInIndex = 1; lastKnownFileType = text.html.documentation; name = PDFJSONSerializable.html; path = docs/docsets/TPPDF.docset/Contents/Resources/Documents/Protocols/PDFJSONSerializable.html; sourceTree = "<group>"; };
		66B0C3FFF6DB04AB8ADE3A0240FED7A9 /* PDFListItemSymbol.html */ = {isa = PBXFileReference; includeInIndex = 1; lastKnownFileType = text.html; name = PDFListItemSymbol.html; path = docs/Enums/PDFListItemSymbol.html; sourceTree = "<group>"; };
		66CEB296A2201C444617EB748A1192AA /* PDFPageBreakObject.html */ = {isa = PBXFileReference; includeInIndex = 1; lastKnownFileType = text.html; name = PDFPageBreakObject.html; path = docs/Extensions/PDFPageBreakObject.html; sourceTree = "<group>"; };
=======
		58C421D42ABB497EDA636FA7CC2049DF /* jquery.min.js */ = {isa = PBXFileReference; includeInIndex = 1; name = jquery.min.js; path = docs/js/jquery.min.js; sourceTree = "<group>"; };
		599C5E77DD2AD0EDB08790770A74BFE5 /* PDFLineStyle.html */ = {isa = PBXFileReference; includeInIndex = 1; name = PDFLineStyle.html; path = docs/Structs/PDFLineStyle.html; sourceTree = "<group>"; };
		59DBAB8A85D5ADDE0BAEE96D20DDC5BA /* BeLessThan.swift */ = {isa = PBXFileReference; includeInIndex = 1; lastKnownFileType = sourcecode.swift; name = BeLessThan.swift; path = Sources/Nimble/Matchers/BeLessThan.swift; sourceTree = "<group>"; };
		59E9978099931DD96F63E6DE6F9EDCC2 /* TPPDF.xcconfig */ = {isa = PBXFileReference; includeInIndex = 1; lastKnownFileType = text.xcconfig; path = TPPDF.xcconfig; sourceTree = "<group>"; };
		59E9A837F1BA047BF44BEEE3CF12F60D /* PDFTableStyleDefaults.html */ = {isa = PBXFileReference; includeInIndex = 1; name = PDFTableStyleDefaults.html; path = docs/Structs/PDFTableStyleDefaults.html; sourceTree = "<group>"; };
		5AB2AEA696CBBAA2E20B15CFF659CC70 /* Stringers.swift */ = {isa = PBXFileReference; includeInIndex = 1; lastKnownFileType = sourcecode.swift; name = Stringers.swift; path = Sources/Nimble/Utils/Stringers.swift; sourceTree = "<group>"; };
		5B8E0E0D158305661649F7FD180C5FF5 /* CwlCatchException.m */ = {isa = PBXFileReference; includeInIndex = 1; lastKnownFileType = sourcecode.c.objc; name = CwlCatchException.m; path = Carthage/Checkouts/CwlCatchException/Sources/CwlCatchExceptionSupport/CwlCatchException.m; sourceTree = "<group>"; };
		5CF5467E9C52DFBD486A60BDAF9C4DB6 /* PDFContainer.html */ = {isa = PBXFileReference; includeInIndex = 1; name = PDFContainer.html; path = docs/docsets/TPPDF.docset/Contents/Resources/Documents/Enums/PDFContainer.html; sourceTree = "<group>"; };
		5CFCB77751CD3D6E761AC97A7E5C3F51 /* TPJSONSerializable.html */ = {isa = PBXFileReference; includeInIndex = 1; name = TPJSONSerializable.html; path = docs/docsets/TPPDF.docset/Contents/Resources/Documents/Protocols/TPJSONSerializable.html; sourceTree = "<group>"; };
		5CFD62FD2E8D891F1DAD7B4220A38D1C /* Nimble-umbrella.h */ = {isa = PBXFileReference; includeInIndex = 1; lastKnownFileType = sourcecode.c.h; path = "Nimble-umbrella.h"; sourceTree = "<group>"; };
		60AABD1060D2918831B3CB40AAFDBBDA /* dash.png */ = {isa = PBXFileReference; includeInIndex = 1; lastKnownFileType = image.png; name = dash.png; path = docs/docsets/TPPDF.docset/Contents/Resources/Documents/img/dash.png; sourceTree = "<group>"; };
		60E66AA3E4B4A021BC5C9FC98DF6BA9A /* PDFGenerator+Layout.swift */ = {isa = PBXFileReference; includeInIndex = 1; lastKnownFileType = sourcecode.swift; name = "PDFGenerator+Layout.swift"; path = "Source/PDFGenerator+Layout.swift"; sourceTree = "<group>"; };
		61327F631A23722CA184A65D763CED21 /* PDFPagination.html */ = {isa = PBXFileReference; includeInIndex = 1; name = PDFPagination.html; path = docs/Structs/PDFPagination.html; sourceTree = "<group>"; };
		61589F35A711E8D662F644C7D562C954 /* MatchError.swift */ = {isa = PBXFileReference; includeInIndex = 1; lastKnownFileType = sourcecode.swift; name = MatchError.swift; path = Sources/Nimble/Matchers/MatchError.swift; sourceTree = "<group>"; };
		61C2D31EC47CB788EC250B005C6D597E /* jazzy.js */ = {isa = PBXFileReference; includeInIndex = 1; name = jazzy.js; path = docs/js/jazzy.js; sourceTree = "<group>"; };
		62985ACF1FC9840EBD626B149B9A50E2 /* Filter.swift */ = {isa = PBXFileReference; includeInIndex = 1; lastKnownFileType = sourcecode.swift; name = Filter.swift; path = Sources/Quick/Filter.swift; sourceTree = "<group>"; };
		62EBB26FA6CEC7A1D4D1E60BC0CC08A7 /* Pods-TPPDF_Tests-frameworks.sh */ = {isa = PBXFileReference; includeInIndex = 1; lastKnownFileType = text.script.sh; path = "Pods-TPPDF_Tests-frameworks.sh"; sourceTree = "<group>"; };
		641FD73202CC7903C3699645D8850F2E /* Pods-TPPDF_Tests-acknowledgements.plist */ = {isa = PBXFileReference; includeInIndex = 1; lastKnownFileType = text.plist.xml; path = "Pods-TPPDF_Tests-acknowledgements.plist"; sourceTree = "<group>"; };
		64DD8E80FBEBA4A62813C44F2741B06E /* PDFJSONSerializable.html */ = {isa = PBXFileReference; includeInIndex = 1; name = PDFJSONSerializable.html; path = docs/Protocols/PDFJSONSerializable.html; sourceTree = "<group>"; };
		65500D35072F4AEA11926E0BD3027459 /* lunr.min.js */ = {isa = PBXFileReference; includeInIndex = 1; name = lunr.min.js; path = docs/docsets/TPPDF.docset/Contents/Resources/Documents/js/lunr.min.js; sourceTree = "<group>"; };
		65CD48E02F9AD2C9696D720053B836A5 /* PDFJSONSerializable.html */ = {isa = PBXFileReference; includeInIndex = 1; name = PDFJSONSerializable.html; path = docs/docsets/TPPDF.docset/Contents/Resources/Documents/Protocols/PDFJSONSerializable.html; sourceTree = "<group>"; };
		66B0C3FFF6DB04AB8ADE3A0240FED7A9 /* PDFListItemSymbol.html */ = {isa = PBXFileReference; includeInIndex = 1; name = PDFListItemSymbol.html; path = docs/Enums/PDFListItemSymbol.html; sourceTree = "<group>"; };
		66CEB296A2201C444617EB748A1192AA /* PDFPageBreakObject.html */ = {isa = PBXFileReference; includeInIndex = 1; name = PDFPageBreakObject.html; path = docs/Extensions/PDFPageBreakObject.html; sourceTree = "<group>"; };
>>>>>>> ec257004
		679E95984C4EB4B0E7B2FA6CF1DB0904 /* Nimble-Info.plist */ = {isa = PBXFileReference; includeInIndex = 1; lastKnownFileType = text.plist.xml; path = "Nimble-Info.plist"; sourceTree = "<group>"; };
		69B60D03593EA38A77986B39567E36C6 /* PDFImage.swift */ = {isa = PBXFileReference; includeInIndex = 1; lastKnownFileType = sourcecode.swift; path = PDFImage.swift; sourceTree = "<group>"; };
		6A1E55522A60920B2686F9D121D12230 /* AdapterProtocols.swift */ = {isa = PBXFileReference; includeInIndex = 1; lastKnownFileType = sourcecode.swift; name = AdapterProtocols.swift; path = Sources/Nimble/Adapters/AdapterProtocols.swift; sourceTree = "<group>"; };
		6B4571AD2E416CA5A002E1AE41AF9E36 /* carat.png */ = {isa = PBXFileReference; includeInIndex = 1; lastKnownFileType = image.png; name = carat.png; path = docs/docsets/TPPDF.docset/Contents/Resources/Documents/img/carat.png; sourceTree = "<group>"; };
<<<<<<< HEAD
		6BC0C132B74FFFFC64BC5CDF8DA03D68 /* PDFTable.html */ = {isa = PBXFileReference; includeInIndex = 1; lastKnownFileType = text.html; name = PDFTable.html; path = docs/Classes/PDFTable.html; sourceTree = "<group>"; };
		6CD43F9E9FAA1ED61573295D5124D164 /* Pods-TPPDF_Example-acknowledgements.markdown */ = {isa = PBXFileReference; includeInIndex = 1; lastKnownFileType = text; path = "Pods-TPPDF_Example-acknowledgements.markdown"; sourceTree = "<group>"; };
		6CEDCA66A4D64BA3E2962DAF79226E02 /* PDFSimpleText+Equatable.swift */ = {isa = PBXFileReference; includeInIndex = 1; lastKnownFileType = sourcecode.swift; path = "PDFSimpleText+Equatable.swift"; sourceTree = "<group>"; };
		6D27F06E7DD2CF8B95DC623799CED4F4 /* PDFTableCellPosition.html */ = {isa = PBXFileReference; includeInIndex = 1; lastKnownFileType = text.html.documentation; name = PDFTableCellPosition.html; path = docs/docsets/TPPDF.docset/Contents/Resources/Documents/Structs/PDFTableCellPosition.html; sourceTree = "<group>"; };
		6D282ED9D782F8D8AA4DBAAE44E5FC19 /* typeahead.jquery.js */ = {isa = PBXFileReference; includeInIndex = 1; lastKnownFileType = sourcecode.javascript; name = typeahead.jquery.js; path = docs/docsets/TPPDF.docset/Contents/Resources/Documents/js/typeahead.jquery.js; sourceTree = "<group>"; };
		6D5BFC258543B1A8AF469F75D250F4BF /* Protocols.html */ = {isa = PBXFileReference; includeInIndex = 1; lastKnownFileType = text.html.documentation; name = Protocols.html; path = docs/docsets/TPPDF.docset/Contents/Resources/Documents/Protocols.html; sourceTree = "<group>"; };
=======
		6BC0C132B74FFFFC64BC5CDF8DA03D68 /* PDFTable.html */ = {isa = PBXFileReference; includeInIndex = 1; name = PDFTable.html; path = docs/Classes/PDFTable.html; sourceTree = "<group>"; };
		6CD43F9E9FAA1ED61573295D5124D164 /* Pods-TPPDF_Example-acknowledgements.markdown */ = {isa = PBXFileReference; includeInIndex = 1; lastKnownFileType = text; path = "Pods-TPPDF_Example-acknowledgements.markdown"; sourceTree = "<group>"; };
		6CEDCA66A4D64BA3E2962DAF79226E02 /* PDFSimpleText+Equatable.swift */ = {isa = PBXFileReference; includeInIndex = 1; lastKnownFileType = sourcecode.swift; path = "PDFSimpleText+Equatable.swift"; sourceTree = "<group>"; };
		6D27F06E7DD2CF8B95DC623799CED4F4 /* PDFTableCellPosition.html */ = {isa = PBXFileReference; includeInIndex = 1; name = PDFTableCellPosition.html; path = docs/docsets/TPPDF.docset/Contents/Resources/Documents/Structs/PDFTableCellPosition.html; sourceTree = "<group>"; };
		6D282ED9D782F8D8AA4DBAAE44E5FC19 /* typeahead.jquery.js */ = {isa = PBXFileReference; includeInIndex = 1; name = typeahead.jquery.js; path = docs/docsets/TPPDF.docset/Contents/Resources/Documents/js/typeahead.jquery.js; sourceTree = "<group>"; };
		6D5BFC258543B1A8AF469F75D250F4BF /* Protocols.html */ = {isa = PBXFileReference; includeInIndex = 1; name = Protocols.html; path = docs/docsets/TPPDF.docset/Contents/Resources/Documents/Protocols.html; sourceTree = "<group>"; };
>>>>>>> ec257004
		6D84DAF8699E614E3035E09666F42BEB /* Nimble.modulemap */ = {isa = PBXFileReference; includeInIndex = 1; lastKnownFileType = sourcecode.module; path = Nimble.modulemap; sourceTree = "<group>"; };
		6DA0E337C9A79EC8007A1D76F417E773 /* PDFOffsetObject+Equatable.swift */ = {isa = PBXFileReference; includeInIndex = 1; lastKnownFileType = sourcecode.swift; path = "PDFOffsetObject+Equatable.swift"; sourceTree = "<group>"; };
		6DECA440B262A15525CB0791C9F5CFBB /* QuickSelectedTestSuiteBuilder.swift */ = {isa = PBXFileReference; includeInIndex = 1; lastKnownFileType = sourcecode.swift; name = QuickSelectedTestSuiteBuilder.swift; path = Sources/Quick/QuickSelectedTestSuiteBuilder.swift; sourceTree = "<group>"; };
		6F9D70A8056BCE15E634A4087915A446 /* NMBExceptionCapture.m */ = {isa = PBXFileReference; includeInIndex = 1; lastKnownFileType = sourcecode.c.objc; name = NMBExceptionCapture.m; path = Sources/NimbleObjectiveC/NMBExceptionCapture.m; sourceTree = "<group>"; };
		70B98FDBF81B9C2F0F89C3B6082CA496 /* PDFPagination+Equatable.swift */ = {isa = PBXFileReference; includeInIndex = 1; lastKnownFileType = sourcecode.swift; path = "PDFPagination+Equatable.swift"; sourceTree = "<group>"; };
<<<<<<< HEAD
		7224D48E6CB4C74FC8E7F87F06173963 /* PDFAttributedText.html */ = {isa = PBXFileReference; includeInIndex = 1; lastKnownFileType = text.html; name = PDFAttributedText.html; path = docs/Classes/PDFAttributedText.html; sourceTree = "<group>"; };
		72445AC1634A8C02D0A85D9A563C5D51 /* QuickTestSuite.swift */ = {isa = PBXFileReference; includeInIndex = 1; lastKnownFileType = sourcecode.swift; name = QuickTestSuite.swift; path = Sources/Quick/QuickTestSuite.swift; sourceTree = "<group>"; };
		73807064EFEA737FAA9A46A5136B632F /* BeginWith.swift */ = {isa = PBXFileReference; includeInIndex = 1; lastKnownFileType = sourcecode.swift; name = BeginWith.swift; path = Sources/Nimble/Matchers/BeginWith.swift; sourceTree = "<group>"; };
		7445366680C0F2827EF44D93D89F0A12 /* carat.png */ = {isa = PBXFileReference; includeInIndex = 1; lastKnownFileType = image.png; name = carat.png; path = docs/img/carat.png; sourceTree = "<group>"; };
		75A89C25EE3639C7E6DB50E63D500C15 /* PDFSection.html */ = {isa = PBXFileReference; includeInIndex = 1; lastKnownFileType = text.html; name = PDFSection.html; path = docs/Classes/PDFSection.html; sourceTree = "<group>"; };
		7662FFC56BE6945696DA16829DCF4F17 /* TPPDF-dummy.m */ = {isa = PBXFileReference; includeInIndex = 1; lastKnownFileType = sourcecode.c.objc; path = "TPPDF-dummy.m"; sourceTree = "<group>"; };
		769948AC67FCD7CFBB879B1BB1309818 /* Await.swift */ = {isa = PBXFileReference; includeInIndex = 1; lastKnownFileType = sourcecode.swift; name = Await.swift; path = Sources/Nimble/Utils/Await.swift; sourceTree = "<group>"; };
		774533CE7EDF2D728498A6564A1AF33E /* search.json */ = {isa = PBXFileReference; includeInIndex = 1; lastKnownFileType = text.json; name = search.json; path = docs/docsets/TPPDF.docset/Contents/Resources/Documents/search.json; sourceTree = "<group>"; };
		77F85AE6772A2B23E9ADCD1A83287D9A /* highlight.css */ = {isa = PBXFileReference; includeInIndex = 1; lastKnownFileType = text.css; name = highlight.css; path = docs/css/highlight.css; sourceTree = "<group>"; };
		791FB01D15E7A38B24135F0396D56A12 /* TPPDF.xml */ = {isa = PBXFileReference; includeInIndex = 1; lastKnownFileType = text.xml; name = TPPDF.xml; path = docs/docsets/TPPDF.xml; sourceTree = "<group>"; };
		794FA5A57BDB5A02BFB63D7405EDB58A /* Extensions.html */ = {isa = PBXFileReference; includeInIndex = 1; lastKnownFileType = text.html.documentation; name = Extensions.html; path = docs/docsets/TPPDF.docset/Contents/Resources/Documents/Extensions.html; sourceTree = "<group>"; };
=======
		7224D48E6CB4C74FC8E7F87F06173963 /* PDFAttributedText.html */ = {isa = PBXFileReference; includeInIndex = 1; name = PDFAttributedText.html; path = docs/Classes/PDFAttributedText.html; sourceTree = "<group>"; };
		72445AC1634A8C02D0A85D9A563C5D51 /* QuickTestSuite.swift */ = {isa = PBXFileReference; includeInIndex = 1; lastKnownFileType = sourcecode.swift; name = QuickTestSuite.swift; path = Sources/Quick/QuickTestSuite.swift; sourceTree = "<group>"; };
		73807064EFEA737FAA9A46A5136B632F /* BeginWith.swift */ = {isa = PBXFileReference; includeInIndex = 1; lastKnownFileType = sourcecode.swift; name = BeginWith.swift; path = Sources/Nimble/Matchers/BeginWith.swift; sourceTree = "<group>"; };
		7445366680C0F2827EF44D93D89F0A12 /* carat.png */ = {isa = PBXFileReference; includeInIndex = 1; lastKnownFileType = image.png; name = carat.png; path = docs/img/carat.png; sourceTree = "<group>"; };
		75A89C25EE3639C7E6DB50E63D500C15 /* PDFSection.html */ = {isa = PBXFileReference; includeInIndex = 1; name = PDFSection.html; path = docs/Classes/PDFSection.html; sourceTree = "<group>"; };
		7662FFC56BE6945696DA16829DCF4F17 /* TPPDF-dummy.m */ = {isa = PBXFileReference; includeInIndex = 1; lastKnownFileType = sourcecode.c.objc; path = "TPPDF-dummy.m"; sourceTree = "<group>"; };
		769948AC67FCD7CFBB879B1BB1309818 /* Await.swift */ = {isa = PBXFileReference; includeInIndex = 1; lastKnownFileType = sourcecode.swift; name = Await.swift; path = Sources/Nimble/Utils/Await.swift; sourceTree = "<group>"; };
		774533CE7EDF2D728498A6564A1AF33E /* search.json */ = {isa = PBXFileReference; includeInIndex = 1; name = search.json; path = docs/docsets/TPPDF.docset/Contents/Resources/Documents/search.json; sourceTree = "<group>"; };
		77F85AE6772A2B23E9ADCD1A83287D9A /* highlight.css */ = {isa = PBXFileReference; includeInIndex = 1; name = highlight.css; path = docs/css/highlight.css; sourceTree = "<group>"; };
		791FB01D15E7A38B24135F0396D56A12 /* TPPDF.xml */ = {isa = PBXFileReference; includeInIndex = 1; name = TPPDF.xml; path = docs/docsets/TPPDF.xml; sourceTree = "<group>"; };
		794FA5A57BDB5A02BFB63D7405EDB58A /* Extensions.html */ = {isa = PBXFileReference; includeInIndex = 1; name = Extensions.html; path = docs/docsets/TPPDF.docset/Contents/Resources/Documents/Extensions.html; sourceTree = "<group>"; };
>>>>>>> ec257004
		796AA8B97AEF21E320EC0FFBA0581089 /* CwlBadInstructionException.swift */ = {isa = PBXFileReference; includeInIndex = 1; lastKnownFileType = sourcecode.swift; name = CwlBadInstructionException.swift; path = Carthage/Checkouts/CwlPreconditionTesting/Sources/CwlPreconditionTesting/CwlBadInstructionException.swift; sourceTree = "<group>"; };
		798BCFCC9A01870FE9100CCABE4AADA2 /* PDFPageFormat+Layout.swift */ = {isa = PBXFileReference; includeInIndex = 1; lastKnownFileType = sourcecode.swift; path = "PDFPageFormat+Layout.swift"; sourceTree = "<group>"; };
		7B1C3B6F565302E4AC4C4CF12B4CFFC9 /* PDFTableCellBorders.swift */ = {isa = PBXFileReference; includeInIndex = 1; lastKnownFileType = sourcecode.swift; path = PDFTableCellBorders.swift; sourceTree = "<group>"; };
		7B5E009A1FB58C86A36CE32D4409266F /* PDFPagination.swift */ = {isa = PBXFileReference; includeInIndex = 1; lastKnownFileType = sourcecode.swift; path = PDFPagination.swift; sourceTree = "<group>"; };
		7C096D4668A0BA079880E29FCE66338F /* PDFRectangleObject.swift */ = {isa = PBXFileReference; includeInIndex = 1; lastKnownFileType = sourcecode.swift; path = PDFRectangleObject.swift; sourceTree = "<group>"; };
<<<<<<< HEAD
		7C1CD13B9AAF62005F66F832881C8630 /* NSAttributedString.html */ = {isa = PBXFileReference; includeInIndex = 1; lastKnownFileType = text.html.documentation; name = NSAttributedString.html; path = docs/docsets/TPPDF.docset/Contents/Resources/Documents/Extensions/NSAttributedString.html; sourceTree = "<group>"; };
		7C1CD8306A554E0BF8E32CBC2B72F5D8 /* jazzy.css */ = {isa = PBXFileReference; includeInIndex = 1; lastKnownFileType = text.css; name = jazzy.css; path = docs/css/jazzy.css; sourceTree = "<group>"; };
		7C28DD4E18D8E11214C736321E50EBE3 /* PDFImageObject.swift */ = {isa = PBXFileReference; includeInIndex = 1; lastKnownFileType = sourcecode.swift; path = PDFImageObject.swift; sourceTree = "<group>"; };
		7DBF9F2526ECF7643D82CEB38C03D278 /* PDFGenerator.html */ = {isa = PBXFileReference; includeInIndex = 1; lastKnownFileType = text.html.documentation; name = PDFGenerator.html; path = docs/docsets/TPPDF.docset/Contents/Resources/Documents/Classes/PDFGenerator.html; sourceTree = "<group>"; };
		7EE7CF822B2718A14766C0FFCD5B8DA6 /* badge.svg */ = {isa = PBXFileReference; includeInIndex = 1; lastKnownFileType = text; name = badge.svg; path = docs/badge.svg; sourceTree = "<group>"; };
		7F4A074FF1C81AB210BB98E1E175E861 /* PDFInfo.html */ = {isa = PBXFileReference; includeInIndex = 1; lastKnownFileType = text.html.documentation; name = PDFInfo.html; path = docs/docsets/TPPDF.docset/Contents/Resources/Documents/Classes/PDFInfo.html; sourceTree = "<group>"; };
		7F59FE4C7DC9A8F23D11C411B8064CA9 /* badge.svg */ = {isa = PBXFileReference; includeInIndex = 1; lastKnownFileType = text; name = badge.svg; path = docs/docsets/TPPDF.docset/Contents/Resources/Documents/badge.svg; sourceTree = "<group>"; };
		8024470AD984BDAA74684548AD7D65C9 /* DSL.swift */ = {isa = PBXFileReference; includeInIndex = 1; lastKnownFileType = sourcecode.swift; name = DSL.swift; path = Sources/Nimble/DSL.swift; sourceTree = "<group>"; };
		8106C6BE9B18353E6DEBAD106304C942 /* NMBExceptionCapture.h */ = {isa = PBXFileReference; includeInIndex = 1; lastKnownFileType = sourcecode.c.h; name = NMBExceptionCapture.h; path = Sources/NimbleObjectiveC/NMBExceptionCapture.h; sourceTree = "<group>"; };
		810FB8402553DC89980DCC8CE5C7565B /* Protocols.html */ = {isa = PBXFileReference; includeInIndex = 1; lastKnownFileType = text.html; name = Protocols.html; path = docs/Protocols.html; sourceTree = "<group>"; };
=======
		7C1CD13B9AAF62005F66F832881C8630 /* NSAttributedString.html */ = {isa = PBXFileReference; includeInIndex = 1; name = NSAttributedString.html; path = docs/docsets/TPPDF.docset/Contents/Resources/Documents/Extensions/NSAttributedString.html; sourceTree = "<group>"; };
		7C1CD8306A554E0BF8E32CBC2B72F5D8 /* jazzy.css */ = {isa = PBXFileReference; includeInIndex = 1; name = jazzy.css; path = docs/css/jazzy.css; sourceTree = "<group>"; };
		7C28DD4E18D8E11214C736321E50EBE3 /* PDFImageObject.swift */ = {isa = PBXFileReference; includeInIndex = 1; lastKnownFileType = sourcecode.swift; path = PDFImageObject.swift; sourceTree = "<group>"; };
		7DBF9F2526ECF7643D82CEB38C03D278 /* PDFGenerator.html */ = {isa = PBXFileReference; includeInIndex = 1; name = PDFGenerator.html; path = docs/docsets/TPPDF.docset/Contents/Resources/Documents/Classes/PDFGenerator.html; sourceTree = "<group>"; };
		7EE7CF822B2718A14766C0FFCD5B8DA6 /* badge.svg */ = {isa = PBXFileReference; includeInIndex = 1; name = badge.svg; path = docs/badge.svg; sourceTree = "<group>"; };
		7F4A074FF1C81AB210BB98E1E175E861 /* PDFInfo.html */ = {isa = PBXFileReference; includeInIndex = 1; name = PDFInfo.html; path = docs/docsets/TPPDF.docset/Contents/Resources/Documents/Classes/PDFInfo.html; sourceTree = "<group>"; };
		7F59FE4C7DC9A8F23D11C411B8064CA9 /* badge.svg */ = {isa = PBXFileReference; includeInIndex = 1; name = badge.svg; path = docs/docsets/TPPDF.docset/Contents/Resources/Documents/badge.svg; sourceTree = "<group>"; };
		8024470AD984BDAA74684548AD7D65C9 /* DSL.swift */ = {isa = PBXFileReference; includeInIndex = 1; lastKnownFileType = sourcecode.swift; name = DSL.swift; path = Sources/Nimble/DSL.swift; sourceTree = "<group>"; };
		8106C6BE9B18353E6DEBAD106304C942 /* NMBExceptionCapture.h */ = {isa = PBXFileReference; includeInIndex = 1; lastKnownFileType = sourcecode.c.h; name = NMBExceptionCapture.h; path = Sources/NimbleObjectiveC/NMBExceptionCapture.h; sourceTree = "<group>"; };
		810FB8402553DC89980DCC8CE5C7565B /* Protocols.html */ = {isa = PBXFileReference; includeInIndex = 1; name = Protocols.html; path = docs/Protocols.html; sourceTree = "<group>"; };
>>>>>>> ec257004
		813071C5846E7F6D0768985826DFAB25 /* PDFPaginationClosure.swift */ = {isa = PBXFileReference; includeInIndex = 1; lastKnownFileType = sourcecode.swift; path = PDFPaginationClosure.swift; sourceTree = "<group>"; };
		82830799DFBDFB53C591C4569AEA39FE /* PDFImageSizeFit.swift */ = {isa = PBXFileReference; includeInIndex = 1; lastKnownFileType = sourcecode.swift; path = PDFImageSizeFit.swift; sourceTree = "<group>"; };
		834E81226ED7F6D08AD0F55D4BD7376C /* Example.swift */ = {isa = PBXFileReference; includeInIndex = 1; lastKnownFileType = sourcecode.swift; name = Example.swift; path = Sources/Quick/Example.swift; sourceTree = "<group>"; };
		838DC90EB93330886D6C9AFC4FC070CF /* PDFLayoutIndentations+Equatable.swift */ = {isa = PBXFileReference; includeInIndex = 1; lastKnownFileType = sourcecode.swift; path = "PDFLayoutIndentations+Equatable.swift"; sourceTree = "<group>"; };
<<<<<<< HEAD
		842442FBCF7E64E57604018B2F8A3C7C /* UIImage.html */ = {isa = PBXFileReference; includeInIndex = 1; lastKnownFileType = text.html.documentation; name = UIImage.html; path = docs/docsets/TPPDF.docset/Contents/Resources/Documents/Extensions/UIImage.html; sourceTree = "<group>"; };
		847893B6669BDCE71C4E8A2323354E54 /* PDFImageSizeFit.html */ = {isa = PBXFileReference; includeInIndex = 1; lastKnownFileType = text.html; name = PDFImageSizeFit.html; path = docs/Enums/PDFImageSizeFit.html; sourceTree = "<group>"; };
		855C0499210EF53E042AB227B0C3DEB4 /* PDFCopy.html */ = {isa = PBXFileReference; includeInIndex = 1; lastKnownFileType = text.html.documentation; name = PDFCopy.html; path = docs/docsets/TPPDF.docset/Contents/Resources/Documents/Protocols/PDFCopy.html; sourceTree = "<group>"; };
		85CD158414AD99E7585B1FB889B65151 /* Nimble.h */ = {isa = PBXFileReference; includeInIndex = 1; lastKnownFileType = sourcecode.c.h; name = Nimble.h; path = Sources/Nimble/Nimble.h; sourceTree = "<group>"; };
		85DD9EBFE70BD1EB66416C38EC740A11 /* ExampleMetadata.swift */ = {isa = PBXFileReference; includeInIndex = 1; lastKnownFileType = sourcecode.swift; name = ExampleMetadata.swift; path = Sources/Quick/ExampleMetadata.swift; sourceTree = "<group>"; };
		8631BCA9959B7D11EEAECA7AEF881693 /* PDFPagination.html */ = {isa = PBXFileReference; includeInIndex = 1; lastKnownFileType = text.html.documentation; name = PDFPagination.html; path = docs/docsets/TPPDF.docset/Contents/Resources/Documents/Structs/PDFPagination.html; sourceTree = "<group>"; };
		873A149144A4505B4273B11DF638E923 /* Nimble.xcconfig */ = {isa = PBXFileReference; includeInIndex = 1; lastKnownFileType = text.xcconfig; path = Nimble.xcconfig; sourceTree = "<group>"; };
		88EDCE36C310D8E381FC4C13E3000418 /* Pods-TPPDF_Tests-umbrella.h */ = {isa = PBXFileReference; includeInIndex = 1; lastKnownFileType = sourcecode.c.h; path = "Pods-TPPDF_Tests-umbrella.h"; sourceTree = "<group>"; };
		8950D142AE1CD7CC727A885845BB8365 /* URL+FileName.swift */ = {isa = PBXFileReference; includeInIndex = 1; lastKnownFileType = sourcecode.swift; name = "URL+FileName.swift"; path = "Sources/Quick/URL+FileName.swift"; sourceTree = "<group>"; };
		8967335F81E3FB265CBF7DC241075744 /* PDFTableStyleDefaults.html */ = {isa = PBXFileReference; includeInIndex = 1; lastKnownFileType = text.html.documentation; name = PDFTableStyleDefaults.html; path = docs/docsets/TPPDF.docset/Contents/Resources/Documents/Structs/PDFTableStyleDefaults.html; sourceTree = "<group>"; };
		89B6BC3490FA0D3DF847927D5B359C83 /* UIColor+CloseToEqual.swift */ = {isa = PBXFileReference; includeInIndex = 1; lastKnownFileType = sourcecode.swift; path = "UIColor+CloseToEqual.swift"; sourceTree = "<group>"; };
		8AE340AFEDE8CE0CE8BB7453B919C6AF /* PDFTableStyle.html */ = {isa = PBXFileReference; includeInIndex = 1; lastKnownFileType = text.html.documentation; name = PDFTableStyle.html; path = docs/docsets/TPPDF.docset/Contents/Resources/Documents/Classes/PDFTableStyle.html; sourceTree = "<group>"; };
		8AFEA6EB74337992F44C79AEB32559F5 /* QuickSpec.h */ = {isa = PBXFileReference; includeInIndex = 1; lastKnownFileType = sourcecode.c.h; name = QuickSpec.h; path = Sources/QuickObjectiveC/QuickSpec.h; sourceTree = "<group>"; };
		8BE9AC6161C66CE3372B6B590A5C4823 /* PDFPageLayout.html */ = {isa = PBXFileReference; includeInIndex = 1; lastKnownFileType = text.html.documentation; name = PDFPageLayout.html; path = docs/docsets/TPPDF.docset/Contents/Resources/Documents/Structs/PDFPageLayout.html; sourceTree = "<group>"; };
		8C5096B75F86417D2500DD3E22CD83C5 /* BeEmpty.swift */ = {isa = PBXFileReference; includeInIndex = 1; lastKnownFileType = sourcecode.swift; name = BeEmpty.swift; path = Sources/Nimble/Matchers/BeEmpty.swift; sourceTree = "<group>"; };
		8C5236CB620D71C61EC37CB8DEB4938F /* PDFPageFormat.html */ = {isa = PBXFileReference; includeInIndex = 1; lastKnownFileType = text.html.documentation; name = PDFPageFormat.html; path = docs/docsets/TPPDF.docset/Contents/Resources/Documents/Enums/PDFPageFormat.html; sourceTree = "<group>"; };
=======
		842442FBCF7E64E57604018B2F8A3C7C /* UIImage.html */ = {isa = PBXFileReference; includeInIndex = 1; name = UIImage.html; path = docs/docsets/TPPDF.docset/Contents/Resources/Documents/Extensions/UIImage.html; sourceTree = "<group>"; };
		847893B6669BDCE71C4E8A2323354E54 /* PDFImageSizeFit.html */ = {isa = PBXFileReference; includeInIndex = 1; name = PDFImageSizeFit.html; path = docs/Enums/PDFImageSizeFit.html; sourceTree = "<group>"; };
		855C0499210EF53E042AB227B0C3DEB4 /* PDFCopy.html */ = {isa = PBXFileReference; includeInIndex = 1; name = PDFCopy.html; path = docs/docsets/TPPDF.docset/Contents/Resources/Documents/Protocols/PDFCopy.html; sourceTree = "<group>"; };
		85CD158414AD99E7585B1FB889B65151 /* Nimble.h */ = {isa = PBXFileReference; includeInIndex = 1; lastKnownFileType = sourcecode.c.h; name = Nimble.h; path = Sources/Nimble/Nimble.h; sourceTree = "<group>"; };
		85DD9EBFE70BD1EB66416C38EC740A11 /* ExampleMetadata.swift */ = {isa = PBXFileReference; includeInIndex = 1; lastKnownFileType = sourcecode.swift; name = ExampleMetadata.swift; path = Sources/Quick/ExampleMetadata.swift; sourceTree = "<group>"; };
		8631BCA9959B7D11EEAECA7AEF881693 /* PDFPagination.html */ = {isa = PBXFileReference; includeInIndex = 1; name = PDFPagination.html; path = docs/docsets/TPPDF.docset/Contents/Resources/Documents/Structs/PDFPagination.html; sourceTree = "<group>"; };
		873A149144A4505B4273B11DF638E923 /* Nimble.xcconfig */ = {isa = PBXFileReference; includeInIndex = 1; lastKnownFileType = text.xcconfig; path = Nimble.xcconfig; sourceTree = "<group>"; };
		88EDCE36C310D8E381FC4C13E3000418 /* Pods-TPPDF_Tests-umbrella.h */ = {isa = PBXFileReference; includeInIndex = 1; lastKnownFileType = sourcecode.c.h; path = "Pods-TPPDF_Tests-umbrella.h"; sourceTree = "<group>"; };
		8950D142AE1CD7CC727A885845BB8365 /* URL+FileName.swift */ = {isa = PBXFileReference; includeInIndex = 1; lastKnownFileType = sourcecode.swift; name = "URL+FileName.swift"; path = "Sources/Quick/URL+FileName.swift"; sourceTree = "<group>"; };
		8967335F81E3FB265CBF7DC241075744 /* PDFTableStyleDefaults.html */ = {isa = PBXFileReference; includeInIndex = 1; name = PDFTableStyleDefaults.html; path = docs/docsets/TPPDF.docset/Contents/Resources/Documents/Structs/PDFTableStyleDefaults.html; sourceTree = "<group>"; };
		89B6BC3490FA0D3DF847927D5B359C83 /* UIColor+CloseToEqual.swift */ = {isa = PBXFileReference; includeInIndex = 1; lastKnownFileType = sourcecode.swift; path = "UIColor+CloseToEqual.swift"; sourceTree = "<group>"; };
		8AE340AFEDE8CE0CE8BB7453B919C6AF /* PDFTableStyle.html */ = {isa = PBXFileReference; includeInIndex = 1; name = PDFTableStyle.html; path = docs/docsets/TPPDF.docset/Contents/Resources/Documents/Classes/PDFTableStyle.html; sourceTree = "<group>"; };
		8AFEA6EB74337992F44C79AEB32559F5 /* QuickSpec.h */ = {isa = PBXFileReference; includeInIndex = 1; lastKnownFileType = sourcecode.c.h; name = QuickSpec.h; path = Sources/QuickObjectiveC/QuickSpec.h; sourceTree = "<group>"; };
		8BE9AC6161C66CE3372B6B590A5C4823 /* PDFPageLayout.html */ = {isa = PBXFileReference; includeInIndex = 1; name = PDFPageLayout.html; path = docs/docsets/TPPDF.docset/Contents/Resources/Documents/Structs/PDFPageLayout.html; sourceTree = "<group>"; };
		8C5096B75F86417D2500DD3E22CD83C5 /* BeEmpty.swift */ = {isa = PBXFileReference; includeInIndex = 1; lastKnownFileType = sourcecode.swift; name = BeEmpty.swift; path = Sources/Nimble/Matchers/BeEmpty.swift; sourceTree = "<group>"; };
		8C5236CB620D71C61EC37CB8DEB4938F /* PDFPageFormat.html */ = {isa = PBXFileReference; includeInIndex = 1; name = PDFPageFormat.html; path = docs/docsets/TPPDF.docset/Contents/Resources/Documents/Enums/PDFPageFormat.html; sourceTree = "<group>"; };
>>>>>>> ec257004
		8CB4E83B1BAD52FFAEE3B724303E9BC5 /* PDFDocument+Objects.swift */ = {isa = PBXFileReference; includeInIndex = 1; lastKnownFileType = sourcecode.swift; name = "PDFDocument+Objects.swift"; path = "Source/PDFDocument+Objects.swift"; sourceTree = "<group>"; };
		8DFFECC5145292E7F9361F74A2BE98BD /* QuickSpecBase.h */ = {isa = PBXFileReference; includeInIndex = 1; lastKnownFileType = sourcecode.c.h; name = QuickSpecBase.h; path = Sources/QuickSpecBase/include/QuickSpecBase.h; sourceTree = "<group>"; };
		8E0E91BF6A318D2352C08B02BC819EF7 /* PDFObject.swift */ = {isa = PBXFileReference; includeInIndex = 1; lastKnownFileType = sourcecode.swift; path = PDFObject.swift; sourceTree = "<group>"; };
		901924C801D30C2F2513328300E1C9EF /* PDFTableCellPosition.swift */ = {isa = PBXFileReference; includeInIndex = 1; lastKnownFileType = sourcecode.swift; path = PDFTableCellPosition.swift; sourceTree = "<group>"; };
<<<<<<< HEAD
		90270F6E42BB3234372C1D5D41DC25A3 /* PDFSimpleText.html */ = {isa = PBXFileReference; includeInIndex = 1; lastKnownFileType = text.html.documentation; name = PDFSimpleText.html; path = docs/docsets/TPPDF.docset/Contents/Resources/Documents/Classes/PDFSimpleText.html; sourceTree = "<group>"; };
		90981DEE29087CFB1ABC6E706BABE1C7 /* Predicate.swift */ = {isa = PBXFileReference; includeInIndex = 1; lastKnownFileType = sourcecode.swift; name = Predicate.swift; path = Sources/Nimble/Matchers/Predicate.swift; sourceTree = "<group>"; };
		90C429454A975564D05165C96B6C77C7 /* PDFTableValidator.swift */ = {isa = PBXFileReference; includeInIndex = 1; lastKnownFileType = sourcecode.swift; path = PDFTableValidator.swift; sourceTree = "<group>"; };
		91139B8A48F63AFB946AC780961F396E /* PDFPaginationStyle.html */ = {isa = PBXFileReference; includeInIndex = 1; lastKnownFileType = text.html; name = PDFPaginationStyle.html; path = docs/Enums/PDFPaginationStyle.html; sourceTree = "<group>"; };
		912BADA50658CED03B4CD30670CFFA2D /* PDFAttributedText.swift */ = {isa = PBXFileReference; includeInIndex = 1; lastKnownFileType = sourcecode.swift; path = PDFAttributedText.swift; sourceTree = "<group>"; };
		9144560F38E00BC92122EDEFD8B26A08 /* Nimble-prefix.pch */ = {isa = PBXFileReference; includeInIndex = 1; lastKnownFileType = sourcecode.c.h; path = "Nimble-prefix.pch"; sourceTree = "<group>"; };
		91FA0C47182F53418200646DB6133A2B /* CwlPreconditionTesting.h */ = {isa = PBXFileReference; includeInIndex = 1; lastKnownFileType = sourcecode.c.h; name = CwlPreconditionTesting.h; path = Carthage/Checkouts/CwlPreconditionTesting/Sources/CwlPreconditionTesting/Mach/CwlPreconditionTesting.h; sourceTree = "<group>"; };
		9260CEF2F8E92DE238480010B7447F34 /* PDFSectionColumnContainer.html */ = {isa = PBXFileReference; includeInIndex = 1; lastKnownFileType = text.html.documentation; name = PDFSectionColumnContainer.html; path = docs/docsets/TPPDF.docset/Contents/Resources/Documents/Enums/PDFSectionColumnContainer.html; sourceTree = "<group>"; };
		92681EE52E8F41A4C8E46CA7DD7E4FB7 /* Quick-dummy.m */ = {isa = PBXFileReference; includeInIndex = 1; lastKnownFileType = sourcecode.c.objc; path = "Quick-dummy.m"; sourceTree = "<group>"; };
		92D62A29E31F37F9F6570954D217B5C4 /* DSL.h */ = {isa = PBXFileReference; includeInIndex = 1; lastKnownFileType = sourcecode.c.h; name = DSL.h; path = Sources/NimbleObjectiveC/DSL.h; sourceTree = "<group>"; };
		935F13C85E55EA1D721BAA3B9031F843 /* highlight.css */ = {isa = PBXFileReference; includeInIndex = 1; lastKnownFileType = text.css; name = highlight.css; path = docs/docsets/TPPDF.docset/Contents/Resources/Documents/css/highlight.css; sourceTree = "<group>"; };
		93830B4C4B3B19493008F1E85A40E1A1 /* Quick-umbrella.h */ = {isa = PBXFileReference; includeInIndex = 1; lastKnownFileType = sourcecode.c.h; path = "Quick-umbrella.h"; sourceTree = "<group>"; };
		93DDED6A162DA3FF1E3D24F4EA851000 /* PDFPageFormat.html */ = {isa = PBXFileReference; includeInIndex = 1; lastKnownFileType = text.html; name = PDFPageFormat.html; path = docs/Enums/PDFPageFormat.html; sourceTree = "<group>"; };
		941E6D6D28BC4E6FF03CE3684AAE0C79 /* Typealiases.html */ = {isa = PBXFileReference; includeInIndex = 1; lastKnownFileType = text.html; name = Typealiases.html; path = docs/Typealiases.html; sourceTree = "<group>"; };
		94F064DBBCAB40CD140D009FC5219EF7 /* PDFOffsetObject.html */ = {isa = PBXFileReference; includeInIndex = 1; lastKnownFileType = text.html; name = PDFOffsetObject.html; path = docs/Extensions/PDFOffsetObject.html; sourceTree = "<group>"; };
		98A8BF274C384ED0357A87C2E0FBF07C /* BeAnInstanceOf.swift */ = {isa = PBXFileReference; includeInIndex = 1; lastKnownFileType = sourcecode.swift; name = BeAnInstanceOf.swift; path = Sources/Nimble/Matchers/BeAnInstanceOf.swift; sourceTree = "<group>"; };
		98DD2A437F380BF825E5787CD6EC7B67 /* UIColor.html */ = {isa = PBXFileReference; includeInIndex = 1; lastKnownFileType = text.html; name = UIColor.html; path = docs/Extensions/UIColor.html; sourceTree = "<group>"; };
		98EC22DD7BFE18898205EBA91447AAB2 /* PDFTableCellAlignment.html */ = {isa = PBXFileReference; includeInIndex = 1; lastKnownFileType = text.html.documentation; name = PDFTableCellAlignment.html; path = docs/docsets/TPPDF.docset/Contents/Resources/Documents/Enums/PDFTableCellAlignment.html; sourceTree = "<group>"; };
		9934535805914CF8443DA1B53F49DBB3 /* Quick.xcconfig */ = {isa = PBXFileReference; includeInIndex = 1; lastKnownFileType = text.xcconfig; path = Quick.xcconfig; sourceTree = "<group>"; };
		99A3C34F79E7B6BD0660C5F6AEBE3282 /* _config.yml */ = {isa = PBXFileReference; includeInIndex = 1; lastKnownFileType = text; name = _config.yml; path = docs/_config.yml; sourceTree = "<group>"; };
		99C1900FE3FBBE93C50CE52596F2BC0A /* TPPDF-umbrella.h */ = {isa = PBXFileReference; includeInIndex = 1; lastKnownFileType = sourcecode.c.h; path = "TPPDF-umbrella.h"; sourceTree = "<group>"; };
		9AA3F040700452B66DAC3A9EF89FE62A /* Pods-TPPDF_Tests.release.xcconfig */ = {isa = PBXFileReference; includeInIndex = 1; lastKnownFileType = text.xcconfig; path = "Pods-TPPDF_Tests.release.xcconfig"; sourceTree = "<group>"; };
		9B33F0F96C3C27D5D89CDA49055C9954 /* PostNotification.swift */ = {isa = PBXFileReference; includeInIndex = 1; lastKnownFileType = sourcecode.swift; name = PostNotification.swift; path = Sources/Nimble/Matchers/PostNotification.swift; sourceTree = "<group>"; };
		9BA6C074AD3D7AB8A79D30FEB8832FD7 /* UIColor.html */ = {isa = PBXFileReference; includeInIndex = 1; lastKnownFileType = text.html.documentation; name = UIColor.html; path = docs/docsets/TPPDF.docset/Contents/Resources/Documents/Extensions/UIColor.html; sourceTree = "<group>"; };
		9CBB831BFDC1B9BDBE1DFFD5B8F0E1AC /* Pods-TPPDF_Example-frameworks.sh */ = {isa = PBXFileReference; includeInIndex = 1; lastKnownFileType = text.script.sh; path = "Pods-TPPDF_Example-frameworks.sh"; sourceTree = "<group>"; };
		9D49C8B0E4DDF7307221CC17B0B4F2D7 /* DSL.m */ = {isa = PBXFileReference; includeInIndex = 1; lastKnownFileType = sourcecode.c.objc; name = DSL.m; path = Sources/NimbleObjectiveC/DSL.m; sourceTree = "<group>"; };
		9D50D5ECBE804B559E01B7F6A4CB86B5 /* Quick-Info.plist */ = {isa = PBXFileReference; includeInIndex = 1; lastKnownFileType = text.plist.xml; path = "Quick-Info.plist"; sourceTree = "<group>"; };
		9D940727FF8FB9C785EB98E56350EF41 /* Podfile */ = {isa = PBXFileReference; explicitFileType = text.script.ruby; includeInIndex = 1; indentWidth = 2; name = Podfile; path = ../Podfile; sourceTree = SOURCE_ROOT; tabWidth = 2; xcLanguageSpecificationIdentifier = xcode.lang.ruby; };
		9F96D1E3FCA9BBFA81278D1243663CC7 /* NSBundle+CurrentTestBundle.swift */ = {isa = PBXFileReference; includeInIndex = 1; lastKnownFileType = sourcecode.swift; name = "NSBundle+CurrentTestBundle.swift"; path = "Sources/Quick/NSBundle+CurrentTestBundle.swift"; sourceTree = "<group>"; };
		A2A4D67872DD6D0AB2D5096E7145B1FB /* docSet.dsidx */ = {isa = PBXFileReference; includeInIndex = 1; lastKnownFileType = file; name = docSet.dsidx; path = docs/docsets/TPPDF.docset/Contents/Resources/docSet.dsidx; sourceTree = "<group>"; };
		A2BA7A3FB75CA3231B7B5EF14A40D4E2 /* PDFContainer.swift */ = {isa = PBXFileReference; includeInIndex = 1; lastKnownFileType = sourcecode.swift; path = PDFContainer.swift; sourceTree = "<group>"; };
		A388EA124318067E948837B0AFB5E5DB /* PDFJSONRepresentable.html */ = {isa = PBXFileReference; includeInIndex = 1; lastKnownFileType = text.html; name = PDFJSONRepresentable.html; path = docs/Protocols/PDFJSONRepresentable.html; sourceTree = "<group>"; };
		A3BF65A13583D31F4F28454B0B6CA492 /* PDFSectionColumn.html */ = {isa = PBXFileReference; includeInIndex = 1; lastKnownFileType = text.html.documentation; name = PDFSectionColumn.html; path = docs/docsets/TPPDF.docset/Contents/Resources/Documents/Classes/PDFSectionColumn.html; sourceTree = "<group>"; };
		A427809945BED8D399EDD9418A14D406 /* BeIdenticalTo.swift */ = {isa = PBXFileReference; includeInIndex = 1; lastKnownFileType = sourcecode.swift; name = BeIdenticalTo.swift; path = Sources/Nimble/Matchers/BeIdenticalTo.swift; sourceTree = "<group>"; };
		A455FCDA63155865A65DF73390B5F87B /* Behavior.swift */ = {isa = PBXFileReference; includeInIndex = 1; lastKnownFileType = sourcecode.swift; name = Behavior.swift; path = Sources/Quick/Behavior.swift; sourceTree = "<group>"; };
		A4E29DEF46104E50F511B7946D9B1581 /* PDFIndentationObject.html */ = {isa = PBXFileReference; includeInIndex = 1; lastKnownFileType = text.html.documentation; name = PDFIndentationObject.html; path = docs/docsets/TPPDF.docset/Contents/Resources/Documents/Extensions/PDFIndentationObject.html; sourceTree = "<group>"; };
		A5D59A3C124E9E763BDA1945C29F24CE /* Pods-TPPDF_Example-umbrella.h */ = {isa = PBXFileReference; includeInIndex = 1; lastKnownFileType = sourcecode.c.h; path = "Pods-TPPDF_Example-umbrella.h"; sourceTree = "<group>"; };
		A6B23F3863F77E47C1CCA8FB4FBF4033 /* BeVoid.swift */ = {isa = PBXFileReference; includeInIndex = 1; lastKnownFileType = sourcecode.swift; name = BeVoid.swift; path = Sources/Nimble/Matchers/BeVoid.swift; sourceTree = "<group>"; };
		A6B7F04022A57AA9DCD6AFFFF11B42AF /* PDFDocument.html */ = {isa = PBXFileReference; includeInIndex = 1; lastKnownFileType = text.html.documentation; name = PDFDocument.html; path = docs/docsets/TPPDF.docset/Contents/Resources/Documents/Classes/PDFDocument.html; sourceTree = "<group>"; };
		A6E69C798DEB208813CF35B79E8A4F97 /* _config.yml */ = {isa = PBXFileReference; includeInIndex = 1; lastKnownFileType = text; name = _config.yml; path = docs/docsets/TPPDF.docset/Contents/Resources/Documents/_config.yml; sourceTree = "<group>"; };
=======
		90270F6E42BB3234372C1D5D41DC25A3 /* PDFSimpleText.html */ = {isa = PBXFileReference; includeInIndex = 1; name = PDFSimpleText.html; path = docs/docsets/TPPDF.docset/Contents/Resources/Documents/Classes/PDFSimpleText.html; sourceTree = "<group>"; };
		90981DEE29087CFB1ABC6E706BABE1C7 /* Predicate.swift */ = {isa = PBXFileReference; includeInIndex = 1; lastKnownFileType = sourcecode.swift; name = Predicate.swift; path = Sources/Nimble/Matchers/Predicate.swift; sourceTree = "<group>"; };
		90C429454A975564D05165C96B6C77C7 /* PDFTableValidator.swift */ = {isa = PBXFileReference; includeInIndex = 1; lastKnownFileType = sourcecode.swift; path = PDFTableValidator.swift; sourceTree = "<group>"; };
		91139B8A48F63AFB946AC780961F396E /* PDFPaginationStyle.html */ = {isa = PBXFileReference; includeInIndex = 1; name = PDFPaginationStyle.html; path = docs/Enums/PDFPaginationStyle.html; sourceTree = "<group>"; };
		912BADA50658CED03B4CD30670CFFA2D /* PDFAttributedText.swift */ = {isa = PBXFileReference; includeInIndex = 1; lastKnownFileType = sourcecode.swift; path = PDFAttributedText.swift; sourceTree = "<group>"; };
		9144560F38E00BC92122EDEFD8B26A08 /* Nimble-prefix.pch */ = {isa = PBXFileReference; includeInIndex = 1; lastKnownFileType = sourcecode.c.h; path = "Nimble-prefix.pch"; sourceTree = "<group>"; };
		91FA0C47182F53418200646DB6133A2B /* CwlPreconditionTesting.h */ = {isa = PBXFileReference; includeInIndex = 1; lastKnownFileType = sourcecode.c.h; name = CwlPreconditionTesting.h; path = Carthage/Checkouts/CwlPreconditionTesting/Sources/CwlPreconditionTesting/Mach/CwlPreconditionTesting.h; sourceTree = "<group>"; };
		9260CEF2F8E92DE238480010B7447F34 /* PDFSectionColumnContainer.html */ = {isa = PBXFileReference; includeInIndex = 1; name = PDFSectionColumnContainer.html; path = docs/docsets/TPPDF.docset/Contents/Resources/Documents/Enums/PDFSectionColumnContainer.html; sourceTree = "<group>"; };
		92681EE52E8F41A4C8E46CA7DD7E4FB7 /* Quick-dummy.m */ = {isa = PBXFileReference; includeInIndex = 1; lastKnownFileType = sourcecode.c.objc; path = "Quick-dummy.m"; sourceTree = "<group>"; };
		92D62A29E31F37F9F6570954D217B5C4 /* DSL.h */ = {isa = PBXFileReference; includeInIndex = 1; lastKnownFileType = sourcecode.c.h; name = DSL.h; path = Sources/NimbleObjectiveC/DSL.h; sourceTree = "<group>"; };
		935F13C85E55EA1D721BAA3B9031F843 /* highlight.css */ = {isa = PBXFileReference; includeInIndex = 1; name = highlight.css; path = docs/docsets/TPPDF.docset/Contents/Resources/Documents/css/highlight.css; sourceTree = "<group>"; };
		93830B4C4B3B19493008F1E85A40E1A1 /* Quick-umbrella.h */ = {isa = PBXFileReference; includeInIndex = 1; lastKnownFileType = sourcecode.c.h; path = "Quick-umbrella.h"; sourceTree = "<group>"; };
		93DDED6A162DA3FF1E3D24F4EA851000 /* PDFPageFormat.html */ = {isa = PBXFileReference; includeInIndex = 1; name = PDFPageFormat.html; path = docs/Enums/PDFPageFormat.html; sourceTree = "<group>"; };
		941E6D6D28BC4E6FF03CE3684AAE0C79 /* Typealiases.html */ = {isa = PBXFileReference; includeInIndex = 1; name = Typealiases.html; path = docs/Typealiases.html; sourceTree = "<group>"; };
		94F064DBBCAB40CD140D009FC5219EF7 /* PDFOffsetObject.html */ = {isa = PBXFileReference; includeInIndex = 1; name = PDFOffsetObject.html; path = docs/Extensions/PDFOffsetObject.html; sourceTree = "<group>"; };
		98A8BF274C384ED0357A87C2E0FBF07C /* BeAnInstanceOf.swift */ = {isa = PBXFileReference; includeInIndex = 1; lastKnownFileType = sourcecode.swift; name = BeAnInstanceOf.swift; path = Sources/Nimble/Matchers/BeAnInstanceOf.swift; sourceTree = "<group>"; };
		98DD2A437F380BF825E5787CD6EC7B67 /* UIColor.html */ = {isa = PBXFileReference; includeInIndex = 1; name = UIColor.html; path = docs/Extensions/UIColor.html; sourceTree = "<group>"; };
		98EC22DD7BFE18898205EBA91447AAB2 /* PDFTableCellAlignment.html */ = {isa = PBXFileReference; includeInIndex = 1; name = PDFTableCellAlignment.html; path = docs/docsets/TPPDF.docset/Contents/Resources/Documents/Enums/PDFTableCellAlignment.html; sourceTree = "<group>"; };
		9934535805914CF8443DA1B53F49DBB3 /* Quick.xcconfig */ = {isa = PBXFileReference; includeInIndex = 1; lastKnownFileType = text.xcconfig; path = Quick.xcconfig; sourceTree = "<group>"; };
		99A3C34F79E7B6BD0660C5F6AEBE3282 /* _config.yml */ = {isa = PBXFileReference; includeInIndex = 1; name = _config.yml; path = docs/_config.yml; sourceTree = "<group>"; };
		99C1900FE3FBBE93C50CE52596F2BC0A /* TPPDF-umbrella.h */ = {isa = PBXFileReference; includeInIndex = 1; lastKnownFileType = sourcecode.c.h; path = "TPPDF-umbrella.h"; sourceTree = "<group>"; };
		9AA3F040700452B66DAC3A9EF89FE62A /* Pods-TPPDF_Tests.release.xcconfig */ = {isa = PBXFileReference; includeInIndex = 1; lastKnownFileType = text.xcconfig; path = "Pods-TPPDF_Tests.release.xcconfig"; sourceTree = "<group>"; };
		9B33F0F96C3C27D5D89CDA49055C9954 /* PostNotification.swift */ = {isa = PBXFileReference; includeInIndex = 1; lastKnownFileType = sourcecode.swift; name = PostNotification.swift; path = Sources/Nimble/Matchers/PostNotification.swift; sourceTree = "<group>"; };
		9BA6C074AD3D7AB8A79D30FEB8832FD7 /* UIColor.html */ = {isa = PBXFileReference; includeInIndex = 1; name = UIColor.html; path = docs/docsets/TPPDF.docset/Contents/Resources/Documents/Extensions/UIColor.html; sourceTree = "<group>"; };
		9CBB831BFDC1B9BDBE1DFFD5B8F0E1AC /* Pods-TPPDF_Example-frameworks.sh */ = {isa = PBXFileReference; includeInIndex = 1; lastKnownFileType = text.script.sh; path = "Pods-TPPDF_Example-frameworks.sh"; sourceTree = "<group>"; };
		9D49C8B0E4DDF7307221CC17B0B4F2D7 /* DSL.m */ = {isa = PBXFileReference; includeInIndex = 1; lastKnownFileType = sourcecode.c.objc; name = DSL.m; path = Sources/NimbleObjectiveC/DSL.m; sourceTree = "<group>"; };
		9D50D5ECBE804B559E01B7F6A4CB86B5 /* Quick-Info.plist */ = {isa = PBXFileReference; includeInIndex = 1; lastKnownFileType = text.plist.xml; path = "Quick-Info.plist"; sourceTree = "<group>"; };
		9D940727FF8FB9C785EB98E56350EF41 /* Podfile */ = {isa = PBXFileReference; explicitFileType = text.script.ruby; includeInIndex = 1; indentWidth = 2; lastKnownFileType = text; name = Podfile; path = ../Podfile; sourceTree = SOURCE_ROOT; tabWidth = 2; xcLanguageSpecificationIdentifier = xcode.lang.ruby; };
		9F96D1E3FCA9BBFA81278D1243663CC7 /* NSBundle+CurrentTestBundle.swift */ = {isa = PBXFileReference; includeInIndex = 1; lastKnownFileType = sourcecode.swift; name = "NSBundle+CurrentTestBundle.swift"; path = "Sources/Quick/NSBundle+CurrentTestBundle.swift"; sourceTree = "<group>"; };
		A2A4D67872DD6D0AB2D5096E7145B1FB /* docSet.dsidx */ = {isa = PBXFileReference; includeInIndex = 1; name = docSet.dsidx; path = docs/docsets/TPPDF.docset/Contents/Resources/docSet.dsidx; sourceTree = "<group>"; };
		A2BA7A3FB75CA3231B7B5EF14A40D4E2 /* PDFContainer.swift */ = {isa = PBXFileReference; includeInIndex = 1; lastKnownFileType = sourcecode.swift; path = PDFContainer.swift; sourceTree = "<group>"; };
		A388EA124318067E948837B0AFB5E5DB /* PDFJSONRepresentable.html */ = {isa = PBXFileReference; includeInIndex = 1; name = PDFJSONRepresentable.html; path = docs/Protocols/PDFJSONRepresentable.html; sourceTree = "<group>"; };
		A3BF65A13583D31F4F28454B0B6CA492 /* PDFSectionColumn.html */ = {isa = PBXFileReference; includeInIndex = 1; name = PDFSectionColumn.html; path = docs/docsets/TPPDF.docset/Contents/Resources/Documents/Classes/PDFSectionColumn.html; sourceTree = "<group>"; };
		A427809945BED8D399EDD9418A14D406 /* BeIdenticalTo.swift */ = {isa = PBXFileReference; includeInIndex = 1; lastKnownFileType = sourcecode.swift; name = BeIdenticalTo.swift; path = Sources/Nimble/Matchers/BeIdenticalTo.swift; sourceTree = "<group>"; };
		A455FCDA63155865A65DF73390B5F87B /* Behavior.swift */ = {isa = PBXFileReference; includeInIndex = 1; lastKnownFileType = sourcecode.swift; name = Behavior.swift; path = Sources/Quick/Behavior.swift; sourceTree = "<group>"; };
		A4E29DEF46104E50F511B7946D9B1581 /* PDFIndentationObject.html */ = {isa = PBXFileReference; includeInIndex = 1; name = PDFIndentationObject.html; path = docs/docsets/TPPDF.docset/Contents/Resources/Documents/Extensions/PDFIndentationObject.html; sourceTree = "<group>"; };
		A5D59A3C124E9E763BDA1945C29F24CE /* Pods-TPPDF_Example-umbrella.h */ = {isa = PBXFileReference; includeInIndex = 1; lastKnownFileType = sourcecode.c.h; path = "Pods-TPPDF_Example-umbrella.h"; sourceTree = "<group>"; };
		A6B23F3863F77E47C1CCA8FB4FBF4033 /* BeVoid.swift */ = {isa = PBXFileReference; includeInIndex = 1; lastKnownFileType = sourcecode.swift; name = BeVoid.swift; path = Sources/Nimble/Matchers/BeVoid.swift; sourceTree = "<group>"; };
		A6B7F04022A57AA9DCD6AFFFF11B42AF /* PDFDocument.html */ = {isa = PBXFileReference; includeInIndex = 1; name = PDFDocument.html; path = docs/docsets/TPPDF.docset/Contents/Resources/Documents/Classes/PDFDocument.html; sourceTree = "<group>"; };
		A6E69C798DEB208813CF35B79E8A4F97 /* _config.yml */ = {isa = PBXFileReference; includeInIndex = 1; name = _config.yml; path = docs/docsets/TPPDF.docset/Contents/Resources/Documents/_config.yml; sourceTree = "<group>"; };
>>>>>>> ec257004
		A78A63F4B04747F9E0BFFCD650CD9DDF /* UIKit.framework */ = {isa = PBXFileReference; lastKnownFileType = wrapper.framework; name = UIKit.framework; path = Platforms/iPhoneOS.platform/Developer/SDKs/iPhoneOS12.0.sdk/System/Library/Frameworks/UIKit.framework; sourceTree = DEVELOPER_DIR; };
		A825F5CB203777C6B7B8CE39302B11CC /* BeCloseTo.swift */ = {isa = PBXFileReference; includeInIndex = 1; lastKnownFileType = sourcecode.swift; name = BeCloseTo.swift; path = Sources/Nimble/Matchers/BeCloseTo.swift; sourceTree = "<group>"; };
		A8AAFD36255CBA7314944CFF414459B5 /* Info.plist */ = {isa = PBXFileReference; includeInIndex = 1; lastKnownFileType = text.plist.xml; name = Info.plist; path = docs/docsets/TPPDF.docset/Contents/Info.plist; sourceTree = "<group>"; };
		A8B2203834BBE03D923296F1DB4D43F0 /* BeLessThanOrEqual.swift */ = {isa = PBXFileReference; includeInIndex = 1; lastKnownFileType = sourcecode.swift; name = BeLessThanOrEqual.swift; path = Sources/Nimble/Matchers/BeLessThanOrEqual.swift; sourceTree = "<group>"; };
<<<<<<< HEAD
		A943032FA80263C4E7A507C4A39825AA /* PDFTable.html */ = {isa = PBXFileReference; includeInIndex = 1; lastKnownFileType = text.html.documentation; name = PDFTable.html; path = docs/docsets/TPPDF.docset/Contents/Resources/Documents/Classes/PDFTable.html; sourceTree = "<group>"; };
		AA84BB4A03EA0E92AD292F0F60EA101B /* HaveCount.swift */ = {isa = PBXFileReference; includeInIndex = 1; lastKnownFileType = sourcecode.swift; name = HaveCount.swift; path = Sources/Nimble/Matchers/HaveCount.swift; sourceTree = "<group>"; };
		AB774A107E7FCE91B5804835625890FB /* PDFImage.html */ = {isa = PBXFileReference; includeInIndex = 1; lastKnownFileType = text.html.documentation; name = PDFImage.html; path = docs/docsets/TPPDF.docset/Contents/Resources/Documents/Classes/PDFImage.html; sourceTree = "<group>"; };
=======
		A943032FA80263C4E7A507C4A39825AA /* PDFTable.html */ = {isa = PBXFileReference; includeInIndex = 1; name = PDFTable.html; path = docs/docsets/TPPDF.docset/Contents/Resources/Documents/Classes/PDFTable.html; sourceTree = "<group>"; };
		AA84BB4A03EA0E92AD292F0F60EA101B /* HaveCount.swift */ = {isa = PBXFileReference; includeInIndex = 1; lastKnownFileType = sourcecode.swift; name = HaveCount.swift; path = Sources/Nimble/Matchers/HaveCount.swift; sourceTree = "<group>"; };
		AB774A107E7FCE91B5804835625890FB /* PDFImage.html */ = {isa = PBXFileReference; includeInIndex = 1; name = PDFImage.html; path = docs/docsets/TPPDF.docset/Contents/Resources/Documents/Classes/PDFImage.html; sourceTree = "<group>"; };
>>>>>>> ec257004
		AD85178C9FEBB9F9790FDA7DDA49BCB5 /* Expectation.swift */ = {isa = PBXFileReference; includeInIndex = 1; lastKnownFileType = sourcecode.swift; name = Expectation.swift; path = Sources/Nimble/Expectation.swift; sourceTree = "<group>"; };
		AE589B3DA6ECD8251C33E4215870F15E /* HooksPhase.swift */ = {isa = PBXFileReference; includeInIndex = 1; lastKnownFileType = sourcecode.swift; name = HooksPhase.swift; path = Sources/Quick/Hooks/HooksPhase.swift; sourceTree = "<group>"; };
		AF049D13168168BB1D05E709B83B7F86 /* Pods-TPPDF_Example-acknowledgements.plist */ = {isa = PBXFileReference; includeInIndex = 1; lastKnownFileType = text.plist.xml; path = "Pods-TPPDF_Example-acknowledgements.plist"; sourceTree = "<group>"; };
		AF7EBEF124EFBEAF3DA794D3CA0A7FD2 /* TPPDF-prefix.pch */ = {isa = PBXFileReference; includeInIndex = 1; lastKnownFileType = sourcecode.c.h; path = "TPPDF-prefix.pch"; sourceTree = "<group>"; };
		B172B3CB779B7288AF5BB2914E3BAE7D /* gh.png */ = {isa = PBXFileReference; includeInIndex = 1; lastKnownFileType = image.png; name = gh.png; path = docs/img/gh.png; sourceTree = "<group>"; };
<<<<<<< HEAD
		B2ABFB1027488AFE6DEAA536C75AD71B /* PDFLineStyle.html */ = {isa = PBXFileReference; includeInIndex = 1; lastKnownFileType = text.html.documentation; name = PDFLineStyle.html; path = docs/docsets/TPPDF.docset/Contents/Resources/Documents/Structs/PDFLineStyle.html; sourceTree = "<group>"; };
		B2CE34020C77B59882C9B1266141B74C /* PDFGenerator.swift */ = {isa = PBXFileReference; includeInIndex = 1; lastKnownFileType = sourcecode.swift; name = PDFGenerator.swift; path = Source/PDFGenerator.swift; sourceTree = "<group>"; };
		B42C5997163B606239E5810F4D396002 /* Classes.html */ = {isa = PBXFileReference; includeInIndex = 1; lastKnownFileType = text.html.documentation; name = Classes.html; path = docs/docsets/TPPDF.docset/Contents/Resources/Documents/Classes.html; sourceTree = "<group>"; };
		B4AB7EB6006A71E89C370D195703FFEF /* SwiftLint.xcconfig */ = {isa = PBXFileReference; includeInIndex = 1; lastKnownFileType = text.xcconfig; path = SwiftLint.xcconfig; sourceTree = "<group>"; };
		B4DC9C9BD94FA0AD7BD84605FEB90EAE /* ExpectationMessage.swift */ = {isa = PBXFileReference; includeInIndex = 1; lastKnownFileType = sourcecode.swift; name = ExpectationMessage.swift; path = Sources/Nimble/ExpectationMessage.swift; sourceTree = "<group>"; };
		B4FFDCB63FD5A8CE6BD5E4E00A89D1C0 /* Typealiases.html */ = {isa = PBXFileReference; includeInIndex = 1; lastKnownFileType = text.html.documentation; name = Typealiases.html; path = docs/docsets/TPPDF.docset/Contents/Resources/Documents/Typealiases.html; sourceTree = "<group>"; };
=======
		B2ABFB1027488AFE6DEAA536C75AD71B /* PDFLineStyle.html */ = {isa = PBXFileReference; includeInIndex = 1; name = PDFLineStyle.html; path = docs/docsets/TPPDF.docset/Contents/Resources/Documents/Structs/PDFLineStyle.html; sourceTree = "<group>"; };
		B2CE34020C77B59882C9B1266141B74C /* PDFGenerator.swift */ = {isa = PBXFileReference; includeInIndex = 1; lastKnownFileType = sourcecode.swift; name = PDFGenerator.swift; path = Source/PDFGenerator.swift; sourceTree = "<group>"; };
		B42C5997163B606239E5810F4D396002 /* Classes.html */ = {isa = PBXFileReference; includeInIndex = 1; name = Classes.html; path = docs/docsets/TPPDF.docset/Contents/Resources/Documents/Classes.html; sourceTree = "<group>"; };
		B4AB7EB6006A71E89C370D195703FFEF /* SwiftLint.xcconfig */ = {isa = PBXFileReference; includeInIndex = 1; lastKnownFileType = text.xcconfig; path = SwiftLint.xcconfig; sourceTree = "<group>"; };
		B4DC9C9BD94FA0AD7BD84605FEB90EAE /* ExpectationMessage.swift */ = {isa = PBXFileReference; includeInIndex = 1; lastKnownFileType = sourcecode.swift; name = ExpectationMessage.swift; path = Sources/Nimble/ExpectationMessage.swift; sourceTree = "<group>"; };
		B4FFDCB63FD5A8CE6BD5E4E00A89D1C0 /* Typealiases.html */ = {isa = PBXFileReference; includeInIndex = 1; name = Typealiases.html; path = docs/docsets/TPPDF.docset/Contents/Resources/Documents/Typealiases.html; sourceTree = "<group>"; };
>>>>>>> ec257004
		B59CEB98FA604FFC073A242D481CD56A /* Configuration.swift */ = {isa = PBXFileReference; includeInIndex = 1; lastKnownFileType = sourcecode.swift; name = Configuration.swift; path = Sources/Quick/Configuration/Configuration.swift; sourceTree = "<group>"; };
		B5D5CB1F9FEC2B439A3A4CFDE0A3EBBE /* NMBObjCMatcher.swift */ = {isa = PBXFileReference; includeInIndex = 1; lastKnownFileType = sourcecode.swift; name = NMBObjCMatcher.swift; path = Sources/Nimble/Adapters/NMBObjCMatcher.swift; sourceTree = "<group>"; };
		B901CFF19819D28F0BCFD3F5EDA22777 /* NimbleXCTestHandler.swift */ = {isa = PBXFileReference; includeInIndex = 1; lastKnownFileType = sourcecode.swift; name = NimbleXCTestHandler.swift; path = Sources/Nimble/Adapters/NimbleXCTestHandler.swift; sourceTree = "<group>"; };
		B937CE3FDE57A901055F1A7EA09F668A /* Quick-prefix.pch */ = {isa = PBXFileReference; includeInIndex = 1; lastKnownFileType = sourcecode.c.h; path = "Quick-prefix.pch"; sourceTree = "<group>"; };
		B968F488D67F9CB6A44034E342F3005A /* PDFLayoutHeights+Equatable.swift */ = {isa = PBXFileReference; includeInIndex = 1; lastKnownFileType = sourcecode.swift; path = "PDFLayoutHeights+Equatable.swift"; sourceTree = "<group>"; };
<<<<<<< HEAD
		B988C875DA8E474ADEC68BFAF1D4943D /* TPJSONSerializable.html */ = {isa = PBXFileReference; includeInIndex = 1; lastKnownFileType = text.html; name = TPJSONSerializable.html; path = docs/Protocols/TPJSONSerializable.html; sourceTree = "<group>"; };
		B9FB4762C6FBD3AD889472AD7A726661 /* PDFGenerator+Debug.swift */ = {isa = PBXFileReference; includeInIndex = 1; lastKnownFileType = sourcecode.swift; name = "PDFGenerator+Debug.swift"; path = "Source/PDFGenerator+Debug.swift"; sourceTree = "<group>"; };
		BBC8ECB9999A499F5E0E73FE434792D2 /* NMBExpectation.swift */ = {isa = PBXFileReference; includeInIndex = 1; lastKnownFileType = sourcecode.swift; name = NMBExpectation.swift; path = Sources/Nimble/Adapters/NMBExpectation.swift; sourceTree = "<group>"; };
		BC269EDD7E83036769C6C92D3AF462B1 /* Pods-TPPDF_Example.debug.xcconfig */ = {isa = PBXFileReference; includeInIndex = 1; lastKnownFileType = text.xcconfig; path = "Pods-TPPDF_Example.debug.xcconfig"; sourceTree = "<group>"; };
		BC3544CA1DF0BDA07E1EDBE90D6A2454 /* PDFImageOptions.html */ = {isa = PBXFileReference; includeInIndex = 1; lastKnownFileType = text.html; name = PDFImageOptions.html; path = docs/Structs/PDFImageOptions.html; sourceTree = "<group>"; };
		BD5067B14730F6F87932F4058696478E /* PDFTableCellAlignment.html */ = {isa = PBXFileReference; includeInIndex = 1; lastKnownFileType = text.html; name = PDFTableCellAlignment.html; path = docs/Enums/PDFTableCellAlignment.html; sourceTree = "<group>"; };
=======
		B988C875DA8E474ADEC68BFAF1D4943D /* TPJSONSerializable.html */ = {isa = PBXFileReference; includeInIndex = 1; name = TPJSONSerializable.html; path = docs/Protocols/TPJSONSerializable.html; sourceTree = "<group>"; };
		B9FB4762C6FBD3AD889472AD7A726661 /* PDFGenerator+Debug.swift */ = {isa = PBXFileReference; includeInIndex = 1; lastKnownFileType = sourcecode.swift; name = "PDFGenerator+Debug.swift"; path = "Source/PDFGenerator+Debug.swift"; sourceTree = "<group>"; };
		BBC8ECB9999A499F5E0E73FE434792D2 /* NMBExpectation.swift */ = {isa = PBXFileReference; includeInIndex = 1; lastKnownFileType = sourcecode.swift; name = NMBExpectation.swift; path = Sources/Nimble/Adapters/NMBExpectation.swift; sourceTree = "<group>"; };
		BC269EDD7E83036769C6C92D3AF462B1 /* Pods-TPPDF_Example.debug.xcconfig */ = {isa = PBXFileReference; includeInIndex = 1; lastKnownFileType = text.xcconfig; path = "Pods-TPPDF_Example.debug.xcconfig"; sourceTree = "<group>"; };
		BC3544CA1DF0BDA07E1EDBE90D6A2454 /* PDFImageOptions.html */ = {isa = PBXFileReference; includeInIndex = 1; name = PDFImageOptions.html; path = docs/Structs/PDFImageOptions.html; sourceTree = "<group>"; };
		BD5067B14730F6F87932F4058696478E /* PDFTableCellAlignment.html */ = {isa = PBXFileReference; includeInIndex = 1; name = PDFTableCellAlignment.html; path = docs/Enums/PDFTableCellAlignment.html; sourceTree = "<group>"; };
>>>>>>> ec257004
		BD7653CF1DB1853F0A7D764187246A49 /* PDFListObject.swift */ = {isa = PBXFileReference; includeInIndex = 1; lastKnownFileType = sourcecode.swift; path = PDFListObject.swift; sourceTree = "<group>"; };
		BDF760494E466DD51D8CD2443A542F02 /* Pods-TPPDF_Tests.debug.xcconfig */ = {isa = PBXFileReference; includeInIndex = 1; lastKnownFileType = text.xcconfig; path = "Pods-TPPDF_Tests.debug.xcconfig"; sourceTree = "<group>"; };
		BDFF12405109E40C1E341A5A80C54544 /* BeGreaterThanOrEqualTo.swift */ = {isa = PBXFileReference; includeInIndex = 1; lastKnownFileType = sourcecode.swift; name = BeGreaterThanOrEqualTo.swift; path = Sources/Nimble/Matchers/BeGreaterThanOrEqualTo.swift; sourceTree = "<group>"; };
		BE02302035369BD2412EB32948228A5A /* PDFPageLayout+Equatable.swift */ = {isa = PBXFileReference; includeInIndex = 1; lastKnownFileType = sourcecode.swift; path = "PDFPageLayout+Equatable.swift"; sourceTree = "<group>"; };
<<<<<<< HEAD
		BF572B6DCE3DE06321DC55E19DBC4A69 /* jazzy.search.js */ = {isa = PBXFileReference; includeInIndex = 1; lastKnownFileType = sourcecode.javascript; name = jazzy.search.js; path = docs/docsets/TPPDF.docset/Contents/Resources/Documents/js/jazzy.search.js; sourceTree = "<group>"; };
		BF6BAFA82ED713DD59A34DE17B4C97AE /* PDFTable+Equatable.swift */ = {isa = PBXFileReference; includeInIndex = 1; lastKnownFileType = sourcecode.swift; path = "PDFTable+Equatable.swift"; sourceTree = "<group>"; };
		BF8DA4BC695A6512C5E7605BE177F50B /* String.html */ = {isa = PBXFileReference; includeInIndex = 1; lastKnownFileType = text.html; name = String.html; path = docs/Extensions/String.html; sourceTree = "<group>"; };
		C01B6E237A1011DF856CA4EA584661BD /* PDFLineSeparatorObject+Equatable.swift */ = {isa = PBXFileReference; includeInIndex = 1; lastKnownFileType = sourcecode.swift; path = "PDFLineSeparatorObject+Equatable.swift"; sourceTree = "<group>"; };
		C036F1EAB2A52A757994BE215C7BFF4A /* TPPDF.podspec */ = {isa = PBXFileReference; explicitFileType = text.script.ruby; includeInIndex = 1; indentWidth = 2; path = TPPDF.podspec; sourceTree = "<group>"; tabWidth = 2; xcLanguageSpecificationIdentifier = xcode.lang.ruby; };
		C069559C34FC38BD037CFEBE645875C7 /* mach_excServer.h */ = {isa = PBXFileReference; includeInIndex = 1; lastKnownFileType = sourcecode.c.h; name = mach_excServer.h; path = Carthage/Checkouts/CwlPreconditionTesting/Sources/CwlMachBadInstructionHandler/mach_excServer.h; sourceTree = "<group>"; };
		C0F771BA1EE830ECB1AF3BC6F2F4F1B3 /* search.json */ = {isa = PBXFileReference; includeInIndex = 1; lastKnownFileType = text.json; name = search.json; path = docs/search.json; sourceTree = "<group>"; };
		C1BC46C220B3B53E8A0DBF7DF4CEAE51 /* Symbol.html */ = {isa = PBXFileReference; includeInIndex = 1; lastKnownFileType = text.html; name = Symbol.html; path = docs/Classes/PDFListItem/Symbol.html; sourceTree = "<group>"; };
		C277CDDB2D0EE97BE714F168C16A2C2B /* Pods-TPPDF_Tests-Info.plist */ = {isa = PBXFileReference; includeInIndex = 1; lastKnownFileType = text.plist.xml; path = "Pods-TPPDF_Tests-Info.plist"; sourceTree = "<group>"; };
		C2B8041F32C0C60EE38DCEB7285C04A0 /* Pods-TPPDF_Example-Info.plist */ = {isa = PBXFileReference; includeInIndex = 1; lastKnownFileType = text.plist.xml; path = "Pods-TPPDF_Example-Info.plist"; sourceTree = "<group>"; };
		C2C9B2C3E68B92F952BD27474F6975E9 /* PDFSectionColumnContainer.html */ = {isa = PBXFileReference; includeInIndex = 1; lastKnownFileType = text.html; name = PDFSectionColumnContainer.html; path = docs/Enums/PDFSectionColumnContainer.html; sourceTree = "<group>"; };
		C497EA468E26FCC1C88FFFD4931EB400 /* PDFTableCellPosition.html */ = {isa = PBXFileReference; includeInIndex = 1; lastKnownFileType = text.html; name = PDFTableCellPosition.html; path = docs/Structs/PDFTableCellPosition.html; sourceTree = "<group>"; };
		C539046B310C95EFCEDD43C8756F3F7B /* PDFTableCell.html */ = {isa = PBXFileReference; includeInIndex = 1; lastKnownFileType = text.html; name = PDFTableCell.html; path = docs/Classes/PDFTableCell.html; sourceTree = "<group>"; };
		C64B373C494D2AD98D90F2D2713D6BEF /* PDFListItem.swift */ = {isa = PBXFileReference; includeInIndex = 1; lastKnownFileType = sourcecode.swift; path = PDFListItem.swift; sourceTree = "<group>"; };
		C6BD655C62B1E0B8002194F255B89BED /* PDFImage.html */ = {isa = PBXFileReference; includeInIndex = 1; lastKnownFileType = text.html; name = PDFImage.html; path = docs/Classes/PDFImage.html; sourceTree = "<group>"; };
		C6C6248EE6E5C34EFB80F7B2A8F4B133 /* mach_excServer.c */ = {isa = PBXFileReference; includeInIndex = 1; lastKnownFileType = sourcecode.c.c; name = mach_excServer.c; path = Carthage/Checkouts/CwlPreconditionTesting/Sources/CwlMachBadInstructionHandler/mach_excServer.c; sourceTree = "<group>"; };
		C800E7313E7838FC0C3C8C8DA8A5909A /* Extensions.html */ = {isa = PBXFileReference; includeInIndex = 1; lastKnownFileType = text.html; name = Extensions.html; path = docs/Extensions.html; sourceTree = "<group>"; };
		C81EE98963B29ED697A14F2DFFFD5D1C /* Nimble-dummy.m */ = {isa = PBXFileReference; includeInIndex = 1; lastKnownFileType = sourcecode.c.objc; path = "Nimble-dummy.m"; sourceTree = "<group>"; };
		C834DB0790C93F7F94B376ED1F10D515 /* PDFTableCell.html */ = {isa = PBXFileReference; includeInIndex = 1; lastKnownFileType = text.html.documentation; name = PDFTableCell.html; path = docs/docsets/TPPDF.docset/Contents/Resources/Documents/Classes/PDFTableCell.html; sourceTree = "<group>"; };
=======
		BF572B6DCE3DE06321DC55E19DBC4A69 /* jazzy.search.js */ = {isa = PBXFileReference; includeInIndex = 1; name = jazzy.search.js; path = docs/docsets/TPPDF.docset/Contents/Resources/Documents/js/jazzy.search.js; sourceTree = "<group>"; };
		BF6BAFA82ED713DD59A34DE17B4C97AE /* PDFTable+Equatable.swift */ = {isa = PBXFileReference; includeInIndex = 1; lastKnownFileType = sourcecode.swift; path = "PDFTable+Equatable.swift"; sourceTree = "<group>"; };
		BF8DA4BC695A6512C5E7605BE177F50B /* String.html */ = {isa = PBXFileReference; includeInIndex = 1; name = String.html; path = docs/Extensions/String.html; sourceTree = "<group>"; };
		C01B6E237A1011DF856CA4EA584661BD /* PDFLineSeparatorObject+Equatable.swift */ = {isa = PBXFileReference; includeInIndex = 1; lastKnownFileType = sourcecode.swift; path = "PDFLineSeparatorObject+Equatable.swift"; sourceTree = "<group>"; };
		C036F1EAB2A52A757994BE215C7BFF4A /* TPPDF.podspec */ = {isa = PBXFileReference; explicitFileType = text.script.ruby; includeInIndex = 1; indentWidth = 2; lastKnownFileType = text; path = TPPDF.podspec; sourceTree = "<group>"; tabWidth = 2; xcLanguageSpecificationIdentifier = xcode.lang.ruby; };
		C069559C34FC38BD037CFEBE645875C7 /* mach_excServer.h */ = {isa = PBXFileReference; includeInIndex = 1; lastKnownFileType = sourcecode.c.h; name = mach_excServer.h; path = Carthage/Checkouts/CwlPreconditionTesting/Sources/CwlMachBadInstructionHandler/mach_excServer.h; sourceTree = "<group>"; };
		C0F771BA1EE830ECB1AF3BC6F2F4F1B3 /* search.json */ = {isa = PBXFileReference; includeInIndex = 1; name = search.json; path = docs/search.json; sourceTree = "<group>"; };
		C1BC46C220B3B53E8A0DBF7DF4CEAE51 /* Symbol.html */ = {isa = PBXFileReference; includeInIndex = 1; name = Symbol.html; path = docs/Classes/PDFListItem/Symbol.html; sourceTree = "<group>"; };
		C277CDDB2D0EE97BE714F168C16A2C2B /* Pods-TPPDF_Tests-Info.plist */ = {isa = PBXFileReference; includeInIndex = 1; lastKnownFileType = text.plist.xml; path = "Pods-TPPDF_Tests-Info.plist"; sourceTree = "<group>"; };
		C2B8041F32C0C60EE38DCEB7285C04A0 /* Pods-TPPDF_Example-Info.plist */ = {isa = PBXFileReference; includeInIndex = 1; lastKnownFileType = text.plist.xml; path = "Pods-TPPDF_Example-Info.plist"; sourceTree = "<group>"; };
		C2C9B2C3E68B92F952BD27474F6975E9 /* PDFSectionColumnContainer.html */ = {isa = PBXFileReference; includeInIndex = 1; name = PDFSectionColumnContainer.html; path = docs/Enums/PDFSectionColumnContainer.html; sourceTree = "<group>"; };
		C497EA468E26FCC1C88FFFD4931EB400 /* PDFTableCellPosition.html */ = {isa = PBXFileReference; includeInIndex = 1; name = PDFTableCellPosition.html; path = docs/Structs/PDFTableCellPosition.html; sourceTree = "<group>"; };
		C539046B310C95EFCEDD43C8756F3F7B /* PDFTableCell.html */ = {isa = PBXFileReference; includeInIndex = 1; name = PDFTableCell.html; path = docs/Classes/PDFTableCell.html; sourceTree = "<group>"; };
		C64B373C494D2AD98D90F2D2713D6BEF /* PDFListItem.swift */ = {isa = PBXFileReference; includeInIndex = 1; lastKnownFileType = sourcecode.swift; path = PDFListItem.swift; sourceTree = "<group>"; };
		C6BD655C62B1E0B8002194F255B89BED /* PDFImage.html */ = {isa = PBXFileReference; includeInIndex = 1; name = PDFImage.html; path = docs/Classes/PDFImage.html; sourceTree = "<group>"; };
		C6C6248EE6E5C34EFB80F7B2A8F4B133 /* mach_excServer.c */ = {isa = PBXFileReference; includeInIndex = 1; name = mach_excServer.c; path = Carthage/Checkouts/CwlPreconditionTesting/Sources/CwlMachBadInstructionHandler/mach_excServer.c; sourceTree = "<group>"; };
		C800E7313E7838FC0C3C8C8DA8A5909A /* Extensions.html */ = {isa = PBXFileReference; includeInIndex = 1; name = Extensions.html; path = docs/Extensions.html; sourceTree = "<group>"; };
		C81EE98963B29ED697A14F2DFFFD5D1C /* Nimble-dummy.m */ = {isa = PBXFileReference; includeInIndex = 1; lastKnownFileType = sourcecode.c.objc; path = "Nimble-dummy.m"; sourceTree = "<group>"; };
		C834DB0790C93F7F94B376ED1F10D515 /* PDFTableCell.html */ = {isa = PBXFileReference; includeInIndex = 1; name = PDFTableCell.html; path = docs/docsets/TPPDF.docset/Contents/Resources/Documents/Classes/PDFTableCell.html; sourceTree = "<group>"; };
>>>>>>> ec257004
		C9E805A3951060FB72BEA469483B10AA /* gh.png */ = {isa = PBXFileReference; includeInIndex = 1; lastKnownFileType = image.png; name = gh.png; path = docs/docsets/TPPDF.docset/Contents/Resources/Documents/img/gh.png; sourceTree = "<group>"; };
		CAAF02F78713C6F153F6713420A034B9 /* PDFTable.swift */ = {isa = PBXFileReference; includeInIndex = 1; lastKnownFileType = sourcecode.swift; path = PDFTable.swift; sourceTree = "<group>"; };
		CB40CE63CA129DB9EB4E3EC18C582E5F /* QCKDSL.h */ = {isa = PBXFileReference; includeInIndex = 1; lastKnownFileType = sourcecode.c.h; name = QCKDSL.h; path = Sources/QuickObjectiveC/DSL/QCKDSL.h; sourceTree = "<group>"; };
		CC71CF36298C294E437C36905B4D536A /* spinner.gif */ = {isa = PBXFileReference; includeInIndex = 1; lastKnownFileType = image.gif; name = spinner.gif; path = docs/docsets/TPPDF.docset/Contents/Resources/Documents/img/spinner.gif; sourceTree = "<group>"; };
<<<<<<< HEAD
		CD1FA4ACFC8A5EE56E7C3E7FBB82DAC4 /* PDFLayoutHeights.html */ = {isa = PBXFileReference; includeInIndex = 1; lastKnownFileType = text.html; name = PDFLayoutHeights.html; path = docs/Extensions/PDFLayoutHeights.html; sourceTree = "<group>"; };
		CD3071F2A3883C446C97C1F881BD3FEF /* MatcherProtocols.swift */ = {isa = PBXFileReference; includeInIndex = 1; lastKnownFileType = sourcecode.swift; name = MatcherProtocols.swift; path = Sources/Nimble/Matchers/MatcherProtocols.swift; sourceTree = "<group>"; };
		CD50EF276394E861CDFAF81EE75358C3 /* PDFTableCellAlignment.swift */ = {isa = PBXFileReference; includeInIndex = 1; lastKnownFileType = sourcecode.swift; path = PDFTableCellAlignment.swift; sourceTree = "<group>"; };
		CDA5A0732DDD0DB7845D7E6492CD2E0E /* Symbol.html */ = {isa = PBXFileReference; includeInIndex = 1; lastKnownFileType = text.html.documentation; name = Symbol.html; path = docs/docsets/TPPDF.docset/Contents/Resources/Documents/Classes/PDFListItem/Symbol.html; sourceTree = "<group>"; };
		CDA666F4346E2E8464AC1AE06AB11590 /* PDFLayoutIndentations.html */ = {isa = PBXFileReference; includeInIndex = 1; lastKnownFileType = text.html.documentation; name = PDFLayoutIndentations.html; path = docs/docsets/TPPDF.docset/Contents/Resources/Documents/Extensions/PDFLayoutIndentations.html; sourceTree = "<group>"; };
		CDB238D7F0FD8566699FF69B3F72F838 /* PDFPageBreakObject+Equatable.swift */ = {isa = PBXFileReference; includeInIndex = 1; lastKnownFileType = sourcecode.swift; path = "PDFPageBreakObject+Equatable.swift"; sourceTree = "<group>"; };
		CE32A2AA51ACA572B932817A93E755C6 /* PDFTableCell.swift */ = {isa = PBXFileReference; includeInIndex = 1; lastKnownFileType = sourcecode.swift; path = PDFTableCell.swift; sourceTree = "<group>"; };
		CEB97C94BE94F9D6346D89FC25CBF41B /* PDFTableCellStyle.html */ = {isa = PBXFileReference; includeInIndex = 1; lastKnownFileType = text.html; name = PDFTableCellStyle.html; path = docs/Structs/PDFTableCellStyle.html; sourceTree = "<group>"; };
		CEDA645917FC98E9E264E9952BF05AE1 /* NMBStringify.h */ = {isa = PBXFileReference; includeInIndex = 1; lastKnownFileType = sourcecode.c.h; name = NMBStringify.h; path = Sources/NimbleObjectiveC/NMBStringify.h; sourceTree = "<group>"; };
		CF5EA04C78EDFBC8C49DAC1B456B32B3 /* PDFTableObject.swift */ = {isa = PBXFileReference; includeInIndex = 1; lastKnownFileType = sourcecode.swift; path = PDFTableObject.swift; sourceTree = "<group>"; };
		D01EEAA6A703E275BCEA0BC7176FEB93 /* Classes.html */ = {isa = PBXFileReference; includeInIndex = 1; lastKnownFileType = text.html; name = Classes.html; path = docs/Classes.html; sourceTree = "<group>"; };
		D0F3E89033AB1C8B826DB8A2505B31CC /* PDFLineType.html */ = {isa = PBXFileReference; includeInIndex = 1; lastKnownFileType = text.html.documentation; name = PDFLineType.html; path = docs/docsets/TPPDF.docset/Contents/Resources/Documents/Enums/PDFLineType.html; sourceTree = "<group>"; };
		D1FB764C7FF9393EB7605C93D573C2D5 /* PDFPageLayout.html */ = {isa = PBXFileReference; includeInIndex = 1; lastKnownFileType = text.html; name = PDFPageLayout.html; path = docs/Structs/PDFPageLayout.html; sourceTree = "<group>"; };
		D26049FAC4B09F8992B1FCBBE891BB85 /* BeAKindOf.swift */ = {isa = PBXFileReference; includeInIndex = 1; lastKnownFileType = sourcecode.swift; name = BeAKindOf.swift; path = Sources/Nimble/Matchers/BeAKindOf.swift; sourceTree = "<group>"; };
		D2C07549D2D6654B5960F846F8624547 /* PDFLineSeparatorObject.html */ = {isa = PBXFileReference; includeInIndex = 1; lastKnownFileType = text.html; name = PDFLineSeparatorObject.html; path = docs/Extensions/PDFLineSeparatorObject.html; sourceTree = "<group>"; };
		D2D0EC452F599D242A85D259BBF576B2 /* CwlMachBadInstructionHandler.h */ = {isa = PBXFileReference; includeInIndex = 1; lastKnownFileType = sourcecode.c.h; name = CwlMachBadInstructionHandler.h; path = Carthage/Checkouts/CwlPreconditionTesting/Sources/CwlMachBadInstructionHandler/include/CwlMachBadInstructionHandler.h; sourceTree = "<group>"; };
		D3334F1E683D586E7A5D061B0BD3A0D1 /* Enums.html */ = {isa = PBXFileReference; includeInIndex = 1; lastKnownFileType = text.html; name = Enums.html; path = docs/Enums.html; sourceTree = "<group>"; };
		D3453C0AEAB572D06578B028F5502E96 /* XCTest.framework */ = {isa = PBXFileReference; lastKnownFileType = wrapper.framework; name = XCTest.framework; path = Platforms/iPhoneOS.platform/Developer/SDKs/iPhoneOS12.0.sdk/System/Library/Frameworks/XCTest.framework; sourceTree = DEVELOPER_DIR; };
		D4018EA68B204C2B7A58773ADF4A475E /* TPJSONRepresentable.html */ = {isa = PBXFileReference; includeInIndex = 1; lastKnownFileType = text.html; name = TPJSONRepresentable.html; path = docs/Protocols/TPJSONRepresentable.html; sourceTree = "<group>"; };
		D40A1B95C8F97D595EB5EE1201484ADC /* PDFImageOptions.html */ = {isa = PBXFileReference; includeInIndex = 1; lastKnownFileType = text.html.documentation; name = PDFImageOptions.html; path = docs/docsets/TPPDF.docset/Contents/Resources/Documents/Structs/PDFImageOptions.html; sourceTree = "<group>"; };
		D417997E0CBBA87359AAAB8D2BD370C3 /* SuiteHooks.swift */ = {isa = PBXFileReference; includeInIndex = 1; lastKnownFileType = sourcecode.swift; name = SuiteHooks.swift; path = Sources/Quick/Hooks/SuiteHooks.swift; sourceTree = "<group>"; };
		D42FF328A9FE6EE63292FFE3508C0C50 /* PDFSectionColumn.html */ = {isa = PBXFileReference; includeInIndex = 1; lastKnownFileType = text.html; name = PDFSectionColumn.html; path = docs/Classes/PDFSectionColumn.html; sourceTree = "<group>"; };
		D436A79990315954176240671AD94710 /* Pods_TPPDF_Example.framework */ = {isa = PBXFileReference; explicitFileType = wrapper.framework; includeInIndex = 0; path = Pods_TPPDF_Example.framework; sourceTree = BUILT_PRODUCTS_DIR; };
		D5CED4C0A3D54053193A759C9AA1AB10 /* PDFListItem+Equatable.swift */ = {isa = PBXFileReference; includeInIndex = 1; lastKnownFileType = sourcecode.swift; path = "PDFListItem+Equatable.swift"; sourceTree = "<group>"; };
		D6B775F5A52E9E8F266A8E1F5E23DFC4 /* PDFCalculations.swift */ = {isa = PBXFileReference; includeInIndex = 1; lastKnownFileType = sourcecode.swift; path = PDFCalculations.swift; sourceTree = "<group>"; };
		D87D47942A54810BA13BCC6572B42100 /* PDFList.html */ = {isa = PBXFileReference; includeInIndex = 1; lastKnownFileType = text.html.documentation; name = PDFList.html; path = docs/docsets/TPPDF.docset/Contents/Resources/Documents/Classes/PDFList.html; sourceTree = "<group>"; };
		D8AD6C200A3B02CD6D2D451519C62FC7 /* QuickSpec.m */ = {isa = PBXFileReference; includeInIndex = 1; lastKnownFileType = sourcecode.c.objc; name = QuickSpec.m; path = Sources/QuickObjectiveC/QuickSpec.m; sourceTree = "<group>"; };
		D8CA033D3059B988322E6FFD93E33A76 /* Dictionary.html */ = {isa = PBXFileReference; includeInIndex = 1; lastKnownFileType = text.html.documentation; name = Dictionary.html; path = docs/docsets/TPPDF.docset/Contents/Resources/Documents/Extensions/Dictionary.html; sourceTree = "<group>"; };
		D91ECB096F7D086511345C99D4FB2DE5 /* DSL.swift */ = {isa = PBXFileReference; includeInIndex = 1; lastKnownFileType = sourcecode.swift; name = DSL.swift; path = Sources/Quick/DSL/DSL.swift; sourceTree = "<group>"; };
		DAAF10C537349D6EED93EF135DB598D4 /* Functions.html */ = {isa = PBXFileReference; includeInIndex = 1; lastKnownFileType = text.html.documentation; name = Functions.html; path = docs/docsets/TPPDF.docset/Contents/Resources/Documents/Functions.html; sourceTree = "<group>"; };
=======
		CD1FA4ACFC8A5EE56E7C3E7FBB82DAC4 /* PDFLayoutHeights.html */ = {isa = PBXFileReference; includeInIndex = 1; name = PDFLayoutHeights.html; path = docs/Extensions/PDFLayoutHeights.html; sourceTree = "<group>"; };
		CD3071F2A3883C446C97C1F881BD3FEF /* MatcherProtocols.swift */ = {isa = PBXFileReference; includeInIndex = 1; lastKnownFileType = sourcecode.swift; name = MatcherProtocols.swift; path = Sources/Nimble/Matchers/MatcherProtocols.swift; sourceTree = "<group>"; };
		CD50EF276394E861CDFAF81EE75358C3 /* PDFTableCellAlignment.swift */ = {isa = PBXFileReference; includeInIndex = 1; lastKnownFileType = sourcecode.swift; path = PDFTableCellAlignment.swift; sourceTree = "<group>"; };
		CDA5A0732DDD0DB7845D7E6492CD2E0E /* Symbol.html */ = {isa = PBXFileReference; includeInIndex = 1; name = Symbol.html; path = docs/docsets/TPPDF.docset/Contents/Resources/Documents/Classes/PDFListItem/Symbol.html; sourceTree = "<group>"; };
		CDA666F4346E2E8464AC1AE06AB11590 /* PDFLayoutIndentations.html */ = {isa = PBXFileReference; includeInIndex = 1; name = PDFLayoutIndentations.html; path = docs/docsets/TPPDF.docset/Contents/Resources/Documents/Extensions/PDFLayoutIndentations.html; sourceTree = "<group>"; };
		CDB238D7F0FD8566699FF69B3F72F838 /* PDFPageBreakObject+Equatable.swift */ = {isa = PBXFileReference; includeInIndex = 1; lastKnownFileType = sourcecode.swift; path = "PDFPageBreakObject+Equatable.swift"; sourceTree = "<group>"; };
		CE32A2AA51ACA572B932817A93E755C6 /* PDFTableCell.swift */ = {isa = PBXFileReference; includeInIndex = 1; lastKnownFileType = sourcecode.swift; path = PDFTableCell.swift; sourceTree = "<group>"; };
		CEB97C94BE94F9D6346D89FC25CBF41B /* PDFTableCellStyle.html */ = {isa = PBXFileReference; includeInIndex = 1; name = PDFTableCellStyle.html; path = docs/Structs/PDFTableCellStyle.html; sourceTree = "<group>"; };
		CEDA645917FC98E9E264E9952BF05AE1 /* NMBStringify.h */ = {isa = PBXFileReference; includeInIndex = 1; lastKnownFileType = sourcecode.c.h; name = NMBStringify.h; path = Sources/NimbleObjectiveC/NMBStringify.h; sourceTree = "<group>"; };
		CF5EA04C78EDFBC8C49DAC1B456B32B3 /* PDFTableObject.swift */ = {isa = PBXFileReference; includeInIndex = 1; lastKnownFileType = sourcecode.swift; path = PDFTableObject.swift; sourceTree = "<group>"; };
		D01EEAA6A703E275BCEA0BC7176FEB93 /* Classes.html */ = {isa = PBXFileReference; includeInIndex = 1; name = Classes.html; path = docs/Classes.html; sourceTree = "<group>"; };
		D0F3E89033AB1C8B826DB8A2505B31CC /* PDFLineType.html */ = {isa = PBXFileReference; includeInIndex = 1; name = PDFLineType.html; path = docs/docsets/TPPDF.docset/Contents/Resources/Documents/Enums/PDFLineType.html; sourceTree = "<group>"; };
		D1FB764C7FF9393EB7605C93D573C2D5 /* PDFPageLayout.html */ = {isa = PBXFileReference; includeInIndex = 1; name = PDFPageLayout.html; path = docs/Structs/PDFPageLayout.html; sourceTree = "<group>"; };
		D26049FAC4B09F8992B1FCBBE891BB85 /* BeAKindOf.swift */ = {isa = PBXFileReference; includeInIndex = 1; lastKnownFileType = sourcecode.swift; name = BeAKindOf.swift; path = Sources/Nimble/Matchers/BeAKindOf.swift; sourceTree = "<group>"; };
		D2C07549D2D6654B5960F846F8624547 /* PDFLineSeparatorObject.html */ = {isa = PBXFileReference; includeInIndex = 1; name = PDFLineSeparatorObject.html; path = docs/Extensions/PDFLineSeparatorObject.html; sourceTree = "<group>"; };
		D2D0EC452F599D242A85D259BBF576B2 /* CwlMachBadInstructionHandler.h */ = {isa = PBXFileReference; includeInIndex = 1; lastKnownFileType = sourcecode.c.h; name = CwlMachBadInstructionHandler.h; path = Carthage/Checkouts/CwlPreconditionTesting/Sources/CwlMachBadInstructionHandler/include/CwlMachBadInstructionHandler.h; sourceTree = "<group>"; };
		D3334F1E683D586E7A5D061B0BD3A0D1 /* Enums.html */ = {isa = PBXFileReference; includeInIndex = 1; name = Enums.html; path = docs/Enums.html; sourceTree = "<group>"; };
		D3453C0AEAB572D06578B028F5502E96 /* XCTest.framework */ = {isa = PBXFileReference; lastKnownFileType = wrapper.framework; name = XCTest.framework; path = Platforms/iPhoneOS.platform/Developer/SDKs/iPhoneOS12.0.sdk/System/Library/Frameworks/XCTest.framework; sourceTree = DEVELOPER_DIR; };
		D4018EA68B204C2B7A58773ADF4A475E /* TPJSONRepresentable.html */ = {isa = PBXFileReference; includeInIndex = 1; name = TPJSONRepresentable.html; path = docs/Protocols/TPJSONRepresentable.html; sourceTree = "<group>"; };
		D40A1B95C8F97D595EB5EE1201484ADC /* PDFImageOptions.html */ = {isa = PBXFileReference; includeInIndex = 1; name = PDFImageOptions.html; path = docs/docsets/TPPDF.docset/Contents/Resources/Documents/Structs/PDFImageOptions.html; sourceTree = "<group>"; };
		D417997E0CBBA87359AAAB8D2BD370C3 /* SuiteHooks.swift */ = {isa = PBXFileReference; includeInIndex = 1; lastKnownFileType = sourcecode.swift; name = SuiteHooks.swift; path = Sources/Quick/Hooks/SuiteHooks.swift; sourceTree = "<group>"; };
		D42FF328A9FE6EE63292FFE3508C0C50 /* PDFSectionColumn.html */ = {isa = PBXFileReference; includeInIndex = 1; name = PDFSectionColumn.html; path = docs/Classes/PDFSectionColumn.html; sourceTree = "<group>"; };
		D436A79990315954176240671AD94710 /* Pods_TPPDF_Example.framework */ = {isa = PBXFileReference; explicitFileType = wrapper.framework; includeInIndex = 0; name = Pods_TPPDF_Example.framework; path = "Pods-TPPDF_Example.framework"; sourceTree = BUILT_PRODUCTS_DIR; };
		D5CED4C0A3D54053193A759C9AA1AB10 /* PDFListItem+Equatable.swift */ = {isa = PBXFileReference; includeInIndex = 1; lastKnownFileType = sourcecode.swift; path = "PDFListItem+Equatable.swift"; sourceTree = "<group>"; };
		D6B775F5A52E9E8F266A8E1F5E23DFC4 /* PDFCalculations.swift */ = {isa = PBXFileReference; includeInIndex = 1; lastKnownFileType = sourcecode.swift; path = PDFCalculations.swift; sourceTree = "<group>"; };
		D87D47942A54810BA13BCC6572B42100 /* PDFList.html */ = {isa = PBXFileReference; includeInIndex = 1; name = PDFList.html; path = docs/docsets/TPPDF.docset/Contents/Resources/Documents/Classes/PDFList.html; sourceTree = "<group>"; };
		D8AD6C200A3B02CD6D2D451519C62FC7 /* QuickSpec.m */ = {isa = PBXFileReference; includeInIndex = 1; lastKnownFileType = sourcecode.c.objc; name = QuickSpec.m; path = Sources/QuickObjectiveC/QuickSpec.m; sourceTree = "<group>"; };
		D8CA033D3059B988322E6FFD93E33A76 /* Dictionary.html */ = {isa = PBXFileReference; includeInIndex = 1; name = Dictionary.html; path = docs/docsets/TPPDF.docset/Contents/Resources/Documents/Extensions/Dictionary.html; sourceTree = "<group>"; };
		D91ECB096F7D086511345C99D4FB2DE5 /* DSL.swift */ = {isa = PBXFileReference; includeInIndex = 1; lastKnownFileType = sourcecode.swift; name = DSL.swift; path = Sources/Quick/DSL/DSL.swift; sourceTree = "<group>"; };
		DAAF10C537349D6EED93EF135DB598D4 /* Functions.html */ = {isa = PBXFileReference; includeInIndex = 1; name = Functions.html; path = docs/docsets/TPPDF.docset/Contents/Resources/Documents/Functions.html; sourceTree = "<group>"; };
>>>>>>> ec257004
		DB4E834E30E057B48FA368F2EFDE12F4 /* PDFJSONRepresentable.swift */ = {isa = PBXFileReference; includeInIndex = 1; lastKnownFileType = sourcecode.swift; path = PDFJSONRepresentable.swift; sourceTree = "<group>"; };
		DBF8DDC5AF0B7B3CF18604E66A27E1A2 /* ExampleHooks.swift */ = {isa = PBXFileReference; includeInIndex = 1; lastKnownFileType = sourcecode.swift; name = ExampleHooks.swift; path = Sources/Quick/Hooks/ExampleHooks.swift; sourceTree = "<group>"; };
		DC2A7AE0FBE41401EE2F9AE2AB32F34E /* PDFPaginationStyle.swift */ = {isa = PBXFileReference; includeInIndex = 1; lastKnownFileType = sourcecode.swift; path = PDFPaginationStyle.swift; sourceTree = "<group>"; };
		DC710E031FCD8FD1C301260CFF794A59 /* PDFPageFormat+SizeConstants.swift */ = {isa = PBXFileReference; includeInIndex = 1; lastKnownFileType = sourcecode.swift; path = "PDFPageFormat+SizeConstants.swift"; sourceTree = "<group>"; };
		DDE97A6933FF9A2F86A7D5CD00CFBF8F /* PDFInfo.swift */ = {isa = PBXFileReference; includeInIndex = 1; lastKnownFileType = sourcecode.swift; path = PDFInfo.swift; sourceTree = "<group>"; };
<<<<<<< HEAD
		DEB6702725EA76C1FE362C95B14E380A /* README.md */ = {isa = PBXFileReference; includeInIndex = 1; lastKnownFileType = net.daringfireball.markdown; path = README.md; sourceTree = "<group>"; };
		DF6E93246024543684B8E4ADEC8C59BD /* jquery.min.js */ = {isa = PBXFileReference; includeInIndex = 1; lastKnownFileType = sourcecode.javascript; name = jquery.min.js; path = docs/docsets/TPPDF.docset/Contents/Resources/Documents/js/jquery.min.js; sourceTree = "<group>"; };
		E00F6EDA0E8C1A0418D4DE01B7B8D667 /* Pods-TPPDF_Tests.modulemap */ = {isa = PBXFileReference; includeInIndex = 1; lastKnownFileType = sourcecode.module; path = "Pods-TPPDF_Tests.modulemap"; sourceTree = "<group>"; };
		E131E446FC35CDC206F9EA2B26545333 /* PDFSectionColumn+Objects.swift */ = {isa = PBXFileReference; includeInIndex = 1; lastKnownFileType = sourcecode.swift; path = "PDFSectionColumn+Objects.swift"; sourceTree = "<group>"; };
		E134A297EDFF8E500C62CD1466BB6186 /* UIImage.html */ = {isa = PBXFileReference; includeInIndex = 1; lastKnownFileType = text.html; name = UIImage.html; path = docs/Extensions/UIImage.html; sourceTree = "<group>"; };
		E19529FBEDAD2776D55D56162F687114 /* PDFError.html */ = {isa = PBXFileReference; includeInIndex = 1; lastKnownFileType = text.html.documentation; name = PDFError.html; path = docs/docsets/TPPDF.docset/Contents/Resources/Documents/Enums/PDFError.html; sourceTree = "<group>"; };
=======
		DEB6702725EA76C1FE362C95B14E380A /* README.md */ = {isa = PBXFileReference; includeInIndex = 1; path = README.md; sourceTree = "<group>"; };
		DF6E93246024543684B8E4ADEC8C59BD /* jquery.min.js */ = {isa = PBXFileReference; includeInIndex = 1; name = jquery.min.js; path = docs/docsets/TPPDF.docset/Contents/Resources/Documents/js/jquery.min.js; sourceTree = "<group>"; };
		E00F6EDA0E8C1A0418D4DE01B7B8D667 /* Pods-TPPDF_Tests.modulemap */ = {isa = PBXFileReference; includeInIndex = 1; lastKnownFileType = sourcecode.module; path = "Pods-TPPDF_Tests.modulemap"; sourceTree = "<group>"; };
		E131E446FC35CDC206F9EA2B26545333 /* PDFSectionColumn+Objects.swift */ = {isa = PBXFileReference; includeInIndex = 1; lastKnownFileType = sourcecode.swift; path = "PDFSectionColumn+Objects.swift"; sourceTree = "<group>"; };
		E134A297EDFF8E500C62CD1466BB6186 /* UIImage.html */ = {isa = PBXFileReference; includeInIndex = 1; name = UIImage.html; path = docs/Extensions/UIImage.html; sourceTree = "<group>"; };
		E19529FBEDAD2776D55D56162F687114 /* PDFError.html */ = {isa = PBXFileReference; includeInIndex = 1; name = PDFError.html; path = docs/docsets/TPPDF.docset/Contents/Resources/Documents/Enums/PDFError.html; sourceTree = "<group>"; };
>>>>>>> ec257004
		E19640EF8664E3AA64933D4730986EFF /* PDFTableCellBorders+Equatable.swift */ = {isa = PBXFileReference; includeInIndex = 1; lastKnownFileType = sourcecode.swift; path = "PDFTableCellBorders+Equatable.swift"; sourceTree = "<group>"; };
		E2247A3DCEA796ACD673F7C8C7462E76 /* PDFPageBreakObject.swift */ = {isa = PBXFileReference; includeInIndex = 1; lastKnownFileType = sourcecode.swift; path = PDFPageBreakObject.swift; sourceTree = "<group>"; };
		E2CAEA05269A32F254C86782A4287767 /* spinner.gif */ = {isa = PBXFileReference; includeInIndex = 1; lastKnownFileType = image.gif; name = spinner.gif; path = docs/img/spinner.gif; sourceTree = "<group>"; };
		E31240B57339CFE530AC148BF178D777 /* PDFListItemSymbol.swift */ = {isa = PBXFileReference; includeInIndex = 1; lastKnownFileType = sourcecode.swift; path = PDFListItemSymbol.swift; sourceTree = "<group>"; };
		E3422518288BA351130685B6CE3489E4 /* PDFTableCellPosition+Equatable-Hashable.swift */ = {isa = PBXFileReference; includeInIndex = 1; lastKnownFileType = sourcecode.swift; path = "PDFTableCellPosition+Equatable-Hashable.swift"; sourceTree = "<group>"; };
		E385D03F465A611C6F2E5DBBE98BC8C4 /* PDFSectionColumnContainer.swift */ = {isa = PBXFileReference; includeInIndex = 1; lastKnownFileType = sourcecode.swift; path = PDFSectionColumnContainer.swift; sourceTree = "<group>"; };
		E3DDAB94345BC231B1E4957E9BDBC1ED /* NimbleEnvironment.swift */ = {isa = PBXFileReference; includeInIndex = 1; lastKnownFileType = sourcecode.swift; name = NimbleEnvironment.swift; path = Sources/Nimble/Adapters/NimbleEnvironment.swift; sourceTree = "<group>"; };
		E45614FF27DE560CC3C1E11E1EF6E8D0 /* BeNil.swift */ = {isa = PBXFileReference; includeInIndex = 1; lastKnownFileType = sourcecode.swift; name = BeNil.swift; path = Sources/Nimble/Matchers/BeNil.swift; sourceTree = "<group>"; };
<<<<<<< HEAD
		E4A0C4C8A445F8701DA36F946DE10F0C /* PDFSection.html */ = {isa = PBXFileReference; includeInIndex = 1; lastKnownFileType = text.html.documentation; name = PDFSection.html; path = docs/docsets/TPPDF.docset/Contents/Resources/Documents/Classes/PDFSection.html; sourceTree = "<group>"; };
=======
		E4A0C4C8A445F8701DA36F946DE10F0C /* PDFSection.html */ = {isa = PBXFileReference; includeInIndex = 1; name = PDFSection.html; path = docs/docsets/TPPDF.docset/Contents/Resources/Documents/Classes/PDFSection.html; sourceTree = "<group>"; };
>>>>>>> ec257004
		E5A39B184ADFF2F497E4A793605CC742 /* SourceLocation.swift */ = {isa = PBXFileReference; includeInIndex = 1; lastKnownFileType = sourcecode.swift; name = SourceLocation.swift; path = Sources/Nimble/Utils/SourceLocation.swift; sourceTree = "<group>"; };
		E61A9C896A33031F5AEEFD9B446733B5 /* Quick.modulemap */ = {isa = PBXFileReference; includeInIndex = 1; lastKnownFileType = sourcecode.module; path = Quick.modulemap; sourceTree = "<group>"; };
		E69C46AE772C928891B21BF9707CAF0B /* XCTestObservationCenter+Register.m */ = {isa = PBXFileReference; includeInIndex = 1; lastKnownFileType = sourcecode.c.objc; name = "XCTestObservationCenter+Register.m"; path = "Sources/NimbleObjectiveC/XCTestObservationCenter+Register.m"; sourceTree = "<group>"; };
		E6F14222E1F8178A5717534DE5032BE2 /* EndWith.swift */ = {isa = PBXFileReference; includeInIndex = 1; lastKnownFileType = sourcecode.swift; name = EndWith.swift; path = Sources/Nimble/Matchers/EndWith.swift; sourceTree = "<group>"; };
		E6FD5A08FFF54CE6FE2814C98B3B97B4 /* CwlCatchException.h */ = {isa = PBXFileReference; includeInIndex = 1; lastKnownFileType = sourcecode.c.h; name = CwlCatchException.h; path = Carthage/Checkouts/CwlCatchException/Sources/CwlCatchExceptionSupport/include/CwlCatchException.h; sourceTree = "<group>"; };
<<<<<<< HEAD
		E87027F4A4E7F8AA539A456740CA9D03 /* PDFImageSizeFit.html */ = {isa = PBXFileReference; includeInIndex = 1; lastKnownFileType = text.html.documentation; name = PDFImageSizeFit.html; path = docs/docsets/TPPDF.docset/Contents/Resources/Documents/Enums/PDFImageSizeFit.html; sourceTree = "<group>"; };
		E8B55B4F86E55E3A5D075DA32A9CB454 /* PDFGenerator.html */ = {isa = PBXFileReference; includeInIndex = 1; lastKnownFileType = text.html; name = PDFGenerator.html; path = docs/Classes/PDFGenerator.html; sourceTree = "<group>"; };
		E8E3D482385E710DE7755A1567DA6F30 /* PDFImage+Equatable.swift */ = {isa = PBXFileReference; includeInIndex = 1; lastKnownFileType = sourcecode.swift; path = "PDFImage+Equatable.swift"; sourceTree = "<group>"; };
		E92F85BB0E0CEFE738C7110645CFF080 /* PDFTableCellStyle.html */ = {isa = PBXFileReference; includeInIndex = 1; lastKnownFileType = text.html.documentation; name = PDFTableCellStyle.html; path = docs/docsets/TPPDF.docset/Contents/Resources/Documents/Structs/PDFTableCellStyle.html; sourceTree = "<group>"; };
		E95062D55F0897E8CB0A6927B7668647 /* typeahead.jquery.js */ = {isa = PBXFileReference; includeInIndex = 1; lastKnownFileType = sourcecode.javascript; name = typeahead.jquery.js; path = docs/js/typeahead.jquery.js; sourceTree = "<group>"; };
=======
		E87027F4A4E7F8AA539A456740CA9D03 /* PDFImageSizeFit.html */ = {isa = PBXFileReference; includeInIndex = 1; name = PDFImageSizeFit.html; path = docs/docsets/TPPDF.docset/Contents/Resources/Documents/Enums/PDFImageSizeFit.html; sourceTree = "<group>"; };
		E8B55B4F86E55E3A5D075DA32A9CB454 /* PDFGenerator.html */ = {isa = PBXFileReference; includeInIndex = 1; name = PDFGenerator.html; path = docs/Classes/PDFGenerator.html; sourceTree = "<group>"; };
		E8E3D482385E710DE7755A1567DA6F30 /* PDFImage+Equatable.swift */ = {isa = PBXFileReference; includeInIndex = 1; lastKnownFileType = sourcecode.swift; path = "PDFImage+Equatable.swift"; sourceTree = "<group>"; };
		E92F85BB0E0CEFE738C7110645CFF080 /* PDFTableCellStyle.html */ = {isa = PBXFileReference; includeInIndex = 1; name = PDFTableCellStyle.html; path = docs/docsets/TPPDF.docset/Contents/Resources/Documents/Structs/PDFTableCellStyle.html; sourceTree = "<group>"; };
		E95062D55F0897E8CB0A6927B7668647 /* typeahead.jquery.js */ = {isa = PBXFileReference; includeInIndex = 1; name = typeahead.jquery.js; path = docs/js/typeahead.jquery.js; sourceTree = "<group>"; };
>>>>>>> ec257004
		E9A17DA545983FFAB6C074ADAF63609D /* Pods-TPPDF_Example.release.xcconfig */ = {isa = PBXFileReference; includeInIndex = 1; lastKnownFileType = text.xcconfig; path = "Pods-TPPDF_Example.release.xcconfig"; sourceTree = "<group>"; };
		EA88DA8EEF6645A39E96B43CDB28D3CD /* Contain.swift */ = {isa = PBXFileReference; includeInIndex = 1; lastKnownFileType = sourcecode.swift; name = Contain.swift; path = Sources/Nimble/Matchers/Contain.swift; sourceTree = "<group>"; };
		EBFA8D27BD95C5A62202C10D53113AE2 /* FailureMessage.swift */ = {isa = PBXFileReference; includeInIndex = 1; lastKnownFileType = sourcecode.swift; name = FailureMessage.swift; path = Sources/Nimble/FailureMessage.swift; sourceTree = "<group>"; };
		EC8935EE12304AB51896169900CE11A1 /* PDFText.swift */ = {isa = PBXFileReference; includeInIndex = 1; lastKnownFileType = sourcecode.swift; path = PDFText.swift; sourceTree = "<group>"; };
		ECC5CCB8A9F5285A6A58200A84F9E344 /* PDFSectionObject.swift */ = {isa = PBXFileReference; includeInIndex = 1; lastKnownFileType = sourcecode.swift; path = PDFSectionObject.swift; sourceTree = "<group>"; };
		EE382A2A53B129725972BDC05AFB9DEF /* Match.swift */ = {isa = PBXFileReference; includeInIndex = 1; lastKnownFileType = sourcecode.swift; name = Match.swift; path = Sources/Nimble/Matchers/Match.swift; sourceTree = "<group>"; };
<<<<<<< HEAD
		EE7CEEACD4724A5A4CC2285E4FBDEF10 /* Array.html */ = {isa = PBXFileReference; includeInIndex = 1; lastKnownFileType = text.html; name = Array.html; path = docs/Extensions/Array.html; sourceTree = "<group>"; };
		EEA347DA3727EF24C6D690B8F190BFFD /* Quick.framework */ = {isa = PBXFileReference; explicitFileType = wrapper.framework; includeInIndex = 0; path = Quick.framework; sourceTree = BUILT_PRODUCTS_DIR; };
		EEB71913CABA16FE67E2E5AFDA03B314 /* ToSucceed.swift */ = {isa = PBXFileReference; includeInIndex = 1; lastKnownFileType = sourcecode.swift; name = ToSucceed.swift; path = Sources/Nimble/Matchers/ToSucceed.swift; sourceTree = "<group>"; };
		EF7980323829E573B0B22BECBB124BAE /* undocumented.json */ = {isa = PBXFileReference; includeInIndex = 1; lastKnownFileType = text.json; name = undocumented.json; path = docs/docsets/TPPDF.docset/Contents/Resources/Documents/undocumented.json; sourceTree = "<group>"; };
		F06059EFCC00B2A4C0B9054511FE2CE8 /* RaisesException.swift */ = {isa = PBXFileReference; includeInIndex = 1; lastKnownFileType = sourcecode.swift; name = RaisesException.swift; path = Sources/Nimble/Matchers/RaisesException.swift; sourceTree = "<group>"; };
		F094413F4D241D3150EF1ED154B147A7 /* PDFDocument.swift */ = {isa = PBXFileReference; includeInIndex = 1; lastKnownFileType = sourcecode.swift; name = PDFDocument.swift; path = Source/PDFDocument.swift; sourceTree = "<group>"; };
		F097A6C3B43156BCB63EE0028A8F8A38 /* Structs.html */ = {isa = PBXFileReference; includeInIndex = 1; lastKnownFileType = text.html; name = Structs.html; path = docs/Structs.html; sourceTree = "<group>"; };
		F0E00D457ED5312319D9B533BABD48B8 /* PDFLayout.html */ = {isa = PBXFileReference; includeInIndex = 1; lastKnownFileType = text.html; name = PDFLayout.html; path = docs/Extensions/PDFLayout.html; sourceTree = "<group>"; };
=======
		EE7CEEACD4724A5A4CC2285E4FBDEF10 /* Array.html */ = {isa = PBXFileReference; includeInIndex = 1; name = Array.html; path = docs/Extensions/Array.html; sourceTree = "<group>"; };
		EEA347DA3727EF24C6D690B8F190BFFD /* Quick.framework */ = {isa = PBXFileReference; explicitFileType = wrapper.framework; includeInIndex = 0; name = Quick.framework; path = Quick.framework; sourceTree = BUILT_PRODUCTS_DIR; };
		EEB71913CABA16FE67E2E5AFDA03B314 /* ToSucceed.swift */ = {isa = PBXFileReference; includeInIndex = 1; lastKnownFileType = sourcecode.swift; name = ToSucceed.swift; path = Sources/Nimble/Matchers/ToSucceed.swift; sourceTree = "<group>"; };
		EF7980323829E573B0B22BECBB124BAE /* undocumented.json */ = {isa = PBXFileReference; includeInIndex = 1; name = undocumented.json; path = docs/docsets/TPPDF.docset/Contents/Resources/Documents/undocumented.json; sourceTree = "<group>"; };
		F06059EFCC00B2A4C0B9054511FE2CE8 /* RaisesException.swift */ = {isa = PBXFileReference; includeInIndex = 1; lastKnownFileType = sourcecode.swift; name = RaisesException.swift; path = Sources/Nimble/Matchers/RaisesException.swift; sourceTree = "<group>"; };
		F094413F4D241D3150EF1ED154B147A7 /* PDFDocument.swift */ = {isa = PBXFileReference; includeInIndex = 1; lastKnownFileType = sourcecode.swift; name = PDFDocument.swift; path = Source/PDFDocument.swift; sourceTree = "<group>"; };
		F097A6C3B43156BCB63EE0028A8F8A38 /* Structs.html */ = {isa = PBXFileReference; includeInIndex = 1; name = Structs.html; path = docs/Structs.html; sourceTree = "<group>"; };
		F0E00D457ED5312319D9B533BABD48B8 /* PDFLayout.html */ = {isa = PBXFileReference; includeInIndex = 1; name = PDFLayout.html; path = docs/Extensions/PDFLayout.html; sourceTree = "<group>"; };
>>>>>>> ec257004
		F2B1C56131BDEA54C3021D2157898F12 /* PDFTableStyle.swift */ = {isa = PBXFileReference; includeInIndex = 1; lastKnownFileType = sourcecode.swift; path = PDFTableStyle.swift; sourceTree = "<group>"; };
		F39BEB077A6B394FE202E254C7DE0CE4 /* PDFPageLayout.swift */ = {isa = PBXFileReference; includeInIndex = 1; lastKnownFileType = sourcecode.swift; path = PDFPageLayout.swift; sourceTree = "<group>"; };
		F3BBA5E001832BC64ED1138AF282D7C3 /* PDFSectionColumn.swift */ = {isa = PBXFileReference; includeInIndex = 1; lastKnownFileType = sourcecode.swift; path = PDFSectionColumn.swift; sourceTree = "<group>"; };
		F3CD618F3F3E65D63EA764EE53CA94A9 /* TPPDF-Info.plist */ = {isa = PBXFileReference; includeInIndex = 1; lastKnownFileType = text.plist.xml; path = "TPPDF-Info.plist"; sourceTree = "<group>"; };
		F3EC79E872A2E504901CEA57910464CD /* PDFLayout.swift */ = {isa = PBXFileReference; includeInIndex = 1; lastKnownFileType = sourcecode.swift; path = PDFLayout.swift; sourceTree = "<group>"; };
		F4D1D150AF8320F4C9F1483D249ABA8E /* CwlMachBadInstructionHandler.m */ = {isa = PBXFileReference; includeInIndex = 1; lastKnownFileType = sourcecode.c.objc; name = CwlMachBadInstructionHandler.m; path = Carthage/Checkouts/CwlPreconditionTesting/Sources/CwlMachBadInstructionHandler/CwlMachBadInstructionHandler.m; sourceTree = "<group>"; };
<<<<<<< HEAD
		F55F90C47D792125C15C795DD69E10AF /* PDFTableCellBorders.html */ = {isa = PBXFileReference; includeInIndex = 1; lastKnownFileType = text.html.documentation; name = PDFTableCellBorders.html; path = docs/docsets/TPPDF.docset/Contents/Resources/Documents/Structs/PDFTableCellBorders.html; sourceTree = "<group>"; };
		F5B966926BAA884387AB03B62073317E /* Data.html */ = {isa = PBXFileReference; includeInIndex = 1; lastKnownFileType = text.html; name = Data.html; path = docs/Extensions/Data.html; sourceTree = "<group>"; };
		F70E4A86026AA7768F8BB229DC052B78 /* Pods-TPPDF_Example.modulemap */ = {isa = PBXFileReference; includeInIndex = 1; lastKnownFileType = sourcecode.module; path = "Pods-TPPDF_Example.modulemap"; sourceTree = "<group>"; };
		F7CF81CA4080BB90E834C6C55014CE25 /* PDFListItemSymbol.html */ = {isa = PBXFileReference; includeInIndex = 1; lastKnownFileType = text.html.documentation; name = PDFListItemSymbol.html; path = docs/docsets/TPPDF.docset/Contents/Resources/Documents/Enums/PDFListItemSymbol.html; sourceTree = "<group>"; };
		F90417C56A44468E61FC1D3C71CD95E8 /* PDFLayoutHeights.swift */ = {isa = PBXFileReference; includeInIndex = 1; lastKnownFileType = sourcecode.swift; path = PDFLayoutHeights.swift; sourceTree = "<group>"; };
		F99BBD3BABFB3FD9AA962312900D2111 /* lunr.min.js */ = {isa = PBXFileReference; includeInIndex = 1; lastKnownFileType = sourcecode.javascript; name = lunr.min.js; path = docs/js/lunr.min.js; sourceTree = "<group>"; };
		FB9485383C44BC16419DBD28E99622F3 /* BeLogical.swift */ = {isa = PBXFileReference; includeInIndex = 1; lastKnownFileType = sourcecode.swift; name = BeLogical.swift; path = Sources/Nimble/Matchers/BeLogical.swift; sourceTree = "<group>"; };
		FBD0D626F664335F9E5FF462DAB7C49C /* Functions.html */ = {isa = PBXFileReference; includeInIndex = 1; lastKnownFileType = text.html; name = Functions.html; path = docs/Functions.html; sourceTree = "<group>"; };
		FC95222E140E2F2547FFE4C224790FE6 /* PDFGraphics.swift */ = {isa = PBXFileReference; includeInIndex = 1; lastKnownFileType = sourcecode.swift; path = PDFGraphics.swift; sourceTree = "<group>"; };
		FCCE0E5BF379E9E42AE9FEFACF5B2AAC /* ErrorUtility.swift */ = {isa = PBXFileReference; includeInIndex = 1; lastKnownFileType = sourcecode.swift; name = ErrorUtility.swift; path = Sources/Quick/ErrorUtility.swift; sourceTree = "<group>"; };
		FDEC0E1E73BA5272D7B8159356ED6ECB /* Equal.swift */ = {isa = PBXFileReference; includeInIndex = 1; lastKnownFileType = sourcecode.swift; name = Equal.swift; path = Sources/Nimble/Matchers/Equal.swift; sourceTree = "<group>"; };
		FE821ACDECF19E521633AA2F88B879B1 /* PDFPaginationStyle.html */ = {isa = PBXFileReference; includeInIndex = 1; lastKnownFileType = text.html.documentation; name = PDFPaginationStyle.html; path = docs/docsets/TPPDF.docset/Contents/Resources/Documents/Enums/PDFPaginationStyle.html; sourceTree = "<group>"; };
=======
		F55F90C47D792125C15C795DD69E10AF /* PDFTableCellBorders.html */ = {isa = PBXFileReference; includeInIndex = 1; name = PDFTableCellBorders.html; path = docs/docsets/TPPDF.docset/Contents/Resources/Documents/Structs/PDFTableCellBorders.html; sourceTree = "<group>"; };
		F5B966926BAA884387AB03B62073317E /* Data.html */ = {isa = PBXFileReference; includeInIndex = 1; name = Data.html; path = docs/Extensions/Data.html; sourceTree = "<group>"; };
		F70E4A86026AA7768F8BB229DC052B78 /* Pods-TPPDF_Example.modulemap */ = {isa = PBXFileReference; includeInIndex = 1; lastKnownFileType = sourcecode.module; path = "Pods-TPPDF_Example.modulemap"; sourceTree = "<group>"; };
		F7CF81CA4080BB90E834C6C55014CE25 /* PDFListItemSymbol.html */ = {isa = PBXFileReference; includeInIndex = 1; name = PDFListItemSymbol.html; path = docs/docsets/TPPDF.docset/Contents/Resources/Documents/Enums/PDFListItemSymbol.html; sourceTree = "<group>"; };
		F90417C56A44468E61FC1D3C71CD95E8 /* PDFLayoutHeights.swift */ = {isa = PBXFileReference; includeInIndex = 1; lastKnownFileType = sourcecode.swift; path = PDFLayoutHeights.swift; sourceTree = "<group>"; };
		F99BBD3BABFB3FD9AA962312900D2111 /* lunr.min.js */ = {isa = PBXFileReference; includeInIndex = 1; name = lunr.min.js; path = docs/js/lunr.min.js; sourceTree = "<group>"; };
		FB9485383C44BC16419DBD28E99622F3 /* BeLogical.swift */ = {isa = PBXFileReference; includeInIndex = 1; lastKnownFileType = sourcecode.swift; name = BeLogical.swift; path = Sources/Nimble/Matchers/BeLogical.swift; sourceTree = "<group>"; };
		FBD0D626F664335F9E5FF462DAB7C49C /* Functions.html */ = {isa = PBXFileReference; includeInIndex = 1; name = Functions.html; path = docs/Functions.html; sourceTree = "<group>"; };
		FC95222E140E2F2547FFE4C224790FE6 /* PDFGraphics.swift */ = {isa = PBXFileReference; includeInIndex = 1; lastKnownFileType = sourcecode.swift; path = PDFGraphics.swift; sourceTree = "<group>"; };
		FCCE0E5BF379E9E42AE9FEFACF5B2AAC /* ErrorUtility.swift */ = {isa = PBXFileReference; includeInIndex = 1; lastKnownFileType = sourcecode.swift; name = ErrorUtility.swift; path = Sources/Quick/ErrorUtility.swift; sourceTree = "<group>"; };
		FDEC0E1E73BA5272D7B8159356ED6ECB /* Equal.swift */ = {isa = PBXFileReference; includeInIndex = 1; lastKnownFileType = sourcecode.swift; name = Equal.swift; path = Sources/Nimble/Matchers/Equal.swift; sourceTree = "<group>"; };
		FE821ACDECF19E521633AA2F88B879B1 /* PDFPaginationStyle.html */ = {isa = PBXFileReference; includeInIndex = 1; name = PDFPaginationStyle.html; path = docs/docsets/TPPDF.docset/Contents/Resources/Documents/Enums/PDFPaginationStyle.html; sourceTree = "<group>"; };
>>>>>>> ec257004
		FF420F9713AC38F1C9E4828928A10690 /* Closures.swift */ = {isa = PBXFileReference; includeInIndex = 1; lastKnownFileType = sourcecode.swift; name = Closures.swift; path = Sources/Quick/Hooks/Closures.swift; sourceTree = "<group>"; };
/* End PBXFileReference section */

/* Begin PBXFrameworksBuildPhase section */
		5640308429AF225FCCD177A2C87663F4 /* Frameworks */ = {
			isa = PBXFrameworksBuildPhase;
			buildActionMask = 2147483647;
			files = (
				6266F92EECF9350B3AA76FFAA05696D8 /* Foundation.framework in Frameworks */,
				B1B60CDFDE74755D892A61F6595873CD /* XCTest.framework in Frameworks */,
			);
			runOnlyForDeploymentPostprocessing = 0;
		};
		6D55D8FAC9CA90D0BE60B4A0EC424C31 /* Frameworks */ = {
			isa = PBXFrameworksBuildPhase;
			buildActionMask = 2147483647;
			files = (
				B49D3889E26232A7A79E89A7C9F3462C /* Foundation.framework in Frameworks */,
				ABADE1103827A8DC9D9905AD25A4E5B2 /* UIKit.framework in Frameworks */,
			);
			runOnlyForDeploymentPostprocessing = 0;
		};
		98A9DD95C66C8B807321CB6F81DD7E13 /* Frameworks */ = {
			isa = PBXFrameworksBuildPhase;
			buildActionMask = 2147483647;
			files = (
				B35D540292C0EEEEF2A94B0483940D05 /* Foundation.framework in Frameworks */,
			);
			runOnlyForDeploymentPostprocessing = 0;
		};
		A9E93615E54562C3FE2B9FD6D6751C11 /* Frameworks */ = {
			isa = PBXFrameworksBuildPhase;
			buildActionMask = 2147483647;
			files = (
				CA1B13A4DDAF62030DE4AC2AA23C1609 /* Foundation.framework in Frameworks */,
			);
			runOnlyForDeploymentPostprocessing = 0;
		};
		F9F8CFCD3C9798C561B7623608D3C821 /* Frameworks */ = {
			isa = PBXFrameworksBuildPhase;
			buildActionMask = 2147483647;
			files = (
				836B968E1EA15BA9CB9B2705638A2679 /* Foundation.framework in Frameworks */,
			);
			runOnlyForDeploymentPostprocessing = 0;
		};
/* End PBXFrameworksBuildPhase section */

/* Begin PBXGroup section */
		016E0132A6D3099B1ABEF6814A5419D2 /* Targets Support Files */ = {
			isa = PBXGroup;
			children = (
				A9DC68787A8EBD2347B90D64EEAB14CA /* Pods-TPPDF_Example */,
				6DFA45439F47022F20F003FF3AFDFD08 /* Pods-TPPDF_Tests */,
			);
			name = "Targets Support Files";
			sourceTree = "<group>";
		};
		03C5C200A0787E300053CFA8F53CA094 /* Frameworks */ = {
			isa = PBXGroup;
			children = (
				0FC3FA015572161CF44BD83C94F37CC4 /* iOS */,
			);
			name = Frameworks;
			sourceTree = "<group>";
		};
		092179F8FF7208601D9DDEE807211444 /* Page Format */ = {
			isa = PBXGroup;
			children = (
				3EC2D74376D17A618614F653F87BA2DE /* PDFPageFormat.swift */,
				798BCFCC9A01870FE9100CCABE4AADA2 /* PDFPageFormat+Layout.swift */,
				DC710E031FCD8FD1C301260CFF794A59 /* PDFPageFormat+SizeConstants.swift */,
			);
			name = "Page Format";
			path = "Source/Page Format";
			sourceTree = "<group>";
		};
		0FC3FA015572161CF44BD83C94F37CC4 /* iOS */ = {
			isa = PBXGroup;
			children = (
				3E9918E473A3EAA67C469D7119E74EB1 /* Foundation.framework */,
				A78A63F4B04747F9E0BFFCD650CD9DDF /* UIKit.framework */,
				D3453C0AEAB572D06578B028F5502E96 /* XCTest.framework */,
			);
			name = iOS;
			sourceTree = "<group>";
		};
		107954991948039D37BA90EF99D4F441 /* Graphics */ = {
			isa = PBXGroup;
			children = (
				FC95222E140E2F2547FFE4C224790FE6 /* PDFGraphics.swift */,
				06B52FD72A05BE2C1AA1EB906BD4BA57 /* PDFLineObject.swift */,
				355282CF57DA337F8B046D5BAD147136 /* PDFLineSeparatorObject.swift */,
				C01B6E237A1011DF856CA4EA584661BD /* PDFLineSeparatorObject+Equatable.swift */,
				0086AE6E2E10335154537D19E98B9517 /* PDFLineStyle.swift */,
				504F775898282A77D9EE9D3A466C8C75 /* PDFLineStyle+Equatable.swift */,
				309E320ED54094EBA4FFBE8B8A239D7F /* PDFLineType.swift */,
				7C096D4668A0BA079880E29FCE66338F /* PDFRectangleObject.swift */,
				89B6BC3490FA0D3DF847927D5B359C83 /* UIColor+CloseToEqual.swift */,
				07F0351BFBA5340BEB3CDC8A8CC47809 /* UIColor+Hex.swift */,
				39701E79551BD7461669832396E1D070 /* UIImage+Pixel.swift */,
			);
			name = Graphics;
			path = Source/Graphics;
			sourceTree = "<group>";
		};
		1D280077BCCEFE2215081657BE5363FC /* Products */ = {
			isa = PBXGroup;
			children = (
				208A7095EE31241F8A36E085541AC9A0 /* Nimble.framework */,
				D436A79990315954176240671AD94710 /* Pods_TPPDF_Example.framework */,
				05004DA67743E8BA17464D6B234A5041 /* Pods_TPPDF_Tests.framework */,
				EEA347DA3727EF24C6D690B8F190BFFD /* Quick.framework */,
				441A0F0890AA3D2A1358591A22F7AF61 /* TPPDF.framework */,
			);
			name = Products;
			sourceTree = "<group>";
		};
		20C272D5C802C86650F7B1DEE816E923 /* TPPDF */ = {
			isa = PBXGroup;
			children = (
				F094413F4D241D3150EF1ED154B147A7 /* PDFDocument.swift */,
				8CB4E83B1BAD52FFAEE3B724303E9BC5 /* PDFDocument+Objects.swift */,
				B2CE34020C77B59882C9B1266141B74C /* PDFGenerator.swift */,
				B9FB4762C6FBD3AD889472AD7A726661 /* PDFGenerator+Debug.swift */,
				027A18459002544FBE069D8554743D14 /* PDFGenerator+Generation.swift */,
				60E66AA3E4B4A021BC5C9FC98DF6BA9A /* PDFGenerator+Layout.swift */,
				107954991948039D37BA90EF99D4F441 /* Graphics */,
				8A745DF7F5D3EDD576E00AD09FC8A43E /* Image */,
				4C86D7254CD80A99DFAB8DB0CA12D890 /* JSON */,
				C91D43575BC398A71C5B327B716EC434 /* Layout */,
				22BBC24CB62CA75CAF9CAFAC729932E2 /* List */,
				B68DAAA50C46F8DE1DE92AC2D6C7A495 /* Math */,
				3021C7751781F0E6AB361749BF347335 /* Metadata */,
				092179F8FF7208601D9DDEE807211444 /* Page Format */,
				C8608D61579F171635291C129765D7C4 /* Pagination */,
				EFB5251C5C5BD347AA913D98DD7E111A /* Pod */,
				23C9274FE9E23AD0D6C94244FCBA15F5 /* Section */,
				966AFCE5CCB1F9E55E11C8DEF5FDA18C /* Support Files */,
				77F1919A7F8630504F38A45F492A85B2 /* Table */,
				2FB82F81B45A6CEED477689259DBB292 /* Text */,
				61F80D2C682A749D74F0A4CD9B1D709D /* Utils */,
			);
			name = TPPDF;
			path = ../..;
			sourceTree = "<group>";
		};
		22BBC24CB62CA75CAF9CAFAC729932E2 /* List */ = {
			isa = PBXGroup;
			children = (
				071A78A13A6766C28F67A70ED6AFDD36 /* PDFList.swift */,
				0A3233F79164E6BAA49528E5963D931C /* PDFList+Equatable.swift */,
				C64B373C494D2AD98D90F2D2713D6BEF /* PDFListItem.swift */,
				D5CED4C0A3D54053193A759C9AA1AB10 /* PDFListItem+Equatable.swift */,
				E31240B57339CFE530AC148BF178D777 /* PDFListItemSymbol.swift */,
				BD7653CF1DB1853F0A7D764187246A49 /* PDFListObject.swift */,
			);
			name = List;
			path = Source/List;
			sourceTree = "<group>";
		};
		23C9274FE9E23AD0D6C94244FCBA15F5 /* Section */ = {
			isa = PBXGroup;
			children = (
				56C92B73F6925CECECE30C1AB885B317 /* PDFSection.swift */,
				F3BBA5E001832BC64ED1138AF282D7C3 /* PDFSectionColumn.swift */,
				E131E446FC35CDC206F9EA2B26545333 /* PDFSectionColumn+Objects.swift */,
				38994938E05ADFAB86D2456EACCD0C4E /* PDFSectionColumnObject.swift */,
				ECC5CCB8A9F5285A6A58200A84F9E344 /* PDFSectionObject.swift */,
			);
			name = Section;
			path = Source/Section;
			sourceTree = "<group>";
		};
		2FB82F81B45A6CEED477689259DBB292 /* Text */ = {
			isa = PBXGroup;
			children = (
				912BADA50658CED03B4CD30670CFFA2D /* PDFAttributedText.swift */,
				53083DD5CA0EC7CD8B518AB931648F6C /* PDFAttributedText+Equatable.swift */,
				3F901C6F7BF0E58B5BA7A7D4F1B3352A /* PDFAttributedTextObject.swift */,
				489EC7AA59C26220FFCA2C991A338760 /* PDFFontObject.swift */,
				151743AD78300FDB0AAD39AD6C9CBFB7 /* PDFSimpleText.swift */,
				6CEDCA66A4D64BA3E2962DAF79226E02 /* PDFSimpleText+Equatable.swift */,
				EC8935EE12304AB51896169900CE11A1 /* PDFText.swift */,
				34862B555411D8D49738F8B175ECE1F0 /* PDFTextColorObject.swift */,
			);
			name = Text;
			path = Source/Text;
			sourceTree = "<group>";
		};
		3021C7751781F0E6AB361749BF347335 /* Metadata */ = {
			isa = PBXGroup;
			children = (
				DDE97A6933FF9A2F86A7D5CD00CFBF8F /* PDFInfo.swift */,
				04E343571984E113E9B122D1DE72AC99 /* PDFInfo+Equatable.swift */,
			);
			name = Metadata;
			path = Source/Metadata;
			sourceTree = "<group>";
		};
		3FD179D77535327A7D9C582D5C8F7A13 /* Quick */ = {
			isa = PBXGroup;
			children = (
				A455FCDA63155865A65DF73390B5F87B /* Behavior.swift */,
				09BE8B577E8CE67C039F67CDDB565D4A /* Callsite.swift */,
				FF420F9713AC38F1C9E4828928A10690 /* Closures.swift */,
				B59CEB98FA604FFC073A242D481CD56A /* Configuration.swift */,
				D91ECB096F7D086511345C99D4FB2DE5 /* DSL.swift */,
				FCCE0E5BF379E9E42AE9FEFACF5B2AAC /* ErrorUtility.swift */,
				834E81226ED7F6D08AD0F55D4BD7376C /* Example.swift */,
				3AAF3E1A9075C582675523BBE8A56BE8 /* ExampleGroup.swift */,
				DBF8DDC5AF0B7B3CF18604E66A27E1A2 /* ExampleHooks.swift */,
				85DD9EBFE70BD1EB66416C38EC740A11 /* ExampleMetadata.swift */,
				62985ACF1FC9840EBD626B149B9A50E2 /* Filter.swift */,
				AE589B3DA6ECD8251C33E4215870F15E /* HooksPhase.swift */,
				9F96D1E3FCA9BBFA81278D1243663CC7 /* NSBundle+CurrentTestBundle.swift */,
				497A7E3AC74B9AFB7C395D4708512944 /* NSString+C99ExtendedIdentifier.swift */,
				CB40CE63CA129DB9EB4E3EC18C582E5F /* QCKDSL.h */,
				31763EF091553D9914F8AA800F5BA01E /* QCKDSL.m */,
				214E601710D10004818F67F2424C9F13 /* Quick.h */,
				13E7C3FE90E833C954F9A64ECEFA2204 /* QuickConfiguration.h */,
				43E415A0DF03AFA47F7738EAE1D526BB /* QuickConfiguration.m */,
				6DECA440B262A15525CB0791C9F5CFBB /* QuickSelectedTestSuiteBuilder.swift */,
				8AFEA6EB74337992F44C79AEB32559F5 /* QuickSpec.h */,
				D8AD6C200A3B02CD6D2D451519C62FC7 /* QuickSpec.m */,
				8DFFECC5145292E7F9361F74A2BE98BD /* QuickSpecBase.h */,
				58030C763DEC3CAF7DBDEC04DDA99195 /* QuickSpecBase.m */,
				72445AC1634A8C02D0A85D9A563C5D51 /* QuickTestSuite.swift */,
				D417997E0CBBA87359AAAB8D2BD370C3 /* SuiteHooks.swift */,
				8950D142AE1CD7CC727A885845BB8365 /* URL+FileName.swift */,
				2FA19D93E30437FDEAF709F74790A504 /* World.swift */,
				505D966991E5391BC9E42F58D2B073DA /* World+DSL.swift */,
				23229FAAA8B4D9034715E34992D8DC09 /* XCTestSuite+QuickTestSuiteBuilder.m */,
				4CE1FCA77824B4C1D74858ED9B846DAA /* Support Files */,
			);
<<<<<<< HEAD
=======
			name = Quick;
>>>>>>> ec257004
			path = Quick;
			sourceTree = "<group>";
		};
		435D601DEDDF28D7C91E10850AAC54FC /* Development Pods */ = {
			isa = PBXGroup;
			children = (
				20C272D5C802C86650F7B1DEE816E923 /* TPPDF */,
			);
			name = "Development Pods";
			sourceTree = "<group>";
		};
		4C86D7254CD80A99DFAB8DB0CA12D890 /* JSON */ = {
			isa = PBXGroup;
			children = (
				DB4E834E30E057B48FA368F2EFDE12F4 /* PDFJSONRepresentable.swift */,
				43774CEDFCB64E935BB2CDA6AE7F63A8 /* PDFJSONSerializable.swift */,
			);
			name = JSON;
			path = Source/JSON;
			sourceTree = "<group>";
		};
		4CE1FCA77824B4C1D74858ED9B846DAA /* Support Files */ = {
			isa = PBXGroup;
			children = (
				E61A9C896A33031F5AEEFD9B446733B5 /* Quick.modulemap */,
				9934535805914CF8443DA1B53F49DBB3 /* Quick.xcconfig */,
				92681EE52E8F41A4C8E46CA7DD7E4FB7 /* Quick-dummy.m */,
				9D50D5ECBE804B559E01B7F6A4CB86B5 /* Quick-Info.plist */,
				B937CE3FDE57A901055F1A7EA09F668A /* Quick-prefix.pch */,
				93830B4C4B3B19493008F1E85A40E1A1 /* Quick-umbrella.h */,
			);
			name = "Support Files";
			path = "../Target Support Files/Quick";
			sourceTree = "<group>";
		};
		61F80D2C682A749D74F0A4CD9B1D709D /* Utils */ = {
			isa = PBXGroup;
			children = (
				D6B775F5A52E9E8F266A8E1F5E23DFC4 /* PDFCalculations.swift */,
				4C45FBA94585CCEF43C4BDEE8A70931D /* PDFCopy.swift */,
				3B51452F6F3817A8AF8C41BC97FD60C8 /* PDFError.swift */,
				8E0E91BF6A318D2352C08B02BC819EF7 /* PDFObject.swift */,
			);
			name = Utils;
			path = Source/Utils;
			sourceTree = "<group>";
		};
		6DFA45439F47022F20F003FF3AFDFD08 /* Pods-TPPDF_Tests */ = {
			isa = PBXGroup;
			children = (
				E00F6EDA0E8C1A0418D4DE01B7B8D667 /* Pods-TPPDF_Tests.modulemap */,
				45CA645B87F3221272FE5D8E3920D7DB /* Pods-TPPDF_Tests-acknowledgements.markdown */,
				641FD73202CC7903C3699645D8850F2E /* Pods-TPPDF_Tests-acknowledgements.plist */,
				4BD3D8FEBEB337ED62B39727E9F9CDF8 /* Pods-TPPDF_Tests-dummy.m */,
				62EBB26FA6CEC7A1D4D1E60BC0CC08A7 /* Pods-TPPDF_Tests-frameworks.sh */,
				C277CDDB2D0EE97BE714F168C16A2C2B /* Pods-TPPDF_Tests-Info.plist */,
				88EDCE36C310D8E381FC4C13E3000418 /* Pods-TPPDF_Tests-umbrella.h */,
				BDF760494E466DD51D8CD2443A542F02 /* Pods-TPPDF_Tests.debug.xcconfig */,
				9AA3F040700452B66DAC3A9EF89FE62A /* Pods-TPPDF_Tests.release.xcconfig */,
			);
			name = "Pods-TPPDF_Tests";
			path = "Target Support Files/Pods-TPPDF_Tests";
			sourceTree = "<group>";
		};
		75102F052327184A2DD8DF936B5BA6F9 /* Nimble */ = {
			isa = PBXGroup;
			children = (
				6A1E55522A60920B2686F9D121D12230 /* AdapterProtocols.swift */,
				1B764100A35680567D74DEAAC37CD583 /* AllPass.swift */,
				55FB08D918DE01E662D5A97301481111 /* AssertionDispatcher.swift */,
				18FFF6C989F56048F84B6CCDD858BE86 /* AssertionRecorder.swift */,
				2D8CF9AF7F2B33E2F572D0E7834043C9 /* Async.swift */,
				769948AC67FCD7CFBB879B1BB1309818 /* Await.swift */,
				D26049FAC4B09F8992B1FCBBE891BB85 /* BeAKindOf.swift */,
				98A8BF274C384ED0357A87C2E0FBF07C /* BeAnInstanceOf.swift */,
				A825F5CB203777C6B7B8CE39302B11CC /* BeCloseTo.swift */,
				8C5096B75F86417D2500DD3E22CD83C5 /* BeEmpty.swift */,
				73807064EFEA737FAA9A46A5136B632F /* BeginWith.swift */,
				2B2448ECE23FA3C4A9F5F9B8590A8490 /* BeGreaterThan.swift */,
				BDFF12405109E40C1E341A5A80C54544 /* BeGreaterThanOrEqualTo.swift */,
				A427809945BED8D399EDD9418A14D406 /* BeIdenticalTo.swift */,
				59DBAB8A85D5ADDE0BAEE96D20DDC5BA /* BeLessThan.swift */,
				A8B2203834BBE03D923296F1DB4D43F0 /* BeLessThanOrEqual.swift */,
				FB9485383C44BC16419DBD28E99622F3 /* BeLogical.swift */,
				E45614FF27DE560CC3C1E11E1EF6E8D0 /* BeNil.swift */,
				A6B23F3863F77E47C1CCA8FB4FBF4033 /* BeVoid.swift */,
				EA88DA8EEF6645A39E96B43CDB28D3CD /* Contain.swift */,
				35270340E310B19955E3D36080D4E9F9 /* ContainElementSatisfying.swift */,
				796AA8B97AEF21E320EC0FFBA0581089 /* CwlBadInstructionException.swift */,
				2183FD9E719C75BAC5E0CA568708EF56 /* CwlCatchBadInstruction.swift */,
				E6FD5A08FFF54CE6FE2814C98B3B97B4 /* CwlCatchException.h */,
				5B8E0E0D158305661649F7FD180C5FF5 /* CwlCatchException.m */,
				46625AA17ACC03B13D25615A8F90D255 /* CwlCatchException.swift */,
				0FF5D1008CA5B0F13D54AB4FEE897370 /* CwlDarwinDefinitions.swift */,
				D2D0EC452F599D242A85D259BBF576B2 /* CwlMachBadInstructionHandler.h */,
				F4D1D150AF8320F4C9F1483D249ABA8E /* CwlMachBadInstructionHandler.m */,
				91FA0C47182F53418200646DB6133A2B /* CwlPreconditionTesting.h */,
				92D62A29E31F37F9F6570954D217B5C4 /* DSL.h */,
				9D49C8B0E4DDF7307221CC17B0B4F2D7 /* DSL.m */,
				8024470AD984BDAA74684548AD7D65C9 /* DSL.swift */,
				44EB90348987AA4ABA301EC67C20130D /* DSL+Wait.swift */,
				4C200E7215CC5D0A3A4694E394899C1F /* ElementsEqual.swift */,
				E6F14222E1F8178A5717534DE5032BE2 /* EndWith.swift */,
				FDEC0E1E73BA5272D7B8159356ED6ECB /* Equal.swift */,
				2BB6F4F6661D1E6E46D933DA749A4DA5 /* Errors.swift */,
				AD85178C9FEBB9F9790FDA7DDA49BCB5 /* Expectation.swift */,
				B4DC9C9BD94FA0AD7BD84605FEB90EAE /* ExpectationMessage.swift */,
				2991DB69A7FD29EBF062D47388D8164A /* Expression.swift */,
				EBFA8D27BD95C5A62202C10D53113AE2 /* FailureMessage.swift */,
				221187EA83E3570837F45189B763B74A /* Functional.swift */,
				AA84BB4A03EA0E92AD292F0F60EA101B /* HaveCount.swift */,
				C6C6248EE6E5C34EFB80F7B2A8F4B133 /* mach_excServer.c */,
				C069559C34FC38BD037CFEBE645875C7 /* mach_excServer.h */,
				EE382A2A53B129725972BDC05AFB9DEF /* Match.swift */,
				1CAA2B9A11BA93D38CC61E2400A88A90 /* MatcherFunc.swift */,
				CD3071F2A3883C446C97C1F881BD3FEF /* MatcherProtocols.swift */,
				61589F35A711E8D662F644C7D562C954 /* MatchError.swift */,
				85CD158414AD99E7585B1FB889B65151 /* Nimble.h */,
				E3DDAB94345BC231B1E4957E9BDBC1ED /* NimbleEnvironment.swift */,
				B901CFF19819D28F0BCFD3F5EDA22777 /* NimbleXCTestHandler.swift */,
				8106C6BE9B18353E6DEBAD106304C942 /* NMBExceptionCapture.h */,
				6F9D70A8056BCE15E634A4087915A446 /* NMBExceptionCapture.m */,
				BBC8ECB9999A499F5E0E73FE434792D2 /* NMBExpectation.swift */,
				B5D5CB1F9FEC2B439A3A4CFDE0A3EBBE /* NMBObjCMatcher.swift */,
				CEDA645917FC98E9E264E9952BF05AE1 /* NMBStringify.h */,
				2D2B0786AC975048A87B8B2EA9BEBC82 /* NMBStringify.m */,
				9B33F0F96C3C27D5D89CDA49055C9954 /* PostNotification.swift */,
				90981DEE29087CFB1ABC6E706BABE1C7 /* Predicate.swift */,
				F06059EFCC00B2A4C0B9054511FE2CE8 /* RaisesException.swift */,
				17DD5B7C4C38CC0D1EC6B280902DCDED /* SatisfyAllOf.swift */,
				07899136DEE8E2CEC33597FE0FA7CC19 /* SatisfyAnyOf.swift */,
				E5A39B184ADFF2F497E4A793605CC742 /* SourceLocation.swift */,
				5AB2AEA696CBBAA2E20B15CFF659CC70 /* Stringers.swift */,
				544822AEF80E316F1F939828AC23F369 /* ThrowAssertion.swift */,
				1345A9E4BD274296E2AD4F51AC1FB042 /* ThrowError.swift */,
				EEB71913CABA16FE67E2E5AFDA03B314 /* ToSucceed.swift */,
				E69C46AE772C928891B21BF9707CAF0B /* XCTestObservationCenter+Register.m */,
				B404996FD69CC66D0D0C75AE5088096F /* Support Files */,
			);
<<<<<<< HEAD
=======
			name = Nimble;
>>>>>>> ec257004
			path = Nimble;
			sourceTree = "<group>";
		};
		77F1919A7F8630504F38A45F492A85B2 /* Table */ = {
			isa = PBXGroup;
			children = (
				CAAF02F78713C6F153F6713420A034B9 /* PDFTable.swift */,
				BF6BAFA82ED713DD59A34DE17B4C97AE /* PDFTable+Equatable.swift */,
				CE32A2AA51ACA572B932817A93E755C6 /* PDFTableCell.swift */,
				2428122D51D92589C04EAD61FFEB059E /* PDFTableCell+Equatable.swift */,
				CD50EF276394E861CDFAF81EE75358C3 /* PDFTableCellAlignment.swift */,
				7B1C3B6F565302E4AC4C4CF12B4CFFC9 /* PDFTableCellBorders.swift */,
				E19640EF8664E3AA64933D4730986EFF /* PDFTableCellBorders+Equatable.swift */,
				901924C801D30C2F2513328300E1C9EF /* PDFTableCellPosition.swift */,
				E3422518288BA351130685B6CE3489E4 /* PDFTableCellPosition+Equatable-Hashable.swift */,
				526BC77C0A35B6D5862F21F8536DF9B0 /* PDFTableCellStyle.swift */,
				039E74B4FC32F7FB7E3676D7E72E1BFF /* PDFTableCellStyle+Equatable.swift */,
				202FBCE945A6E0D47325E48124B77369 /* PDFTableContent.swift */,
				2F214D0B5947C99FE3B73563FA845704 /* PDFTableContent+Equatable.swift */,
				CF5EA04C78EDFBC8C49DAC1B456B32B3 /* PDFTableObject.swift */,
				F2B1C56131BDEA54C3021D2157898F12 /* PDFTableStyle.swift */,
				360BC6B2E767C4D9A75605D4EC065AD6 /* PDFTableStyle+Defaults.swift */,
				206D72F0D0F2B2FB11FCDD0F743B6F7C /* PDFTableStyle+Equatable.swift */,
				90C429454A975564D05165C96B6C77C7 /* PDFTableValidator.swift */,
			);
			name = Table;
			path = Source/Table;
			sourceTree = "<group>";
		};
		793AF89F175E2B6E4BA7454D6BE8F985 /* Support Files */ = {
			isa = PBXGroup;
			children = (
				B4AB7EB6006A71E89C370D195703FFEF /* SwiftLint.xcconfig */,
			);
			name = "Support Files";
			path = "../Target Support Files/SwiftLint";
			sourceTree = "<group>";
		};
		8A745DF7F5D3EDD576E00AD09FC8A43E /* Image */ = {
			isa = PBXGroup;
			children = (
				69B60D03593EA38A77986B39567E36C6 /* PDFImage.swift */,
				E8E3D482385E710DE7755A1567DA6F30 /* PDFImage+Equatable.swift */,
				7C28DD4E18D8E11214C736321E50EBE3 /* PDFImageObject.swift */,
				53ED876BFA92239AA08357B82FE147C0 /* PDFImageOptions.swift */,
				56BB3EC932688EECAF609D90E905D8FB /* PDFImageRowObject.swift */,
				82830799DFBDFB53C591C4569AEA39FE /* PDFImageSizeFit.swift */,
			);
			name = Image;
			path = Source/Image;
			sourceTree = "<group>";
		};
		966AFCE5CCB1F9E55E11C8DEF5FDA18C /* Support Files */ = {
			isa = PBXGroup;
			children = (
				344AE7D18DE0127E849B9E7037D1104D /* TPPDF.modulemap */,
				59E9978099931DD96F63E6DE6F9EDCC2 /* TPPDF.xcconfig */,
				7662FFC56BE6945696DA16829DCF4F17 /* TPPDF-dummy.m */,
				F3CD618F3F3E65D63EA764EE53CA94A9 /* TPPDF-Info.plist */,
				AF7EBEF124EFBEAF3DA794D3CA0A7FD2 /* TPPDF-prefix.pch */,
				99C1900FE3FBBE93C50CE52596F2BC0A /* TPPDF-umbrella.h */,
			);
			name = "Support Files";
			path = "Example/Pods/Target Support Files/TPPDF";
			sourceTree = "<group>";
		};
		9FBB9454F1841B0A2B0A778E98A5159C /* Pods */ = {
			isa = PBXGroup;
			children = (
				75102F052327184A2DD8DF936B5BA6F9 /* Nimble */,
				3FD179D77535327A7D9C582D5C8F7A13 /* Quick */,
				E6B783D5F8275C9EBF1537F4C9F190D6 /* SwiftLint */,
			);
			name = Pods;
			sourceTree = "<group>";
		};
		A9DC68787A8EBD2347B90D64EEAB14CA /* Pods-TPPDF_Example */ = {
			isa = PBXGroup;
			children = (
				F70E4A86026AA7768F8BB229DC052B78 /* Pods-TPPDF_Example.modulemap */,
				6CD43F9E9FAA1ED61573295D5124D164 /* Pods-TPPDF_Example-acknowledgements.markdown */,
				AF049D13168168BB1D05E709B83B7F86 /* Pods-TPPDF_Example-acknowledgements.plist */,
				15F574AD8B988C719705A8CF4D678A33 /* Pods-TPPDF_Example-dummy.m */,
				9CBB831BFDC1B9BDBE1DFFD5B8F0E1AC /* Pods-TPPDF_Example-frameworks.sh */,
				C2B8041F32C0C60EE38DCEB7285C04A0 /* Pods-TPPDF_Example-Info.plist */,
				A5D59A3C124E9E763BDA1945C29F24CE /* Pods-TPPDF_Example-umbrella.h */,
				BC269EDD7E83036769C6C92D3AF462B1 /* Pods-TPPDF_Example.debug.xcconfig */,
				E9A17DA545983FFAB6C074ADAF63609D /* Pods-TPPDF_Example.release.xcconfig */,
			);
			name = "Pods-TPPDF_Example";
			path = "Target Support Files/Pods-TPPDF_Example";
			sourceTree = "<group>";
		};
		B404996FD69CC66D0D0C75AE5088096F /* Support Files */ = {
			isa = PBXGroup;
			children = (
				6D84DAF8699E614E3035E09666F42BEB /* Nimble.modulemap */,
				873A149144A4505B4273B11DF638E923 /* Nimble.xcconfig */,
				C81EE98963B29ED697A14F2DFFFD5D1C /* Nimble-dummy.m */,
				679E95984C4EB4B0E7B2FA6CF1DB0904 /* Nimble-Info.plist */,
				9144560F38E00BC92122EDEFD8B26A08 /* Nimble-prefix.pch */,
				5CFD62FD2E8D891F1DAD7B4220A38D1C /* Nimble-umbrella.h */,
			);
			name = "Support Files";
			path = "../Target Support Files/Nimble";
			sourceTree = "<group>";
		};
		B68DAAA50C46F8DE1DE92AC2D6C7A495 /* Math */ = {
			isa = PBXGroup;
			children = (
				322533E4B14F1597E38A3C6A1F78066D /* CGPoint+Math.swift */,
			);
			name = Math;
			path = Source/Math;
			sourceTree = "<group>";
		};
		C8608D61579F171635291C129765D7C4 /* Pagination */ = {
			isa = PBXGroup;
			children = (
				417853649D833545EE98F9F0E270115C /* Int+RomanNumerals.swift */,
				7B5E009A1FB58C86A36CE32D4409266F /* PDFPagination.swift */,
				70B98FDBF81B9C2F0F89C3B6082CA496 /* PDFPagination+Equatable.swift */,
				813071C5846E7F6D0768985826DFAB25 /* PDFPaginationClosure.swift */,
				DC2A7AE0FBE41401EE2F9AE2AB32F34E /* PDFPaginationStyle.swift */,
				146A8801D942F7E2AD8074F93A2A7351 /* PDFPaginationStyle+Equatable.swift */,
			);
			name = Pagination;
			path = Source/Pagination;
			sourceTree = "<group>";
		};
		C91D43575BC398A71C5B327B716EC434 /* Layout */ = {
			isa = PBXGroup;
			children = (
				A2BA7A3FB75CA3231B7B5EF14A40D4E2 /* PDFContainer.swift */,
				38B4427C1A98FD12953DBFA8F0042391 /* PDFIndentationObject.swift */,
				3F00C0F485420C175B26A241DC606217 /* PDFIndentationObject+Equatable.swift */,
				F3EC79E872A2E504901CEA57910464CD /* PDFLayout.swift */,
				0EFAC7D9F61F2C2D0F7279456566D3D7 /* PDFLayout+Equatable.swift */,
				F90417C56A44468E61FC1D3C71CD95E8 /* PDFLayoutHeights.swift */,
				B968F488D67F9CB6A44034E342F3005A /* PDFLayoutHeights+Equatable.swift */,
				55AEB83B5813FE7EE14877A090CD9DB4 /* PDFLayoutIndentations.swift */,
				838DC90EB93330886D6C9AFC4FC070CF /* PDFLayoutIndentations+Equatable.swift */,
				4567DA9BEAC3DB9C15326C4D71836917 /* PDFOffsetObject.swift */,
				6DA0E337C9A79EC8007A1D76F417E773 /* PDFOffsetObject+Equatable.swift */,
				E2247A3DCEA796ACD673F7C8C7462E76 /* PDFPageBreakObject.swift */,
				CDB238D7F0FD8566699FF69B3F72F838 /* PDFPageBreakObject+Equatable.swift */,
				F39BEB077A6B394FE202E254C7DE0CE4 /* PDFPageLayout.swift */,
				BE02302035369BD2412EB32948228A5A /* PDFPageLayout+Equatable.swift */,
				E385D03F465A611C6F2E5DBBE98BC8C4 /* PDFSectionColumnContainer.swift */,
				00688D0211785AFFA02A340F87CA9C4E /* PDFSpaceObject.swift */,
			);
			name = Layout;
			path = Source/Layout;
			sourceTree = "<group>";
		};
		CF1408CF629C7361332E53B88F7BD30C = {
			isa = PBXGroup;
			children = (
				9D940727FF8FB9C785EB98E56350EF41 /* Podfile */,
				435D601DEDDF28D7C91E10850AAC54FC /* Development Pods */,
				03C5C200A0787E300053CFA8F53CA094 /* Frameworks */,
				9FBB9454F1841B0A2B0A778E98A5159C /* Pods */,
				1D280077BCCEFE2215081657BE5363FC /* Products */,
				016E0132A6D3099B1ABEF6814A5419D2 /* Targets Support Files */,
			);
			sourceTree = "<group>";
		};
		E6B783D5F8275C9EBF1537F4C9F190D6 /* SwiftLint */ = {
			isa = PBXGroup;
			children = (
				793AF89F175E2B6E4BA7454D6BE8F985 /* Support Files */,
			);
<<<<<<< HEAD
=======
			name = SwiftLint;
>>>>>>> ec257004
			path = SwiftLint;
			sourceTree = "<group>";
		};
		EFB5251C5C5BD347AA913D98DD7E111A /* Pod */ = {
			isa = PBXGroup;
			children = (
				99A3C34F79E7B6BD0660C5F6AEBE3282 /* _config.yml */,
				A6E69C798DEB208813CF35B79E8A4F97 /* _config.yml */,
				3E94421A4B8937DDDBE6CAE83F5CFC5F /* Array.html */,
				EE7CEEACD4724A5A4CC2285E4FBDEF10 /* Array.html */,
				7F59FE4C7DC9A8F23D11C411B8064CA9 /* badge.svg */,
				7EE7CF822B2718A14766C0FFCD5B8DA6 /* badge.svg */,
				7445366680C0F2827EF44D93D89F0A12 /* carat.png */,
				6B4571AD2E416CA5A002E1AE41AF9E36 /* carat.png */,
				D01EEAA6A703E275BCEA0BC7176FEB93 /* Classes.html */,
				B42C5997163B606239E5810F4D396002 /* Classes.html */,
				2759BFA2A685440DF838D0903827679B /* dash.png */,
				60AABD1060D2918831B3CB40AAFDBBDA /* dash.png */,
				F5B966926BAA884387AB03B62073317E /* Data.html */,
				1FA578B3E8EAFA956F356299CBB73E4B /* Data.html */,
				4608036F3D39043F7E10B6696D463BC4 /* Dictionary.html */,
				D8CA033D3059B988322E6FFD93E33A76 /* Dictionary.html */,
				A2A4D67872DD6D0AB2D5096E7145B1FB /* docSet.dsidx */,
				4F441FF43DAD8680525A00944A1D2ECE /* Enums.html */,
				D3334F1E683D586E7A5D061B0BD3A0D1 /* Enums.html */,
				C800E7313E7838FC0C3C8C8DA8A5909A /* Extensions.html */,
				794FA5A57BDB5A02BFB63D7405EDB58A /* Extensions.html */,
				FBD0D626F664335F9E5FF462DAB7C49C /* Functions.html */,
				DAAF10C537349D6EED93EF135DB598D4 /* Functions.html */,
				C9E805A3951060FB72BEA469483B10AA /* gh.png */,
				B172B3CB779B7288AF5BB2914E3BAE7D /* gh.png */,
				935F13C85E55EA1D721BAA3B9031F843 /* highlight.css */,
				77F85AE6772A2B23E9ADCD1A83287D9A /* highlight.css */,
				48439399F2E777EE12F2061E71B70168 /* index.html */,
				0E3A1246F3565B8C193132B4F4A5DE6F /* index.html */,
				A8AAFD36255CBA7314944CFF414459B5 /* Info.plist */,
				7C1CD8306A554E0BF8E32CBC2B72F5D8 /* jazzy.css */,
				222B01ACBB2014BBD1C2D8FE2EE755BB /* jazzy.css */,
				61C2D31EC47CB788EC250B005C6D597E /* jazzy.js */,
				111B1125089F9C2CE96A59DE5A859A82 /* jazzy.js */,
				BF572B6DCE3DE06321DC55E19DBC4A69 /* jazzy.search.js */,
				1EFE3C7FAC3BD7CC7FF25266396F8539 /* jazzy.search.js */,
				58C421D42ABB497EDA636FA7CC2049DF /* jquery.min.js */,
				DF6E93246024543684B8E4ADEC8C59BD /* jquery.min.js */,
				12B361D0C9FBFCF12220298202F00279 /* LICENSE */,
				F99BBD3BABFB3FD9AA962312900D2111 /* lunr.min.js */,
				65500D35072F4AEA11926E0BD3027459 /* lunr.min.js */,
				7C1CD13B9AAF62005F66F832881C8630 /* NSAttributedString.html */,
				12348B0017A6C373525DD0D69F85DAE3 /* NSAttributedString.html */,
				33C89C83701634102FA138D32FB2B03D /* PDFAttributedText.html */,
				7224D48E6CB4C74FC8E7F87F06173963 /* PDFAttributedText.html */,
				3D25FA1EAF3CBB10AB1140BC5F46D4DD /* PDFContainer.html */,
				5CF5467E9C52DFBD486A60BDAF9C4DB6 /* PDFContainer.html */,
				202FF37060C31B008B3F5C78F9634D47 /* PDFCopy.html */,
				855C0499210EF53E042AB227B0C3DEB4 /* PDFCopy.html */,
				1CD2A2B377890A73B858E7E3F8B8D402 /* PDFDocument.html */,
				A6B7F04022A57AA9DCD6AFFFF11B42AF /* PDFDocument.html */,
				26051AE2C66120DDE0B24A58DAA6FB28 /* PDFError.html */,
				E19529FBEDAD2776D55D56162F687114 /* PDFError.html */,
				E8B55B4F86E55E3A5D075DA32A9CB454 /* PDFGenerator.html */,
				7DBF9F2526ECF7643D82CEB38C03D278 /* PDFGenerator.html */,
				AB774A107E7FCE91B5804835625890FB /* PDFImage.html */,
				C6BD655C62B1E0B8002194F255B89BED /* PDFImage.html */,
				D40A1B95C8F97D595EB5EE1201484ADC /* PDFImageOptions.html */,
				BC3544CA1DF0BDA07E1EDBE90D6A2454 /* PDFImageOptions.html */,
				847893B6669BDCE71C4E8A2323354E54 /* PDFImageSizeFit.html */,
				E87027F4A4E7F8AA539A456740CA9D03 /* PDFImageSizeFit.html */,
				A4E29DEF46104E50F511B7946D9B1581 /* PDFIndentationObject.html */,
				30B6F721F53CF300FA7E250B0655FD6C /* PDFIndentationObject.html */,
				7F4A074FF1C81AB210BB98E1E175E861 /* PDFInfo.html */,
				2521519B19981D7B9E94EE2035940D64 /* PDFInfo.html */,
				A388EA124318067E948837B0AFB5E5DB /* PDFJSONRepresentable.html */,
				530B21FB1008B41AA1ED7A0EAF4ADFB8 /* PDFJSONRepresentable.html */,
				65CD48E02F9AD2C9696D720053B836A5 /* PDFJSONSerializable.html */,
				64DD8E80FBEBA4A62813C44F2741B06E /* PDFJSONSerializable.html */,
				F0E00D457ED5312319D9B533BABD48B8 /* PDFLayout.html */,
				2934F41CB1F83CB2A05570F58C67C05B /* PDFLayout.html */,
				4218C03BAEAB44362BFBDB6CE2E7A285 /* PDFLayoutHeights.html */,
				CD1FA4ACFC8A5EE56E7C3E7FBB82DAC4 /* PDFLayoutHeights.html */,
				CDA666F4346E2E8464AC1AE06AB11590 /* PDFLayoutIndentations.html */,
				49648899EBE531BFBB4195740AFABBDA /* PDFLayoutIndentations.html */,
				D2C07549D2D6654B5960F846F8624547 /* PDFLineSeparatorObject.html */,
				534240838D8814ABEF9FF7609402AB13 /* PDFLineSeparatorObject.html */,
				B2ABFB1027488AFE6DEAA536C75AD71B /* PDFLineStyle.html */,
				599C5E77DD2AD0EDB08790770A74BFE5 /* PDFLineStyle.html */,
				D0F3E89033AB1C8B826DB8A2505B31CC /* PDFLineType.html */,
				06F16BF92DF48EEC440723257D47F228 /* PDFLineType.html */,
				D87D47942A54810BA13BCC6572B42100 /* PDFList.html */,
				5237482F6AEDAACDFDA50419CEB66EBF /* PDFList.html */,
				150D192CE3830D474AA592583A3A31F5 /* PDFListItem.html */,
				2F39EB0769232662713A760A7958C833 /* PDFListItem.html */,
				F7CF81CA4080BB90E834C6C55014CE25 /* PDFListItemSymbol.html */,
				66B0C3FFF6DB04AB8ADE3A0240FED7A9 /* PDFListItemSymbol.html */,
				94F064DBBCAB40CD140D009FC5219EF7 /* PDFOffsetObject.html */,
				0A18F394B6E528E36301824439F1471D /* PDFOffsetObject.html */,
				11F1ECE284A3DDA393115F4A5BE30190 /* PDFPageBreakObject.html */,
				66CEB296A2201C444617EB748A1192AA /* PDFPageBreakObject.html */,
				93DDED6A162DA3FF1E3D24F4EA851000 /* PDFPageFormat.html */,
				8C5236CB620D71C61EC37CB8DEB4938F /* PDFPageFormat.html */,
				8BE9AC6161C66CE3372B6B590A5C4823 /* PDFPageLayout.html */,
				D1FB764C7FF9393EB7605C93D573C2D5 /* PDFPageLayout.html */,
				8631BCA9959B7D11EEAECA7AEF881693 /* PDFPagination.html */,
				61327F631A23722CA184A65D763CED21 /* PDFPagination.html */,
				FE821ACDECF19E521633AA2F88B879B1 /* PDFPaginationStyle.html */,
				91139B8A48F63AFB946AC780961F396E /* PDFPaginationStyle.html */,
				E4A0C4C8A445F8701DA36F946DE10F0C /* PDFSection.html */,
				75A89C25EE3639C7E6DB50E63D500C15 /* PDFSection.html */,
				A3BF65A13583D31F4F28454B0B6CA492 /* PDFSectionColumn.html */,
				D42FF328A9FE6EE63292FFE3508C0C50 /* PDFSectionColumn.html */,
				C2C9B2C3E68B92F952BD27474F6975E9 /* PDFSectionColumnContainer.html */,
				9260CEF2F8E92DE238480010B7447F34 /* PDFSectionColumnContainer.html */,
				34368B32E8DAC763EC04230FF4B3AFF2 /* PDFSimpleText.html */,
				90270F6E42BB3234372C1D5D41DC25A3 /* PDFSimpleText.html */,
				6BC0C132B74FFFFC64BC5CDF8DA03D68 /* PDFTable.html */,
				A943032FA80263C4E7A507C4A39825AA /* PDFTable.html */,
				C539046B310C95EFCEDD43C8756F3F7B /* PDFTableCell.html */,
				C834DB0790C93F7F94B376ED1F10D515 /* PDFTableCell.html */,
				BD5067B14730F6F87932F4058696478E /* PDFTableCellAlignment.html */,
				98EC22DD7BFE18898205EBA91447AAB2 /* PDFTableCellAlignment.html */,
				F55F90C47D792125C15C795DD69E10AF /* PDFTableCellBorders.html */,
				4C17AF207A3113E179DC8FC0A1E7D0C3 /* PDFTableCellBorders.html */,
				6D27F06E7DD2CF8B95DC623799CED4F4 /* PDFTableCellPosition.html */,
				C497EA468E26FCC1C88FFFD4931EB400 /* PDFTableCellPosition.html */,
				CEB97C94BE94F9D6346D89FC25CBF41B /* PDFTableCellStyle.html */,
				E92F85BB0E0CEFE738C7110645CFF080 /* PDFTableCellStyle.html */,
				2BC36F54CE853384D1E3FA57A306678C /* PDFTableContent.html */,
				51FE4DF7D50160A716688C8ACF3CA60E /* PDFTableContent.html */,
				3202FEB83B6B08AB5AA8BF79F3DBAF74 /* PDFTableStyle.html */,
				8AE340AFEDE8CE0CE8BB7453B919C6AF /* PDFTableStyle.html */,
				59E9A837F1BA047BF44BEEE3CF12F60D /* PDFTableStyleDefaults.html */,
				8967335F81E3FB265CBF7DC241075744 /* PDFTableStyleDefaults.html */,
				6D5BFC258543B1A8AF469F75D250F4BF /* Protocols.html */,
				810FB8402553DC89980DCC8CE5C7565B /* Protocols.html */,
				DEB6702725EA76C1FE362C95B14E380A /* README.md */,
				774533CE7EDF2D728498A6564A1AF33E /* search.json */,
				C0F771BA1EE830ECB1AF3BC6F2F4F1B3 /* search.json */,
				E2CAEA05269A32F254C86782A4287767 /* spinner.gif */,
				CC71CF36298C294E437C36905B4D536A /* spinner.gif */,
				BF8DA4BC695A6512C5E7605BE177F50B /* String.html */,
				1F6284EA2DB54531FEE14237F52AE694 /* String.html */,
				F097A6C3B43156BCB63EE0028A8F8A38 /* Structs.html */,
				167BEC6A12EB90BD32320004C2D5F0BD /* Structs.html */,
				C1BC46C220B3B53E8A0DBF7DF4CEAE51 /* Symbol.html */,
				CDA5A0732DDD0DB7845D7E6492CD2E0E /* Symbol.html */,
				144663208BDE8DDE17D45E4069BF4866 /* TPJSONRepresentable.html */,
				D4018EA68B204C2B7A58773ADF4A475E /* TPJSONRepresentable.html */,
				5CFCB77751CD3D6E761AC97A7E5C3F51 /* TPJSONSerializable.html */,
				B988C875DA8E474ADEC68BFAF1D4943D /* TPJSONSerializable.html */,
				C036F1EAB2A52A757994BE215C7BFF4A /* TPPDF.podspec */,
				4025868DDE6BD910FB38E73F7A7A51D2 /* TPPDF.tgz */,
				791FB01D15E7A38B24135F0396D56A12 /* TPPDF.xml */,
				E95062D55F0897E8CB0A6927B7668647 /* typeahead.jquery.js */,
				6D282ED9D782F8D8AA4DBAAE44E5FC19 /* typeahead.jquery.js */,
				B4FFDCB63FD5A8CE6BD5E4E00A89D1C0 /* Typealiases.html */,
				941E6D6D28BC4E6FF03CE3684AAE0C79 /* Typealiases.html */,
				98DD2A437F380BF825E5787CD6EC7B67 /* UIColor.html */,
				9BA6C074AD3D7AB8A79D30FEB8832FD7 /* UIColor.html */,
				842442FBCF7E64E57604018B2F8A3C7C /* UIImage.html */,
				E134A297EDFF8E500C62CD1466BB6186 /* UIImage.html */,
				EF7980323829E573B0B22BECBB124BAE /* undocumented.json */,
				020A52057AF34529D7521F957E75EBF3 /* undocumented.json */,
			);
			name = Pod;
			sourceTree = "<group>";
		};
/* End PBXGroup section */

/* Begin PBXHeadersBuildPhase section */
		6C448550D827B729512FD1EB49443073 /* Headers */ = {
			isa = PBXHeadersBuildPhase;
			buildActionMask = 2147483647;
			files = (
				4B2400D4BDE61F3E1C32DF62F627533B /* TPPDF-umbrella.h in Headers */,
			);
			runOnlyForDeploymentPostprocessing = 0;
		};
		868110571E40A9B19AC075B4B7E8BE8C /* Headers */ = {
			isa = PBXHeadersBuildPhase;
			buildActionMask = 2147483647;
			files = (
				979F00D9FD17F36506AAA9B2AF008AD2 /* QCKDSL.h in Headers */,
				C87508B2BD3A9F3383A7C9E234908D91 /* Quick-umbrella.h in Headers */,
				552916D8F8D4936A10ED52E7010AB86A /* Quick.h in Headers */,
				9A604864F60563868F58901AFC74E5A9 /* QuickConfiguration.h in Headers */,
				56E850670B4BE5BC99A71EC81BAB3F30 /* QuickSpec.h in Headers */,
				009B55FC48D14E18C3EF88537723A549 /* QuickSpecBase.h in Headers */,
			);
			runOnlyForDeploymentPostprocessing = 0;
		};
		9B77031A7A15BB3811305C69E64A4840 /* Headers */ = {
			isa = PBXHeadersBuildPhase;
			buildActionMask = 2147483647;
			files = (
				936F59386A1975C4EA465B805E2DE359 /* Pods-TPPDF_Example-umbrella.h in Headers */,
			);
			runOnlyForDeploymentPostprocessing = 0;
		};
		D97AF40DA614EF719DFF95071586A392 /* Headers */ = {
			isa = PBXHeadersBuildPhase;
			buildActionMask = 2147483647;
			files = (
				1EF22A226B6287ED10DC6BA39006E629 /* Pods-TPPDF_Tests-umbrella.h in Headers */,
			);
			runOnlyForDeploymentPostprocessing = 0;
		};
		F684E10CDA60BAC918A92251A0A1968A /* Headers */ = {
			isa = PBXHeadersBuildPhase;
			buildActionMask = 2147483647;
			files = (
				E1C5AE23F3288A2E8A13489165FD3FF2 /* CwlCatchException.h in Headers */,
				05D6872E1E4C28423550C859B6E03820 /* CwlMachBadInstructionHandler.h in Headers */,
				38FEA25D16ACC1E6F5C696CD95B41A69 /* CwlPreconditionTesting.h in Headers */,
				9EEF9E84E580920E11E06170D25F65C3 /* DSL.h in Headers */,
				6FC59CBB360B3EF8E45D151D945BCA54 /* mach_excServer.h in Headers */,
				C0367D0510CE9E409A33E9B356422017 /* Nimble-umbrella.h in Headers */,
				1FA0DEC9E883929115DD91352F570F3B /* Nimble.h in Headers */,
				30966E26266F62432C8E914340871113 /* NMBExceptionCapture.h in Headers */,
				74C4A30A55AC7DB057CE14BCA15299C4 /* NMBStringify.h in Headers */,
			);
			runOnlyForDeploymentPostprocessing = 0;
		};
/* End PBXHeadersBuildPhase section */

/* Begin PBXNativeTarget section */
		4320383F67CB94718E8C8D71E2D1F279 /* Pods-TPPDF_Example */ = {
			isa = PBXNativeTarget;
			buildConfigurationList = 6050D58715B5FEEA01234EF385CFE394 /* Build configuration list for PBXNativeTarget "Pods-TPPDF_Example" */;
			buildPhases = (
				9B77031A7A15BB3811305C69E64A4840 /* Headers */,
				2884500305C47C3360E414FC54F1CC92 /* Sources */,
				98A9DD95C66C8B807321CB6F81DD7E13 /* Frameworks */,
				1AFCBEA9DA3563045DA3CB5F0A1832B8 /* Resources */,
			);
			buildRules = (
			);
			dependencies = (
				A4DB8F5A3AD6905DA0FD342B40EAA2D2 /* PBXTargetDependency */,
				6E0B7FBCBA9478C42B38BCF04103A116 /* PBXTargetDependency */,
			);
			name = "Pods-TPPDF_Example";
			productName = "Pods-TPPDF_Example";
			productReference = D436A79990315954176240671AD94710 /* Pods_TPPDF_Example.framework */;
			productType = "com.apple.product-type.framework";
		};
		C9F6AC8A2198A28BFC4B29D2E749A78D /* Pods-TPPDF_Tests */ = {
			isa = PBXNativeTarget;
			buildConfigurationList = 75B5131F3C104CA5D2348C005C0F8542 /* Build configuration list for PBXNativeTarget "Pods-TPPDF_Tests" */;
			buildPhases = (
				D97AF40DA614EF719DFF95071586A392 /* Headers */,
				4891CB9DB50D0D793CEB7F0DA72216F8 /* Sources */,
				A9E93615E54562C3FE2B9FD6D6751C11 /* Frameworks */,
				CAD427764B69DD655C573B35E9977F5B /* Resources */,
			);
			buildRules = (
			);
			dependencies = (
				C7FA9D9A3E5CEAB7EDF53B3F293E9DAE /* PBXTargetDependency */,
				EDF7C16D845589E8F8A02983F2DC95F0 /* PBXTargetDependency */,
				53D1FA546694BB5C18D695E15B2329BB /* PBXTargetDependency */,
			);
			name = "Pods-TPPDF_Tests";
			productName = "Pods-TPPDF_Tests";
			productReference = 05004DA67743E8BA17464D6B234A5041 /* Pods_TPPDF_Tests.framework */;
			productType = "com.apple.product-type.framework";
		};
		F3D7F5720B6419F44CACB4252E195E89 /* Quick */ = {
			isa = PBXNativeTarget;
			buildConfigurationList = 38BD91DDD408E2DF7A073070FDC7ED60 /* Build configuration list for PBXNativeTarget "Quick" */;
			buildPhases = (
				868110571E40A9B19AC075B4B7E8BE8C /* Headers */,
				1AE8CC0F72737BD17DCC6CC19F100373 /* Sources */,
				5640308429AF225FCCD177A2C87663F4 /* Frameworks */,
				E60E8AC5BC86F008CC6D66997B3E2A94 /* Resources */,
			);
			buildRules = (
			);
			dependencies = (
			);
			name = Quick;
			productName = Quick;
			productReference = EEA347DA3727EF24C6D690B8F190BFFD /* Quick.framework */;
			productType = "com.apple.product-type.framework";
		};
		F554EA343D656E7FB0C1ACC045EB2666 /* Nimble */ = {
			isa = PBXNativeTarget;
			buildConfigurationList = E3A98634DB5DA9D006BDFE48B5C34CB5 /* Build configuration list for PBXNativeTarget "Nimble" */;
			buildPhases = (
				F684E10CDA60BAC918A92251A0A1968A /* Headers */,
				843204FEA6D0A77E8262CB3DE7F86658 /* Sources */,
				F9F8CFCD3C9798C561B7623608D3C821 /* Frameworks */,
				AD1799A208BE417CCE05899E167D813E /* Resources */,
			);
			buildRules = (
			);
			dependencies = (
			);
			name = Nimble;
			productName = Nimble;
			productReference = 208A7095EE31241F8A36E085541AC9A0 /* Nimble.framework */;
			productType = "com.apple.product-type.framework";
		};
		FDE8308E82034CD56C5B6153CBC1D9E8 /* TPPDF */ = {
			isa = PBXNativeTarget;
			buildConfigurationList = 3BE48F7DA8AEDE929987E728B5A5128D /* Build configuration list for PBXNativeTarget "TPPDF" */;
			buildPhases = (
				6C448550D827B729512FD1EB49443073 /* Headers */,
				FA4293296E013497F40024F0E2B0D8D2 /* Sources */,
				6D55D8FAC9CA90D0BE60B4A0EC424C31 /* Frameworks */,
				47C1BED08E202369F3842EF0A137BEDF /* Resources */,
			);
			buildRules = (
			);
			dependencies = (
				272D9F1CC1116724CF45313FEF6FC363 /* PBXTargetDependency */,
			);
			name = TPPDF;
			productName = TPPDF;
			productReference = 441A0F0890AA3D2A1358591A22F7AF61 /* TPPDF.framework */;
			productType = "com.apple.product-type.framework";
		};
/* End PBXNativeTarget section */

/* Begin PBXProject section */
		BFDFE7DC352907FC980B868725387E98 /* Project object */ = {
			isa = PBXProject;
			attributes = {
				LastSwiftUpdateCheck = 0930;
				LastUpgradeCheck = 1020;
				TargetAttributes = {
					F3D7F5720B6419F44CACB4252E195E89 = {
						LastSwiftMigration = 1020;
					};
					F554EA343D656E7FB0C1ACC045EB2666 = {
						LastSwiftMigration = 1020;
					};
					FDE8308E82034CD56C5B6153CBC1D9E8 = {
						LastSwiftMigration = 1020;
					};
				};
			};
			buildConfigurationList = 4821239608C13582E20E6DA73FD5F1F9 /* Build configuration list for PBXProject "Pods" */;
			compatibilityVersion = "Xcode 3.2";
			developmentRegion = English;
			hasScannedForEncodings = 0;
			knownRegions = (
				English,
				en,
			);
			mainGroup = CF1408CF629C7361332E53B88F7BD30C;
			productRefGroup = 1D280077BCCEFE2215081657BE5363FC /* Products */;
			projectDirPath = "";
			projectRoot = "";
			targets = (
				F554EA343D656E7FB0C1ACC045EB2666 /* Nimble */,
				4320383F67CB94718E8C8D71E2D1F279 /* Pods-TPPDF_Example */,
				C9F6AC8A2198A28BFC4B29D2E749A78D /* Pods-TPPDF_Tests */,
				F3D7F5720B6419F44CACB4252E195E89 /* Quick */,
				AD809FC96561317B4C31DA3057F3770F /* SwiftLint */,
				FDE8308E82034CD56C5B6153CBC1D9E8 /* TPPDF */,
			);
		};
/* End PBXProject section */

/* Begin PBXResourcesBuildPhase section */
		1AFCBEA9DA3563045DA3CB5F0A1832B8 /* Resources */ = {
			isa = PBXResourcesBuildPhase;
			buildActionMask = 2147483647;
			files = (
			);
			runOnlyForDeploymentPostprocessing = 0;
		};
		47C1BED08E202369F3842EF0A137BEDF /* Resources */ = {
			isa = PBXResourcesBuildPhase;
			buildActionMask = 2147483647;
			files = (
			);
			runOnlyForDeploymentPostprocessing = 0;
		};
		AD1799A208BE417CCE05899E167D813E /* Resources */ = {
			isa = PBXResourcesBuildPhase;
			buildActionMask = 2147483647;
			files = (
			);
			runOnlyForDeploymentPostprocessing = 0;
		};
		CAD427764B69DD655C573B35E9977F5B /* Resources */ = {
			isa = PBXResourcesBuildPhase;
			buildActionMask = 2147483647;
			files = (
			);
			runOnlyForDeploymentPostprocessing = 0;
		};
		E60E8AC5BC86F008CC6D66997B3E2A94 /* Resources */ = {
			isa = PBXResourcesBuildPhase;
			buildActionMask = 2147483647;
			files = (
			);
			runOnlyForDeploymentPostprocessing = 0;
		};
/* End PBXResourcesBuildPhase section */

/* Begin PBXSourcesBuildPhase section */
		1AE8CC0F72737BD17DCC6CC19F100373 /* Sources */ = {
			isa = PBXSourcesBuildPhase;
			buildActionMask = 2147483647;
			files = (
				659ACE68E1A2C59AB4DC9DF83AA99685 /* Behavior.swift in Sources */,
				0B64E8ABCC6D0E679ABF418342ED324E /* Callsite.swift in Sources */,
				2028DAA0FF4EEE0B43ECF8E9C0F1D5D2 /* Closures.swift in Sources */,
				A4A6798734E0B2DEF4081B953A8D8080 /* Configuration.swift in Sources */,
				9706C070AF7C4930883D998522FADDA5 /* DSL.swift in Sources */,
				DF1EDA3707824452D9DBB15C606A6F6A /* ErrorUtility.swift in Sources */,
				C336AF50DF0585883A19932A746FDB00 /* Example.swift in Sources */,
				41E3E6820242D3140724034D1E553476 /* ExampleGroup.swift in Sources */,
				55153822C300E78EE1FCA298CFBD5051 /* ExampleHooks.swift in Sources */,
				B52F64BEE42E53D1268189E2421DA94F /* ExampleMetadata.swift in Sources */,
				F7EB1D9E73CF416EFCB65BD88FF3EEF5 /* Filter.swift in Sources */,
				372F4D666E43DD7BD435BAB20573E432 /* HooksPhase.swift in Sources */,
				D08B902F5B8B7CB37DBB331031418C1B /* NSBundle+CurrentTestBundle.swift in Sources */,
				F09AA4D26A120370C277D3E1FBDACA72 /* NSString+C99ExtendedIdentifier.swift in Sources */,
				F54A92B3E88B85150141CD744E919D54 /* QCKDSL.m in Sources */,
				A86ECC17AEA323D8ACBB99DC6BE1D926 /* Quick-dummy.m in Sources */,
				5B34B3AD11BC323880D3DFFD6FAF87B3 /* QuickConfiguration.m in Sources */,
				575A9CB1A55031CDD4406DF22D2C718B /* QuickSelectedTestSuiteBuilder.swift in Sources */,
				6459C9F5BD8193D5EE8241553A910020 /* QuickSpec.m in Sources */,
				37025CB9534BCE03CA48C77D5D47CDFA /* QuickSpecBase.m in Sources */,
				13F3A9CDE86550C3822E9A76EC2DAB85 /* QuickTestSuite.swift in Sources */,
				B805642130E76E51644F408C9591D6B8 /* SuiteHooks.swift in Sources */,
				010AAB8E5C94634A63FD0476F4D5988C /* URL+FileName.swift in Sources */,
				4AD0EE26A69A31D2B4432C6327D11CE1 /* World+DSL.swift in Sources */,
				5E2C768C24010A3117BB2A7CDFACB3DA /* World.swift in Sources */,
				D7D856F2396BC8EA039B70217E2329A4 /* XCTestSuite+QuickTestSuiteBuilder.m in Sources */,
			);
			runOnlyForDeploymentPostprocessing = 0;
		};
		2884500305C47C3360E414FC54F1CC92 /* Sources */ = {
			isa = PBXSourcesBuildPhase;
			buildActionMask = 2147483647;
			files = (
				E0BE420CF2E3C1513270964005AAA561 /* Pods-TPPDF_Example-dummy.m in Sources */,
			);
			runOnlyForDeploymentPostprocessing = 0;
		};
		4891CB9DB50D0D793CEB7F0DA72216F8 /* Sources */ = {
			isa = PBXSourcesBuildPhase;
			buildActionMask = 2147483647;
			files = (
				23F75F116F16412BCBABA21DEB5920B0 /* Pods-TPPDF_Tests-dummy.m in Sources */,
			);
			runOnlyForDeploymentPostprocessing = 0;
		};
		843204FEA6D0A77E8262CB3DE7F86658 /* Sources */ = {
			isa = PBXSourcesBuildPhase;
			buildActionMask = 2147483647;
			files = (
				A9F93A9C40771906414564A30333FDB9 /* AdapterProtocols.swift in Sources */,
				D4FF0990DB524278EB20490C5311E19B /* AllPass.swift in Sources */,
				EB062EA45D4A3859C6CEA85DAC1ED237 /* AssertionDispatcher.swift in Sources */,
				5F154C985B9DE1085A993CF9AB332BF2 /* AssertionRecorder.swift in Sources */,
				D845D55E7CD75BA58F753A5AA454E422 /* Async.swift in Sources */,
				7AA21A2A7686580BEF335C12D3D7AB81 /* Await.swift in Sources */,
				8784230CBBBC7267F29611E0E1DC961E /* BeAKindOf.swift in Sources */,
				3101D8F2678E107351E1179C14FC7BF5 /* BeAnInstanceOf.swift in Sources */,
				F596D6BBE5BAD012376F7CB73D44CE6B /* BeCloseTo.swift in Sources */,
				D3A571F180E2A2D8A1248890490C9E36 /* BeEmpty.swift in Sources */,
				0999B997CDAC772A41A7F70CEF4A1D49 /* BeginWith.swift in Sources */,
				E421CC9222B4DCD92124CA45FBA6A247 /* BeGreaterThan.swift in Sources */,
				A74CEEC58BDEB1F9A37685FCA3376746 /* BeGreaterThanOrEqualTo.swift in Sources */,
				7403EBDEC592DF5F4AA19EEFED35AC5A /* BeIdenticalTo.swift in Sources */,
				89A206D51752309E13BD5C427C35A090 /* BeLessThan.swift in Sources */,
				89D30C28183DF9BFC6C940211DA889D7 /* BeLessThanOrEqual.swift in Sources */,
				8413172B4FBB9E364EC42674F13A9FE3 /* BeLogical.swift in Sources */,
				DA28D44BB7C7CE1CC8F91BEE1E89C610 /* BeNil.swift in Sources */,
				94C84E6DFA71C70DF521E9D995C1505F /* BeVoid.swift in Sources */,
				328CBB53BF5236042DF4CB4B751EA062 /* Contain.swift in Sources */,
				03705FCE353B9A436320B5798C9F7A50 /* ContainElementSatisfying.swift in Sources */,
				D9FEB1F14A7C841D4BE3109A0F193843 /* CwlBadInstructionException.swift in Sources */,
				1BAA60FABBC4047372D87D9B739C4463 /* CwlCatchBadInstruction.swift in Sources */,
				888B88EF8BDEBCB1702F8BB33BCBC3B2 /* CwlCatchException.m in Sources */,
				24AD9C69B1A899FA7DB0CA4D346319C5 /* CwlCatchException.swift in Sources */,
				31DCC4FEA92A71A9FE8D881B73FC7426 /* CwlDarwinDefinitions.swift in Sources */,
				35087B8F6AC4F000C85B8D672760AFAA /* CwlMachBadInstructionHandler.m in Sources */,
				7FA411A969F1D1A7AD517C3E7B739AA6 /* DSL+Wait.swift in Sources */,
				82607C525BEE07050E18F0BFCF0AEA52 /* DSL.m in Sources */,
				3537F7CBFBE04113D495FF50BC3D6672 /* DSL.swift in Sources */,
				784DC54B4603FF9B368122FCD7D1D897 /* ElementsEqual.swift in Sources */,
				DE54DDE5C5B6283DE5ADBBDAA91ED589 /* EndWith.swift in Sources */,
				43E95567704203A2DE95E07947BDF70E /* Equal.swift in Sources */,
				9C3F7FC69ADC5BFCE26D5BCB0B9234C6 /* Errors.swift in Sources */,
				E74C63A506330D4E6E1DC8F3894BDC22 /* Expectation.swift in Sources */,
				E80F2F25B622EBC3F1CACD1AFD851A11 /* ExpectationMessage.swift in Sources */,
				D0117BC10CB96CA7F32536A69C085C49 /* Expression.swift in Sources */,
				373C57D757D6DFAC77450763C6BFA620 /* FailureMessage.swift in Sources */,
				F5090F52CF4E6B768D0FB5F676B61AE9 /* Functional.swift in Sources */,
				DF50C201EB25B9BDDD6363698ADE639C /* HaveCount.swift in Sources */,
				C5808A46FC4C07F235753E2AE4A7511A /* mach_excServer.c in Sources */,
				83E49C3B8280FEEAE4F2A81F64A549B4 /* Match.swift in Sources */,
				966FBB84C847F2BCAED02AA147A2CFAB /* MatcherFunc.swift in Sources */,
				C56CE025F6E708D6F5F11DB4EA23728C /* MatcherProtocols.swift in Sources */,
				6ED749CAF781EDB557E30C69637DBC5F /* MatchError.swift in Sources */,
				DE41036F5CDFE75D351DEAC46ECD9FA9 /* Nimble-dummy.m in Sources */,
				A4B6197170839BA97DE105AA9D1FAD7D /* NimbleEnvironment.swift in Sources */,
				D1A4A1DD617C96759F7B2AB2A6AEB0E1 /* NimbleXCTestHandler.swift in Sources */,
				B836AB3DB63144FE21C715D2944AEA07 /* NMBExceptionCapture.m in Sources */,
				075311A9B30D68479A7D7404A99B2FB1 /* NMBExpectation.swift in Sources */,
				13FBB20EA4647EA46F0CB2E7254A5F50 /* NMBObjCMatcher.swift in Sources */,
				392B6696BC59BDCD988D7C5DF3E3E1C5 /* NMBStringify.m in Sources */,
				9DB1E08337AC3FF955539F4E0D1074D2 /* PostNotification.swift in Sources */,
				A51570857887E8E40B39F91C35358E2D /* Predicate.swift in Sources */,
				D1FD91581D2DC0A42C9134862F569C83 /* RaisesException.swift in Sources */,
				1BAEDA109B23A9F1F66A906865309037 /* SatisfyAllOf.swift in Sources */,
				6B4197D2E87B5B445A7AAF18DBA22509 /* SatisfyAnyOf.swift in Sources */,
				0F31FA39DE65E4B1F239F8D4DC999A8A /* SourceLocation.swift in Sources */,
				C7B9D1E45DDA944F4C7E372D3A20999C /* Stringers.swift in Sources */,
				AC26B8C4461E89CC285F1D3273A659BC /* ThrowAssertion.swift in Sources */,
				E40A6E85823CE585BF269D1DF4EF5E04 /* ThrowError.swift in Sources */,
				870471424FE3C6BA3E33C949BEF04D50 /* ToSucceed.swift in Sources */,
				4E70FE29FB2BAD7E5427532B5D2FCF26 /* XCTestObservationCenter+Register.m in Sources */,
			);
			runOnlyForDeploymentPostprocessing = 0;
		};
		FA4293296E013497F40024F0E2B0D8D2 /* Sources */ = {
			isa = PBXSourcesBuildPhase;
			buildActionMask = 2147483647;
			files = (
				F3174B0B99C31E4D92F2A8B858E50693 /* CGPoint+Math.swift in Sources */,
				BC59E992B233044567292929CE3766EE /* Int+RomanNumerals.swift in Sources */,
				7C0B8C384A5224072378A27CEA7BE0F9 /* PDFAttributedText+Equatable.swift in Sources */,
				4B305E4B19FA5EF57846138F46263DA5 /* PDFAttributedText.swift in Sources */,
				9D4D4BCBFBFC6FBF2E2F708479C7C7A8 /* PDFAttributedTextObject.swift in Sources */,
				5D468CF85F34B4AE03A293D51438D23F /* PDFCalculations.swift in Sources */,
				30671387CF56633E6AAFB0855464C572 /* PDFContainer.swift in Sources */,
				8B0A11DE542CF3049DCD23DF9C86CDD6 /* PDFCopy.swift in Sources */,
				601A76814EC4D0668BF8870B0DF2E3DE /* PDFDocument+Objects.swift in Sources */,
				622478D4C3649C271B34FA4E0E67554D /* PDFDocument.swift in Sources */,
				55A5C5D3FA47D944448812C0940C354A /* PDFError.swift in Sources */,
				2E2F645ED8483012C16822CF39FBD518 /* PDFFontObject.swift in Sources */,
				4EA767E9E4924667BA1542A33DE3F9A7 /* PDFGenerator+Debug.swift in Sources */,
				FA522EDF65D278B1D2E8E4734FF63EC1 /* PDFGenerator+Generation.swift in Sources */,
				5AB86C33FAB317B80BF1B12D1FFEC1D3 /* PDFGenerator+Layout.swift in Sources */,
				0FD0DF650759F51978A1D6C5BD2FE9F1 /* PDFGenerator.swift in Sources */,
				C59562BCFCD06A1C34522F7069648320 /* PDFGraphics.swift in Sources */,
				B7AD52D2A781CA8A333E62ED685AC23B /* PDFImage+Equatable.swift in Sources */,
				3CD0B5F8BE6990FCA1474A8F4BE9DAE1 /* PDFImage.swift in Sources */,
				8A7D8E5795F41152795ED9B2F336E1BF /* PDFImageObject.swift in Sources */,
				5FCA344CF5789DD4103AC021BB38FD11 /* PDFImageOptions.swift in Sources */,
				2B93AC58E2C1AA8D4B31DD362008EAB3 /* PDFImageRowObject.swift in Sources */,
				C0A5CE0E88F84FB7D0D4F039EF0B2259 /* PDFImageSizeFit.swift in Sources */,
				118C325B67F838C8D943A5B8E8759BCA /* PDFIndentationObject+Equatable.swift in Sources */,
				FAA03D3F207212F162292E5958725075 /* PDFIndentationObject.swift in Sources */,
				25F0A5751832EF38090666B810AB809C /* PDFInfo+Equatable.swift in Sources */,
				FC0F703448E5E50262601316984B1719 /* PDFInfo.swift in Sources */,
				213253006E7CF43FD24C122835E1FBEA /* PDFJSONRepresentable.swift in Sources */,
				F0F3C4465265A211505C33F8187ED0EE /* PDFJSONSerializable.swift in Sources */,
				1283020DA6F340E50843CEBF7217621B /* PDFLayout+Equatable.swift in Sources */,
				6A7B5309DE5C603B6EBC5057E249A477 /* PDFLayout.swift in Sources */,
				B379AC781865A90FA6EADD8F86B9FCB8 /* PDFLayoutHeights+Equatable.swift in Sources */,
				854727E365619B970AF74A004C753903 /* PDFLayoutHeights.swift in Sources */,
				61419D4804839DA68C17B2CEBFE85732 /* PDFLayoutIndentations+Equatable.swift in Sources */,
				FB23C0CE6D6B2E17EE88300C5938B43B /* PDFLayoutIndentations.swift in Sources */,
				4787FA30688426BCA591DC4285E8DFA9 /* PDFLineObject.swift in Sources */,
				31AFAD90316E968FE083B90A3DFCBF5F /* PDFLineSeparatorObject+Equatable.swift in Sources */,
				FA8B5BFFB1EF63AB3D266AEC8F7007F7 /* PDFLineSeparatorObject.swift in Sources */,
				988641EF5B54C5D6B7567B6E7B8CE380 /* PDFLineStyle+Equatable.swift in Sources */,
				C511C147DEEDDF9CD47719DA7618B504 /* PDFLineStyle.swift in Sources */,
				16732693267879EF416CB3882B1AC810 /* PDFLineType.swift in Sources */,
				A087CC26F4017DE9498C84A3C0F49394 /* PDFList+Equatable.swift in Sources */,
				2734FE73EFC1B46662D7910CCDF1E2A3 /* PDFList.swift in Sources */,
				374242C582AF43740E02A1A97624105C /* PDFListItem+Equatable.swift in Sources */,
				7AE3A6EDFB9B1950C0E3282CA183E81E /* PDFListItem.swift in Sources */,
				413552ADA6A94A331FD05EBE9EF98A79 /* PDFListItemSymbol.swift in Sources */,
				0A559A16514868758ACBFC5EF59DCEE0 /* PDFListObject.swift in Sources */,
				53B9AA0AA785EC1016D9E7DF3371AEA0 /* PDFObject.swift in Sources */,
				BA842636F73871E42C8BE835E90B8CC8 /* PDFOffsetObject+Equatable.swift in Sources */,
				DA712197F0C86AD27EAE22C58B16E51E /* PDFOffsetObject.swift in Sources */,
				AA98F149A867F9256C561E0177B5D0ED /* PDFPageBreakObject+Equatable.swift in Sources */,
				896EAC047FF0F098B615EBE9C2E27DFF /* PDFPageBreakObject.swift in Sources */,
				FADE26B3709C84A593758E055227D57B /* PDFPageFormat+Layout.swift in Sources */,
				CC7C12C85E032BCF3FFCF5AF6033D029 /* PDFPageFormat+SizeConstants.swift in Sources */,
				24A794074605C3D7E496414E84068C40 /* PDFPageFormat.swift in Sources */,
				1CFE5A1C3C4079B9078E39B2ABF00FD3 /* PDFPageLayout+Equatable.swift in Sources */,
				44AEA6B036F9F01DEB988C877E450A55 /* PDFPageLayout.swift in Sources */,
				12C7C2E0A42A77AF650CC24CD8998E8B /* PDFPagination+Equatable.swift in Sources */,
				2A0933D3BEE1B6EA1C63AA436035201E /* PDFPagination.swift in Sources */,
				C86803B18E3DDA21592CC95865FA932B /* PDFPaginationClosure.swift in Sources */,
				B272BEDC1572063F09E4341DBE413E20 /* PDFPaginationStyle+Equatable.swift in Sources */,
				C0EB957EC0DA8242A029651EB326150D /* PDFPaginationStyle.swift in Sources */,
				62B939CA72597428F99752038657C8C3 /* PDFRectangleObject.swift in Sources */,
				5F56A6B136443847485C35CB384ECA7C /* PDFSection.swift in Sources */,
				480A903388F2E43353211FBC096E0A1A /* PDFSectionColumn+Objects.swift in Sources */,
				8C0B669E137CC174FF10165B3BA81CC5 /* PDFSectionColumn.swift in Sources */,
				EC92A3F64B7F8ADC4D93DCE30729903C /* PDFSectionColumnContainer.swift in Sources */,
				428F6B689E0CE54137CFC85302D5CACB /* PDFSectionColumnObject.swift in Sources */,
				A6BC9A51CF420027CF5DEBD8BF39D02F /* PDFSectionObject.swift in Sources */,
				B83AAB9DCDBDA2EC85EB38A1A1074261 /* PDFSimpleText+Equatable.swift in Sources */,
				D68BE963D3287CB3B5977D218E99B6A7 /* PDFSimpleText.swift in Sources */,
				32F42223569294C819ABFC02F00A951A /* PDFSpaceObject.swift in Sources */,
				55BDFFFD06B3B7265F38AEFD837B9F20 /* PDFTable+Equatable.swift in Sources */,
				715E733494F6B8918650C3D323067FD5 /* PDFTable.swift in Sources */,
				9ED3AF1B057A1588CDC4A5D9EED6BAD4 /* PDFTableCell+Equatable.swift in Sources */,
				2569BD7B3CFD1535B916D69D817FD2D5 /* PDFTableCell.swift in Sources */,
				285169121F4E4125BB37465327D50F77 /* PDFTableCellAlignment.swift in Sources */,
				DCE26FC948E506C1E4F2EA15B1937F89 /* PDFTableCellBorders+Equatable.swift in Sources */,
				8A63077DC1459A326B5C42CE1A99BF59 /* PDFTableCellBorders.swift in Sources */,
				109275CF3A9EFC187F8628F9130AB7D7 /* PDFTableCellPosition+Equatable-Hashable.swift in Sources */,
				EE1FA2CF0294EF77AC150CBC23BB68A1 /* PDFTableCellPosition.swift in Sources */,
				8516BF931451000F0D45FB3E04BDD472 /* PDFTableCellStyle+Equatable.swift in Sources */,
				D1BC1B0B0911B3838F04A6D958ADD6B7 /* PDFTableCellStyle.swift in Sources */,
				449EA2BBF93E6A4E6FED33C6CAF470F9 /* PDFTableContent+Equatable.swift in Sources */,
				EBE99CD10890E458A85EB6199D95B119 /* PDFTableContent.swift in Sources */,
				EEE85966F4ED19F56130948D76E17E24 /* PDFTableObject.swift in Sources */,
				D6D06CC5E79E3706EE0198FF29200C9E /* PDFTableStyle+Defaults.swift in Sources */,
				4511B8CC2EAF4C0379A04909F706B2F9 /* PDFTableStyle+Equatable.swift in Sources */,
				FFE697ACFC60BEF93F44D5743001E9E5 /* PDFTableStyle.swift in Sources */,
				291754E0A7BC2364F587EFDFCA1165E8 /* PDFTableValidator.swift in Sources */,
				4FA4DEB80ED77D5638EA2F9C37E9D34C /* PDFText.swift in Sources */,
				05AE245FF30FDC4BE59C42B10E581979 /* PDFTextColorObject.swift in Sources */,
				5C07992EE1B455089A1A66022BAAE855 /* TPPDF-dummy.m in Sources */,
				36C1B4EA8FD2ED8ABF69D0D00A81157C /* UIColor+CloseToEqual.swift in Sources */,
				198057CC348FD386E87DFBD82F4DCAB1 /* UIColor+Hex.swift in Sources */,
				B9A748BCE7466155894E44CEA06CAA5A /* UIImage+Pixel.swift in Sources */,
			);
			runOnlyForDeploymentPostprocessing = 0;
		};
/* End PBXSourcesBuildPhase section */

/* Begin PBXTargetDependency section */
		272D9F1CC1116724CF45313FEF6FC363 /* PBXTargetDependency */ = {
			isa = PBXTargetDependency;
			name = SwiftLint;
			target = AD809FC96561317B4C31DA3057F3770F /* SwiftLint */;
			targetProxy = 76587C109FA97B66D8DC051950DDAFCB /* PBXContainerItemProxy */;
		};
		53D1FA546694BB5C18D695E15B2329BB /* PBXTargetDependency */ = {
			isa = PBXTargetDependency;
			name = Quick;
			target = F3D7F5720B6419F44CACB4252E195E89 /* Quick */;
			targetProxy = 0ED87B41944D84DB6ACF2CAC02E11CAE /* PBXContainerItemProxy */;
		};
		6E0B7FBCBA9478C42B38BCF04103A116 /* PBXTargetDependency */ = {
			isa = PBXTargetDependency;
			name = TPPDF;
			target = FDE8308E82034CD56C5B6153CBC1D9E8 /* TPPDF */;
			targetProxy = 3525505686BC390FA1366E8582A0CD47 /* PBXContainerItemProxy */;
		};
		A4DB8F5A3AD6905DA0FD342B40EAA2D2 /* PBXTargetDependency */ = {
			isa = PBXTargetDependency;
			name = SwiftLint;
			target = AD809FC96561317B4C31DA3057F3770F /* SwiftLint */;
			targetProxy = DD94198F2F19BBC3BF041EC2A95595A5 /* PBXContainerItemProxy */;
		};
		C7FA9D9A3E5CEAB7EDF53B3F293E9DAE /* PBXTargetDependency */ = {
			isa = PBXTargetDependency;
			name = Nimble;
			target = F554EA343D656E7FB0C1ACC045EB2666 /* Nimble */;
			targetProxy = 202077CF3931D93943887E1ECFE10BDF /* PBXContainerItemProxy */;
		};
		EDF7C16D845589E8F8A02983F2DC95F0 /* PBXTargetDependency */ = {
			isa = PBXTargetDependency;
			name = "Pods-TPPDF_Example";
			target = 4320383F67CB94718E8C8D71E2D1F279 /* Pods-TPPDF_Example */;
			targetProxy = 08A1172C3D859E6299665D3B8B67CA12 /* PBXContainerItemProxy */;
		};
/* End PBXTargetDependency section */

/* Begin XCBuildConfiguration section */
		07B3DBAD4E15EC23FB08F6B8B4C9D9F2 /* Debug */ = {
			isa = XCBuildConfiguration;
			buildSettings = {
				ALWAYS_SEARCH_USER_PATHS = NO;
<<<<<<< HEAD
				CLANG_ANALYZER_LOCALIZABILITY_NONLOCALIZED = YES;
=======
>>>>>>> ec257004
				CLANG_ANALYZER_NONNULL = YES;
				CLANG_ANALYZER_NUMBER_OBJECT_CONVERSION = YES_AGGRESSIVE;
				CLANG_CXX_LANGUAGE_STANDARD = "gnu++14";
				CLANG_CXX_LIBRARY = "libc++";
				CLANG_ENABLE_MODULES = YES;
				CLANG_ENABLE_OBJC_ARC = YES;
				CLANG_ENABLE_OBJC_WEAK = YES;
				CLANG_WARN_BLOCK_CAPTURE_AUTORELEASING = YES;
				CLANG_WARN_BOOL_CONVERSION = YES;
				CLANG_WARN_COMMA = YES;
				CLANG_WARN_CONSTANT_CONVERSION = YES;
				CLANG_WARN_DEPRECATED_OBJC_IMPLEMENTATIONS = YES;
				CLANG_WARN_DIRECT_OBJC_ISA_USAGE = YES_ERROR;
				CLANG_WARN_DOCUMENTATION_COMMENTS = YES;
				CLANG_WARN_EMPTY_BODY = YES;
				CLANG_WARN_ENUM_CONVERSION = YES;
				CLANG_WARN_INFINITE_RECURSION = YES;
				CLANG_WARN_INT_CONVERSION = YES;
				CLANG_WARN_NON_LITERAL_NULL_CONVERSION = YES;
				CLANG_WARN_OBJC_IMPLICIT_RETAIN_SELF = YES;
				CLANG_WARN_OBJC_LITERAL_CONVERSION = YES;
				CLANG_WARN_OBJC_ROOT_CLASS = YES_ERROR;
				CLANG_WARN_RANGE_LOOP_ANALYSIS = YES;
				CLANG_WARN_STRICT_PROTOTYPES = YES;
				CLANG_WARN_SUSPICIOUS_MOVE = YES;
				CLANG_WARN_UNGUARDED_AVAILABILITY = YES_AGGRESSIVE;
				CLANG_WARN_UNREACHABLE_CODE = YES;
				CLANG_WARN__DUPLICATE_METHOD_MATCH = YES;
				COPY_PHASE_STRIP = NO;
				DEBUG_INFORMATION_FORMAT = dwarf;
				ENABLE_STRICT_OBJC_MSGSEND = YES;
				ENABLE_TESTABILITY = YES;
				GCC_C_LANGUAGE_STANDARD = gnu11;
				GCC_DYNAMIC_NO_PIC = NO;
				GCC_NO_COMMON_BLOCKS = YES;
				GCC_OPTIMIZATION_LEVEL = 0;
				GCC_PREPROCESSOR_DEFINITIONS = (
					"POD_CONFIGURATION_DEBUG=1",
					"DEBUG=1",
					"$(inherited)",
				);
				GCC_WARN_64_TO_32_BIT_CONVERSION = YES;
				GCC_WARN_ABOUT_RETURN_TYPE = YES_ERROR;
				GCC_WARN_UNDECLARED_SELECTOR = YES;
				GCC_WARN_UNINITIALIZED_AUTOS = YES_AGGRESSIVE;
				GCC_WARN_UNUSED_FUNCTION = YES;
				GCC_WARN_UNUSED_VARIABLE = YES;
				IPHONEOS_DEPLOYMENT_TARGET = 8.3;
				MTL_ENABLE_DEBUG_INFO = INCLUDE_SOURCE;
				MTL_FAST_MATH = YES;
				ONLY_ACTIVE_ARCH = YES;
				PRODUCT_NAME = "$(TARGET_NAME)";
				STRIP_INSTALLED_PRODUCT = NO;
				SWIFT_ACTIVE_COMPILATION_CONDITIONS = DEBUG;
				SWIFT_OPTIMIZATION_LEVEL = "-Onone";
				SWIFT_VERSION = 4.2;
				SYMROOT = "${SRCROOT}/../build";
			};
			name = Debug;
		};
		2D6A65327F1FC565E63668AE8D630ECC /* Release */ = {
			isa = XCBuildConfiguration;
			baseConfigurationReference = 873A149144A4505B4273B11DF638E923 /* Nimble.xcconfig */;
			buildSettings = {
				CODE_SIGN_IDENTITY = "";
				"CODE_SIGN_IDENTITY[sdk=appletvos*]" = "";
				"CODE_SIGN_IDENTITY[sdk=iphoneos*]" = "";
				"CODE_SIGN_IDENTITY[sdk=watchos*]" = "";
				CURRENT_PROJECT_VERSION = 1;
				DEFINES_MODULE = YES;
				DYLIB_COMPATIBILITY_VERSION = 1;
				DYLIB_CURRENT_VERSION = 1;
				DYLIB_INSTALL_NAME_BASE = "@rpath";
				GCC_PREFIX_HEADER = "Target Support Files/Nimble/Nimble-prefix.pch";
				INFOPLIST_FILE = "Target Support Files/Nimble/Nimble-Info.plist";
				INSTALL_PATH = "$(LOCAL_LIBRARY_DIR)/Frameworks";
				IPHONEOS_DEPLOYMENT_TARGET = 8.0;
				LD_RUNPATH_SEARCH_PATHS = "$(inherited) @executable_path/Frameworks @loader_path/Frameworks";
				MODULEMAP_FILE = "Target Support Files/Nimble/Nimble.modulemap";
				PRODUCT_MODULE_NAME = Nimble;
				PRODUCT_NAME = Nimble;
				SDKROOT = iphoneos;
				SKIP_INSTALL = YES;
				SWIFT_ACTIVE_COMPILATION_CONDITIONS = "$(inherited) ";
				SWIFT_VERSION = 4.2;
				TARGETED_DEVICE_FAMILY = "1,2";
				VALIDATE_PRODUCT = YES;
				VERSIONING_SYSTEM = "apple-generic";
				VERSION_INFO_PREFIX = "";
			};
			name = Release;
		};
		3574EF13CBE920579D92AAAE92E806E7 /* Debug */ = {
			isa = XCBuildConfiguration;
			baseConfigurationReference = B4AB7EB6006A71E89C370D195703FFEF /* SwiftLint.xcconfig */;
			buildSettings = {
				ASSETCATALOG_COMPILER_APPICON_NAME = AppIcon;
				CODE_SIGN_IDENTITY = "iPhone Developer";
				IPHONEOS_DEPLOYMENT_TARGET = 8.0;
				LD_RUNPATH_SEARCH_PATHS = "$(inherited) @executable_path/Frameworks";
				SDKROOT = iphoneos;
				TARGETED_DEVICE_FAMILY = "1,2";
			};
			name = Debug;
		};
		4E3A30451DD0EB2B2B2F9F795943A589 /* Release */ = {
			isa = XCBuildConfiguration;
			baseConfigurationReference = 9934535805914CF8443DA1B53F49DBB3 /* Quick.xcconfig */;
			buildSettings = {
				CODE_SIGN_IDENTITY = "";
				"CODE_SIGN_IDENTITY[sdk=appletvos*]" = "";
				"CODE_SIGN_IDENTITY[sdk=iphoneos*]" = "";
				"CODE_SIGN_IDENTITY[sdk=watchos*]" = "";
				CURRENT_PROJECT_VERSION = 1;
				DEFINES_MODULE = YES;
				DYLIB_COMPATIBILITY_VERSION = 1;
				DYLIB_CURRENT_VERSION = 1;
				DYLIB_INSTALL_NAME_BASE = "@rpath";
				GCC_PREFIX_HEADER = "Target Support Files/Quick/Quick-prefix.pch";
				INFOPLIST_FILE = "Target Support Files/Quick/Quick-Info.plist";
				INSTALL_PATH = "$(LOCAL_LIBRARY_DIR)/Frameworks";
				IPHONEOS_DEPLOYMENT_TARGET = 8.0;
				LD_RUNPATH_SEARCH_PATHS = "$(inherited) @executable_path/Frameworks @loader_path/Frameworks";
				MODULEMAP_FILE = "Target Support Files/Quick/Quick.modulemap";
				PRODUCT_MODULE_NAME = Quick;
				PRODUCT_NAME = Quick;
				SDKROOT = iphoneos;
				SKIP_INSTALL = YES;
				SWIFT_ACTIVE_COMPILATION_CONDITIONS = "$(inherited) ";
				SWIFT_VERSION = 4.2;
				TARGETED_DEVICE_FAMILY = "1,2";
				VALIDATE_PRODUCT = YES;
				VERSIONING_SYSTEM = "apple-generic";
				VERSION_INFO_PREFIX = "";
			};
			name = Release;
		};
		6D0ABDA2CADA2819B858944F8BA13E31 /* Debug */ = {
			isa = XCBuildConfiguration;
			baseConfigurationReference = BC269EDD7E83036769C6C92D3AF462B1 /* Pods-TPPDF_Example.debug.xcconfig */;
			buildSettings = {
				ALWAYS_EMBED_SWIFT_STANDARD_LIBRARIES = NO;
				CODE_SIGN_IDENTITY = "";
				"CODE_SIGN_IDENTITY[sdk=appletvos*]" = "";
				"CODE_SIGN_IDENTITY[sdk=iphoneos*]" = "";
				"CODE_SIGN_IDENTITY[sdk=watchos*]" = "";
				CURRENT_PROJECT_VERSION = 1;
				DEFINES_MODULE = YES;
				DYLIB_COMPATIBILITY_VERSION = 1;
				DYLIB_CURRENT_VERSION = 1;
				DYLIB_INSTALL_NAME_BASE = "@rpath";
				INFOPLIST_FILE = "Target Support Files/Pods-TPPDF_Example/Pods-TPPDF_Example-Info.plist";
				INSTALL_PATH = "$(LOCAL_LIBRARY_DIR)/Frameworks";
				IPHONEOS_DEPLOYMENT_TARGET = 8.3;
				LD_RUNPATH_SEARCH_PATHS = "$(inherited) @executable_path/Frameworks @loader_path/Frameworks";
				MACH_O_TYPE = staticlib;
				MODULEMAP_FILE = "Target Support Files/Pods-TPPDF_Example/Pods-TPPDF_Example.modulemap";
				OTHER_LDFLAGS = "";
				OTHER_LIBTOOLFLAGS = "";
				PODS_ROOT = "$(SRCROOT)";
				PRODUCT_BUNDLE_IDENTIFIER = "org.cocoapods.${PRODUCT_NAME:rfc1034identifier}";
				PRODUCT_NAME = "$(TARGET_NAME:c99extidentifier)";
				SDKROOT = iphoneos;
				SKIP_INSTALL = YES;
				TARGETED_DEVICE_FAMILY = "1,2";
				VERSIONING_SYSTEM = "apple-generic";
				VERSION_INFO_PREFIX = "";
			};
			name = Debug;
		};
		7FA1900EF6153EC77F05D781B33C9CED /* Debug */ = {
			isa = XCBuildConfiguration;
			baseConfigurationReference = 59E9978099931DD96F63E6DE6F9EDCC2 /* TPPDF.xcconfig */;
			buildSettings = {
				CODE_SIGN_IDENTITY = "";
				"CODE_SIGN_IDENTITY[sdk=appletvos*]" = "";
				"CODE_SIGN_IDENTITY[sdk=iphoneos*]" = "";
				"CODE_SIGN_IDENTITY[sdk=watchos*]" = "";
				CURRENT_PROJECT_VERSION = 1;
				DEFINES_MODULE = YES;
				DYLIB_COMPATIBILITY_VERSION = 1;
				DYLIB_CURRENT_VERSION = 1;
				DYLIB_INSTALL_NAME_BASE = "@rpath";
				GCC_PREFIX_HEADER = "Target Support Files/TPPDF/TPPDF-prefix.pch";
				INFOPLIST_FILE = "Target Support Files/TPPDF/TPPDF-Info.plist";
				INSTALL_PATH = "$(LOCAL_LIBRARY_DIR)/Frameworks";
				IPHONEOS_DEPLOYMENT_TARGET = 8.0;
				LD_RUNPATH_SEARCH_PATHS = "$(inherited) @executable_path/Frameworks @loader_path/Frameworks";
				MODULEMAP_FILE = "Target Support Files/TPPDF/TPPDF.modulemap";
				PRODUCT_MODULE_NAME = TPPDF;
				PRODUCT_NAME = TPPDF;
				SDKROOT = iphoneos;
				SKIP_INSTALL = YES;
				SWIFT_ACTIVE_COMPILATION_CONDITIONS = "$(inherited) ";
<<<<<<< HEAD
				SWIFT_VERSION = 5.0;
=======
				SWIFT_VERSION = 4.2;
>>>>>>> ec257004
				TARGETED_DEVICE_FAMILY = "1,2";
				VERSIONING_SYSTEM = "apple-generic";
				VERSION_INFO_PREFIX = "";
			};
			name = Debug;
		};
		82AA0B818D6F87062A9CC8D800D2A1DB /* Release */ = {
			isa = XCBuildConfiguration;
			baseConfigurationReference = B4AB7EB6006A71E89C370D195703FFEF /* SwiftLint.xcconfig */;
			buildSettings = {
				ASSETCATALOG_COMPILER_APPICON_NAME = AppIcon;
				CODE_SIGN_IDENTITY = "iPhone Developer";
				IPHONEOS_DEPLOYMENT_TARGET = 8.0;
				LD_RUNPATH_SEARCH_PATHS = "$(inherited) @executable_path/Frameworks";
				SDKROOT = iphoneos;
				TARGETED_DEVICE_FAMILY = "1,2";
				VALIDATE_PRODUCT = YES;
			};
			name = Release;
		};
		866EFE3B12309FB54FB1A967B1AAF97B /* Release */ = {
			isa = XCBuildConfiguration;
			baseConfigurationReference = E9A17DA545983FFAB6C074ADAF63609D /* Pods-TPPDF_Example.release.xcconfig */;
			buildSettings = {
				ALWAYS_EMBED_SWIFT_STANDARD_LIBRARIES = NO;
				CODE_SIGN_IDENTITY = "";
				"CODE_SIGN_IDENTITY[sdk=appletvos*]" = "";
				"CODE_SIGN_IDENTITY[sdk=iphoneos*]" = "";
				"CODE_SIGN_IDENTITY[sdk=watchos*]" = "";
				CURRENT_PROJECT_VERSION = 1;
				DEFINES_MODULE = YES;
				DYLIB_COMPATIBILITY_VERSION = 1;
				DYLIB_CURRENT_VERSION = 1;
				DYLIB_INSTALL_NAME_BASE = "@rpath";
				INFOPLIST_FILE = "Target Support Files/Pods-TPPDF_Example/Pods-TPPDF_Example-Info.plist";
				INSTALL_PATH = "$(LOCAL_LIBRARY_DIR)/Frameworks";
				IPHONEOS_DEPLOYMENT_TARGET = 8.3;
				LD_RUNPATH_SEARCH_PATHS = "$(inherited) @executable_path/Frameworks @loader_path/Frameworks";
				MACH_O_TYPE = staticlib;
				MODULEMAP_FILE = "Target Support Files/Pods-TPPDF_Example/Pods-TPPDF_Example.modulemap";
				OTHER_LDFLAGS = "";
				OTHER_LIBTOOLFLAGS = "";
				PODS_ROOT = "$(SRCROOT)";
				PRODUCT_BUNDLE_IDENTIFIER = "org.cocoapods.${PRODUCT_NAME:rfc1034identifier}";
				PRODUCT_NAME = "$(TARGET_NAME:c99extidentifier)";
				SDKROOT = iphoneos;
				SKIP_INSTALL = YES;
				TARGETED_DEVICE_FAMILY = "1,2";
				VALIDATE_PRODUCT = YES;
				VERSIONING_SYSTEM = "apple-generic";
				VERSION_INFO_PREFIX = "";
			};
			name = Release;
		};
		CF389F750F700469742970304E1E1BC5 /* Debug */ = {
<<<<<<< HEAD
			isa = XCBuildConfiguration;
			baseConfigurationReference = 873A149144A4505B4273B11DF638E923 /* Nimble.xcconfig */;
			buildSettings = {
				CODE_SIGN_IDENTITY = "";
				"CODE_SIGN_IDENTITY[sdk=appletvos*]" = "";
				"CODE_SIGN_IDENTITY[sdk=iphoneos*]" = "";
				"CODE_SIGN_IDENTITY[sdk=watchos*]" = "";
				CURRENT_PROJECT_VERSION = 1;
				DEFINES_MODULE = YES;
				DYLIB_COMPATIBILITY_VERSION = 1;
				DYLIB_CURRENT_VERSION = 1;
				DYLIB_INSTALL_NAME_BASE = "@rpath";
				GCC_PREFIX_HEADER = "Target Support Files/Nimble/Nimble-prefix.pch";
				INFOPLIST_FILE = "Target Support Files/Nimble/Nimble-Info.plist";
				INSTALL_PATH = "$(LOCAL_LIBRARY_DIR)/Frameworks";
				IPHONEOS_DEPLOYMENT_TARGET = 8.0;
				LD_RUNPATH_SEARCH_PATHS = "$(inherited) @executable_path/Frameworks @loader_path/Frameworks";
				MODULEMAP_FILE = "Target Support Files/Nimble/Nimble.modulemap";
				PRODUCT_MODULE_NAME = Nimble;
				PRODUCT_NAME = Nimble;
				SDKROOT = iphoneos;
				SKIP_INSTALL = YES;
				SWIFT_ACTIVE_COMPILATION_CONDITIONS = "$(inherited) ";
				SWIFT_VERSION = 4.2;
				TARGETED_DEVICE_FAMILY = "1,2";
				VERSIONING_SYSTEM = "apple-generic";
				VERSION_INFO_PREFIX = "";
			};
			name = Debug;
		};
		E1F16873F965833F4459072E8A528EA8 /* Debug */ = {
			isa = XCBuildConfiguration;
=======
			isa = XCBuildConfiguration;
			baseConfigurationReference = 873A149144A4505B4273B11DF638E923 /* Nimble.xcconfig */;
			buildSettings = {
				CODE_SIGN_IDENTITY = "";
				"CODE_SIGN_IDENTITY[sdk=appletvos*]" = "";
				"CODE_SIGN_IDENTITY[sdk=iphoneos*]" = "";
				"CODE_SIGN_IDENTITY[sdk=watchos*]" = "";
				CURRENT_PROJECT_VERSION = 1;
				DEFINES_MODULE = YES;
				DYLIB_COMPATIBILITY_VERSION = 1;
				DYLIB_CURRENT_VERSION = 1;
				DYLIB_INSTALL_NAME_BASE = "@rpath";
				GCC_PREFIX_HEADER = "Target Support Files/Nimble/Nimble-prefix.pch";
				INFOPLIST_FILE = "Target Support Files/Nimble/Nimble-Info.plist";
				INSTALL_PATH = "$(LOCAL_LIBRARY_DIR)/Frameworks";
				IPHONEOS_DEPLOYMENT_TARGET = 8.0;
				LD_RUNPATH_SEARCH_PATHS = "$(inherited) @executable_path/Frameworks @loader_path/Frameworks";
				MODULEMAP_FILE = "Target Support Files/Nimble/Nimble.modulemap";
				PRODUCT_MODULE_NAME = Nimble;
				PRODUCT_NAME = Nimble;
				SDKROOT = iphoneos;
				SKIP_INSTALL = YES;
				SWIFT_ACTIVE_COMPILATION_CONDITIONS = "$(inherited) ";
				SWIFT_VERSION = 4.2;
				TARGETED_DEVICE_FAMILY = "1,2";
				VERSIONING_SYSTEM = "apple-generic";
				VERSION_INFO_PREFIX = "";
			};
			name = Debug;
		};
		E1F16873F965833F4459072E8A528EA8 /* Debug */ = {
			isa = XCBuildConfiguration;
>>>>>>> ec257004
			baseConfigurationReference = BDF760494E466DD51D8CD2443A542F02 /* Pods-TPPDF_Tests.debug.xcconfig */;
			buildSettings = {
				ALWAYS_EMBED_SWIFT_STANDARD_LIBRARIES = NO;
				CODE_SIGN_IDENTITY = "";
				"CODE_SIGN_IDENTITY[sdk=appletvos*]" = "";
				"CODE_SIGN_IDENTITY[sdk=iphoneos*]" = "";
				"CODE_SIGN_IDENTITY[sdk=watchos*]" = "";
				CURRENT_PROJECT_VERSION = 1;
				DEFINES_MODULE = YES;
				DYLIB_COMPATIBILITY_VERSION = 1;
				DYLIB_CURRENT_VERSION = 1;
				DYLIB_INSTALL_NAME_BASE = "@rpath";
				INFOPLIST_FILE = "Target Support Files/Pods-TPPDF_Tests/Pods-TPPDF_Tests-Info.plist";
				INSTALL_PATH = "$(LOCAL_LIBRARY_DIR)/Frameworks";
				IPHONEOS_DEPLOYMENT_TARGET = 8.3;
				LD_RUNPATH_SEARCH_PATHS = "$(inherited) @executable_path/Frameworks @loader_path/Frameworks";
				MACH_O_TYPE = staticlib;
				MODULEMAP_FILE = "Target Support Files/Pods-TPPDF_Tests/Pods-TPPDF_Tests.modulemap";
				OTHER_LDFLAGS = "";
				OTHER_LIBTOOLFLAGS = "";
				PODS_ROOT = "$(SRCROOT)";
				PRODUCT_BUNDLE_IDENTIFIER = "org.cocoapods.${PRODUCT_NAME:rfc1034identifier}";
				PRODUCT_NAME = "$(TARGET_NAME:c99extidentifier)";
				SDKROOT = iphoneos;
				SKIP_INSTALL = YES;
				TARGETED_DEVICE_FAMILY = "1,2";
				VERSIONING_SYSTEM = "apple-generic";
				VERSION_INFO_PREFIX = "";
			};
			name = Debug;
		};
		EDA2B6860E7E020A608BCDFD686E0C5E /* Debug */ = {
			isa = XCBuildConfiguration;
			baseConfigurationReference = 9934535805914CF8443DA1B53F49DBB3 /* Quick.xcconfig */;
			buildSettings = {
				CODE_SIGN_IDENTITY = "";
				"CODE_SIGN_IDENTITY[sdk=appletvos*]" = "";
				"CODE_SIGN_IDENTITY[sdk=iphoneos*]" = "";
				"CODE_SIGN_IDENTITY[sdk=watchos*]" = "";
				CURRENT_PROJECT_VERSION = 1;
				DEFINES_MODULE = YES;
				DYLIB_COMPATIBILITY_VERSION = 1;
				DYLIB_CURRENT_VERSION = 1;
				DYLIB_INSTALL_NAME_BASE = "@rpath";
				GCC_PREFIX_HEADER = "Target Support Files/Quick/Quick-prefix.pch";
				INFOPLIST_FILE = "Target Support Files/Quick/Quick-Info.plist";
				INSTALL_PATH = "$(LOCAL_LIBRARY_DIR)/Frameworks";
				IPHONEOS_DEPLOYMENT_TARGET = 8.0;
				LD_RUNPATH_SEARCH_PATHS = "$(inherited) @executable_path/Frameworks @loader_path/Frameworks";
				MODULEMAP_FILE = "Target Support Files/Quick/Quick.modulemap";
				PRODUCT_MODULE_NAME = Quick;
				PRODUCT_NAME = Quick;
				SDKROOT = iphoneos;
				SKIP_INSTALL = YES;
				SWIFT_ACTIVE_COMPILATION_CONDITIONS = "$(inherited) ";
				SWIFT_VERSION = 4.2;
				TARGETED_DEVICE_FAMILY = "1,2";
				VERSIONING_SYSTEM = "apple-generic";
				VERSION_INFO_PREFIX = "";
			};
			name = Debug;
		};
		F81D8074F2CFF5CFA28E81012C61AB6C /* Release */ = {
			isa = XCBuildConfiguration;
			baseConfigurationReference = 9AA3F040700452B66DAC3A9EF89FE62A /* Pods-TPPDF_Tests.release.xcconfig */;
			buildSettings = {
				ALWAYS_EMBED_SWIFT_STANDARD_LIBRARIES = NO;
				CODE_SIGN_IDENTITY = "";
				"CODE_SIGN_IDENTITY[sdk=appletvos*]" = "";
				"CODE_SIGN_IDENTITY[sdk=iphoneos*]" = "";
				"CODE_SIGN_IDENTITY[sdk=watchos*]" = "";
				CURRENT_PROJECT_VERSION = 1;
				DEFINES_MODULE = YES;
				DYLIB_COMPATIBILITY_VERSION = 1;
				DYLIB_CURRENT_VERSION = 1;
				DYLIB_INSTALL_NAME_BASE = "@rpath";
				INFOPLIST_FILE = "Target Support Files/Pods-TPPDF_Tests/Pods-TPPDF_Tests-Info.plist";
				INSTALL_PATH = "$(LOCAL_LIBRARY_DIR)/Frameworks";
				IPHONEOS_DEPLOYMENT_TARGET = 8.3;
				LD_RUNPATH_SEARCH_PATHS = "$(inherited) @executable_path/Frameworks @loader_path/Frameworks";
				MACH_O_TYPE = staticlib;
				MODULEMAP_FILE = "Target Support Files/Pods-TPPDF_Tests/Pods-TPPDF_Tests.modulemap";
				OTHER_LDFLAGS = "";
				OTHER_LIBTOOLFLAGS = "";
				PODS_ROOT = "$(SRCROOT)";
				PRODUCT_BUNDLE_IDENTIFIER = "org.cocoapods.${PRODUCT_NAME:rfc1034identifier}";
				PRODUCT_NAME = "$(TARGET_NAME:c99extidentifier)";
				SDKROOT = iphoneos;
				SKIP_INSTALL = YES;
				TARGETED_DEVICE_FAMILY = "1,2";
				VALIDATE_PRODUCT = YES;
				VERSIONING_SYSTEM = "apple-generic";
				VERSION_INFO_PREFIX = "";
			};
			name = Release;
		};
		FAD02E7FF8465200ADAFCCC96D4CB117 /* Release */ = {
			isa = XCBuildConfiguration;
			baseConfigurationReference = 59E9978099931DD96F63E6DE6F9EDCC2 /* TPPDF.xcconfig */;
			buildSettings = {
				CODE_SIGN_IDENTITY = "";
				"CODE_SIGN_IDENTITY[sdk=appletvos*]" = "";
				"CODE_SIGN_IDENTITY[sdk=iphoneos*]" = "";
				"CODE_SIGN_IDENTITY[sdk=watchos*]" = "";
				CURRENT_PROJECT_VERSION = 1;
				DEFINES_MODULE = YES;
				DYLIB_COMPATIBILITY_VERSION = 1;
				DYLIB_CURRENT_VERSION = 1;
				DYLIB_INSTALL_NAME_BASE = "@rpath";
				GCC_PREFIX_HEADER = "Target Support Files/TPPDF/TPPDF-prefix.pch";
				INFOPLIST_FILE = "Target Support Files/TPPDF/TPPDF-Info.plist";
				INSTALL_PATH = "$(LOCAL_LIBRARY_DIR)/Frameworks";
				IPHONEOS_DEPLOYMENT_TARGET = 8.0;
				LD_RUNPATH_SEARCH_PATHS = "$(inherited) @executable_path/Frameworks @loader_path/Frameworks";
				MODULEMAP_FILE = "Target Support Files/TPPDF/TPPDF.modulemap";
				PRODUCT_MODULE_NAME = TPPDF;
				PRODUCT_NAME = TPPDF;
				SDKROOT = iphoneos;
				SKIP_INSTALL = YES;
				SWIFT_ACTIVE_COMPILATION_CONDITIONS = "$(inherited) ";
<<<<<<< HEAD
				SWIFT_VERSION = 5.0;
=======
				SWIFT_VERSION = 4.2;
>>>>>>> ec257004
				TARGETED_DEVICE_FAMILY = "1,2";
				VALIDATE_PRODUCT = YES;
				VERSIONING_SYSTEM = "apple-generic";
				VERSION_INFO_PREFIX = "";
			};
			name = Release;
		};
		FF54A72E467D2FE6A514F52E26280B06 /* Release */ = {
			isa = XCBuildConfiguration;
			buildSettings = {
				ALWAYS_SEARCH_USER_PATHS = NO;
				CLANG_ANALYZER_LOCALIZABILITY_NONLOCALIZED = YES;
				CLANG_ANALYZER_NONNULL = YES;
				CLANG_ANALYZER_NUMBER_OBJECT_CONVERSION = YES_AGGRESSIVE;
				CLANG_CXX_LANGUAGE_STANDARD = "gnu++14";
				CLANG_CXX_LIBRARY = "libc++";
				CLANG_ENABLE_MODULES = YES;
				CLANG_ENABLE_OBJC_ARC = YES;
				CLANG_ENABLE_OBJC_WEAK = YES;
				CLANG_WARN_BLOCK_CAPTURE_AUTORELEASING = YES;
				CLANG_WARN_BOOL_CONVERSION = YES;
				CLANG_WARN_COMMA = YES;
				CLANG_WARN_CONSTANT_CONVERSION = YES;
				CLANG_WARN_DEPRECATED_OBJC_IMPLEMENTATIONS = YES;
				CLANG_WARN_DIRECT_OBJC_ISA_USAGE = YES_ERROR;
				CLANG_WARN_DOCUMENTATION_COMMENTS = YES;
				CLANG_WARN_EMPTY_BODY = YES;
				CLANG_WARN_ENUM_CONVERSION = YES;
				CLANG_WARN_INFINITE_RECURSION = YES;
				CLANG_WARN_INT_CONVERSION = YES;
				CLANG_WARN_NON_LITERAL_NULL_CONVERSION = YES;
				CLANG_WARN_OBJC_IMPLICIT_RETAIN_SELF = YES;
				CLANG_WARN_OBJC_LITERAL_CONVERSION = YES;
				CLANG_WARN_OBJC_ROOT_CLASS = YES_ERROR;
				CLANG_WARN_RANGE_LOOP_ANALYSIS = YES;
				CLANG_WARN_STRICT_PROTOTYPES = YES;
				CLANG_WARN_SUSPICIOUS_MOVE = YES;
				CLANG_WARN_UNGUARDED_AVAILABILITY = YES_AGGRESSIVE;
				CLANG_WARN_UNREACHABLE_CODE = YES;
				CLANG_WARN__DUPLICATE_METHOD_MATCH = YES;
				COPY_PHASE_STRIP = NO;
				DEBUG_INFORMATION_FORMAT = "dwarf-with-dsym";
				ENABLE_NS_ASSERTIONS = NO;
				ENABLE_STRICT_OBJC_MSGSEND = YES;
				GCC_C_LANGUAGE_STANDARD = gnu11;
				GCC_NO_COMMON_BLOCKS = YES;
				GCC_PREPROCESSOR_DEFINITIONS = (
					"POD_CONFIGURATION_RELEASE=1",
					"$(inherited)",
				);
				GCC_WARN_64_TO_32_BIT_CONVERSION = YES;
				GCC_WARN_ABOUT_RETURN_TYPE = YES_ERROR;
				GCC_WARN_UNDECLARED_SELECTOR = YES;
				GCC_WARN_UNINITIALIZED_AUTOS = YES_AGGRESSIVE;
				GCC_WARN_UNUSED_FUNCTION = YES;
				GCC_WARN_UNUSED_VARIABLE = YES;
				IPHONEOS_DEPLOYMENT_TARGET = 8.3;
				MTL_ENABLE_DEBUG_INFO = NO;
				MTL_FAST_MATH = YES;
				PRODUCT_NAME = "$(TARGET_NAME)";
				STRIP_INSTALLED_PRODUCT = NO;
<<<<<<< HEAD
				SWIFT_OPTIMIZATION_LEVEL = "-Owholemodule";
=======
				SWIFT_COMPILATION_MODE = wholemodule;
				SWIFT_OPTIMIZATION_LEVEL = "-O";
>>>>>>> ec257004
				SWIFT_VERSION = 4.2;
				SYMROOT = "${SRCROOT}/../build";
			};
			name = Release;
		};
/* End XCBuildConfiguration section */

/* Begin XCConfigurationList section */
		38BD91DDD408E2DF7A073070FDC7ED60 /* Build configuration list for PBXNativeTarget "Quick" */ = {
			isa = XCConfigurationList;
			buildConfigurations = (
				EDA2B6860E7E020A608BCDFD686E0C5E /* Debug */,
				4E3A30451DD0EB2B2B2F9F795943A589 /* Release */,
			);
			defaultConfigurationIsVisible = 0;
			defaultConfigurationName = Release;
		};
		3BE48F7DA8AEDE929987E728B5A5128D /* Build configuration list for PBXNativeTarget "TPPDF" */ = {
			isa = XCConfigurationList;
			buildConfigurations = (
				7FA1900EF6153EC77F05D781B33C9CED /* Debug */,
				FAD02E7FF8465200ADAFCCC96D4CB117 /* Release */,
			);
			defaultConfigurationIsVisible = 0;
			defaultConfigurationName = Release;
		};
		4821239608C13582E20E6DA73FD5F1F9 /* Build configuration list for PBXProject "Pods" */ = {
			isa = XCConfigurationList;
			buildConfigurations = (
				07B3DBAD4E15EC23FB08F6B8B4C9D9F2 /* Debug */,
				FF54A72E467D2FE6A514F52E26280B06 /* Release */,
			);
			defaultConfigurationIsVisible = 0;
			defaultConfigurationName = Release;
		};
		6050D58715B5FEEA01234EF385CFE394 /* Build configuration list for PBXNativeTarget "Pods-TPPDF_Example" */ = {
			isa = XCConfigurationList;
			buildConfigurations = (
				6D0ABDA2CADA2819B858944F8BA13E31 /* Debug */,
				866EFE3B12309FB54FB1A967B1AAF97B /* Release */,
			);
			defaultConfigurationIsVisible = 0;
			defaultConfigurationName = Release;
		};
		75B5131F3C104CA5D2348C005C0F8542 /* Build configuration list for PBXNativeTarget "Pods-TPPDF_Tests" */ = {
			isa = XCConfigurationList;
			buildConfigurations = (
				E1F16873F965833F4459072E8A528EA8 /* Debug */,
				F81D8074F2CFF5CFA28E81012C61AB6C /* Release */,
			);
			defaultConfigurationIsVisible = 0;
			defaultConfigurationName = Release;
		};
		9CB8C2BE1024897C0449A0EDEA50F2A2 /* Build configuration list for PBXAggregateTarget "SwiftLint" */ = {
			isa = XCConfigurationList;
			buildConfigurations = (
				3574EF13CBE920579D92AAAE92E806E7 /* Debug */,
				82AA0B818D6F87062A9CC8D800D2A1DB /* Release */,
			);
			defaultConfigurationIsVisible = 0;
			defaultConfigurationName = Release;
		};
		E3A98634DB5DA9D006BDFE48B5C34CB5 /* Build configuration list for PBXNativeTarget "Nimble" */ = {
			isa = XCConfigurationList;
			buildConfigurations = (
				CF389F750F700469742970304E1E1BC5 /* Debug */,
				2D6A65327F1FC565E63668AE8D630ECC /* Release */,
			);
			defaultConfigurationIsVisible = 0;
			defaultConfigurationName = Release;
		};
/* End XCConfigurationList section */
	};
	rootObject = BFDFE7DC352907FC980B868725387E98 /* Project object */;
}<|MERGE_RESOLUTION|>--- conflicted
+++ resolved
@@ -15,10 +15,6 @@
 			dependencies = (
 			);
 			name = SwiftLint;
-<<<<<<< HEAD
-			productName = SwiftLint;
-=======
->>>>>>> ec257004
 		};
 /* End PBXAggregateTarget section */
 
@@ -285,15 +281,6 @@
 /* Begin PBXFileReference section */
 		00688D0211785AFFA02A340F87CA9C4E /* PDFSpaceObject.swift */ = {isa = PBXFileReference; includeInIndex = 1; lastKnownFileType = sourcecode.swift; path = PDFSpaceObject.swift; sourceTree = "<group>"; };
 		0086AE6E2E10335154537D19E98B9517 /* PDFLineStyle.swift */ = {isa = PBXFileReference; includeInIndex = 1; lastKnownFileType = sourcecode.swift; path = PDFLineStyle.swift; sourceTree = "<group>"; };
-<<<<<<< HEAD
-		020A52057AF34529D7521F957E75EBF3 /* undocumented.json */ = {isa = PBXFileReference; includeInIndex = 1; lastKnownFileType = text.json; name = undocumented.json; path = docs/undocumented.json; sourceTree = "<group>"; };
-		027A18459002544FBE069D8554743D14 /* PDFGenerator+Generation.swift */ = {isa = PBXFileReference; includeInIndex = 1; lastKnownFileType = sourcecode.swift; name = "PDFGenerator+Generation.swift"; path = "Source/PDFGenerator+Generation.swift"; sourceTree = "<group>"; };
-		039E74B4FC32F7FB7E3676D7E72E1BFF /* PDFTableCellStyle+Equatable.swift */ = {isa = PBXFileReference; includeInIndex = 1; lastKnownFileType = sourcecode.swift; path = "PDFTableCellStyle+Equatable.swift"; sourceTree = "<group>"; };
-		04E343571984E113E9B122D1DE72AC99 /* PDFInfo+Equatable.swift */ = {isa = PBXFileReference; includeInIndex = 1; lastKnownFileType = sourcecode.swift; path = "PDFInfo+Equatable.swift"; sourceTree = "<group>"; };
-		05004DA67743E8BA17464D6B234A5041 /* Pods_TPPDF_Tests.framework */ = {isa = PBXFileReference; explicitFileType = wrapper.framework; includeInIndex = 0; path = Pods_TPPDF_Tests.framework; sourceTree = BUILT_PRODUCTS_DIR; };
-		06B52FD72A05BE2C1AA1EB906BD4BA57 /* PDFLineObject.swift */ = {isa = PBXFileReference; includeInIndex = 1; lastKnownFileType = sourcecode.swift; path = PDFLineObject.swift; sourceTree = "<group>"; };
-		06F16BF92DF48EEC440723257D47F228 /* PDFLineType.html */ = {isa = PBXFileReference; includeInIndex = 1; lastKnownFileType = text.html; name = PDFLineType.html; path = docs/Enums/PDFLineType.html; sourceTree = "<group>"; };
-=======
 		020A52057AF34529D7521F957E75EBF3 /* undocumented.json */ = {isa = PBXFileReference; includeInIndex = 1; name = undocumented.json; path = docs/undocumented.json; sourceTree = "<group>"; };
 		027A18459002544FBE069D8554743D14 /* PDFGenerator+Generation.swift */ = {isa = PBXFileReference; includeInIndex = 1; lastKnownFileType = sourcecode.swift; name = "PDFGenerator+Generation.swift"; path = "Source/PDFGenerator+Generation.swift"; sourceTree = "<group>"; };
 		039E74B4FC32F7FB7E3676D7E72E1BFF /* PDFTableCellStyle+Equatable.swift */ = {isa = PBXFileReference; includeInIndex = 1; lastKnownFileType = sourcecode.swift; path = "PDFTableCellStyle+Equatable.swift"; sourceTree = "<group>"; };
@@ -301,30 +288,10 @@
 		05004DA67743E8BA17464D6B234A5041 /* Pods_TPPDF_Tests.framework */ = {isa = PBXFileReference; explicitFileType = wrapper.framework; includeInIndex = 0; name = Pods_TPPDF_Tests.framework; path = "Pods-TPPDF_Tests.framework"; sourceTree = BUILT_PRODUCTS_DIR; };
 		06B52FD72A05BE2C1AA1EB906BD4BA57 /* PDFLineObject.swift */ = {isa = PBXFileReference; includeInIndex = 1; lastKnownFileType = sourcecode.swift; path = PDFLineObject.swift; sourceTree = "<group>"; };
 		06F16BF92DF48EEC440723257D47F228 /* PDFLineType.html */ = {isa = PBXFileReference; includeInIndex = 1; name = PDFLineType.html; path = docs/Enums/PDFLineType.html; sourceTree = "<group>"; };
->>>>>>> ec257004
 		071A78A13A6766C28F67A70ED6AFDD36 /* PDFList.swift */ = {isa = PBXFileReference; includeInIndex = 1; lastKnownFileType = sourcecode.swift; path = PDFList.swift; sourceTree = "<group>"; };
 		07899136DEE8E2CEC33597FE0FA7CC19 /* SatisfyAnyOf.swift */ = {isa = PBXFileReference; includeInIndex = 1; lastKnownFileType = sourcecode.swift; name = SatisfyAnyOf.swift; path = Sources/Nimble/Matchers/SatisfyAnyOf.swift; sourceTree = "<group>"; };
 		07F0351BFBA5340BEB3CDC8A8CC47809 /* UIColor+Hex.swift */ = {isa = PBXFileReference; includeInIndex = 1; lastKnownFileType = sourcecode.swift; path = "UIColor+Hex.swift"; sourceTree = "<group>"; };
 		09BE8B577E8CE67C039F67CDDB565D4A /* Callsite.swift */ = {isa = PBXFileReference; includeInIndex = 1; lastKnownFileType = sourcecode.swift; name = Callsite.swift; path = Sources/Quick/Callsite.swift; sourceTree = "<group>"; };
-<<<<<<< HEAD
-		0A18F394B6E528E36301824439F1471D /* PDFOffsetObject.html */ = {isa = PBXFileReference; includeInIndex = 1; lastKnownFileType = text.html.documentation; name = PDFOffsetObject.html; path = docs/docsets/TPPDF.docset/Contents/Resources/Documents/Extensions/PDFOffsetObject.html; sourceTree = "<group>"; };
-		0A3233F79164E6BAA49528E5963D931C /* PDFList+Equatable.swift */ = {isa = PBXFileReference; includeInIndex = 1; lastKnownFileType = sourcecode.swift; path = "PDFList+Equatable.swift"; sourceTree = "<group>"; };
-		0E3A1246F3565B8C193132B4F4A5DE6F /* index.html */ = {isa = PBXFileReference; includeInIndex = 1; lastKnownFileType = text.html.documentation; name = index.html; path = docs/docsets/TPPDF.docset/Contents/Resources/Documents/index.html; sourceTree = "<group>"; };
-		0EFAC7D9F61F2C2D0F7279456566D3D7 /* PDFLayout+Equatable.swift */ = {isa = PBXFileReference; includeInIndex = 1; lastKnownFileType = sourcecode.swift; path = "PDFLayout+Equatable.swift"; sourceTree = "<group>"; };
-		0FF5D1008CA5B0F13D54AB4FEE897370 /* CwlDarwinDefinitions.swift */ = {isa = PBXFileReference; includeInIndex = 1; lastKnownFileType = sourcecode.swift; name = CwlDarwinDefinitions.swift; path = Carthage/Checkouts/CwlPreconditionTesting/Sources/CwlPreconditionTesting/CwlDarwinDefinitions.swift; sourceTree = "<group>"; };
-		111B1125089F9C2CE96A59DE5A859A82 /* jazzy.js */ = {isa = PBXFileReference; includeInIndex = 1; lastKnownFileType = sourcecode.javascript; name = jazzy.js; path = docs/docsets/TPPDF.docset/Contents/Resources/Documents/js/jazzy.js; sourceTree = "<group>"; };
-		11F1ECE284A3DDA393115F4A5BE30190 /* PDFPageBreakObject.html */ = {isa = PBXFileReference; includeInIndex = 1; lastKnownFileType = text.html.documentation; name = PDFPageBreakObject.html; path = docs/docsets/TPPDF.docset/Contents/Resources/Documents/Extensions/PDFPageBreakObject.html; sourceTree = "<group>"; };
-		12348B0017A6C373525DD0D69F85DAE3 /* NSAttributedString.html */ = {isa = PBXFileReference; includeInIndex = 1; lastKnownFileType = text.html; name = NSAttributedString.html; path = docs/Extensions/NSAttributedString.html; sourceTree = "<group>"; };
-		12B361D0C9FBFCF12220298202F00279 /* LICENSE */ = {isa = PBXFileReference; includeInIndex = 1; lastKnownFileType = text; path = LICENSE; sourceTree = "<group>"; };
-		1345A9E4BD274296E2AD4F51AC1FB042 /* ThrowError.swift */ = {isa = PBXFileReference; includeInIndex = 1; lastKnownFileType = sourcecode.swift; name = ThrowError.swift; path = Sources/Nimble/Matchers/ThrowError.swift; sourceTree = "<group>"; };
-		13E7C3FE90E833C954F9A64ECEFA2204 /* QuickConfiguration.h */ = {isa = PBXFileReference; includeInIndex = 1; lastKnownFileType = sourcecode.c.h; name = QuickConfiguration.h; path = Sources/QuickObjectiveC/Configuration/QuickConfiguration.h; sourceTree = "<group>"; };
-		144663208BDE8DDE17D45E4069BF4866 /* TPJSONRepresentable.html */ = {isa = PBXFileReference; includeInIndex = 1; lastKnownFileType = text.html.documentation; name = TPJSONRepresentable.html; path = docs/docsets/TPPDF.docset/Contents/Resources/Documents/Protocols/TPJSONRepresentable.html; sourceTree = "<group>"; };
-		146A8801D942F7E2AD8074F93A2A7351 /* PDFPaginationStyle+Equatable.swift */ = {isa = PBXFileReference; includeInIndex = 1; lastKnownFileType = sourcecode.swift; path = "PDFPaginationStyle+Equatable.swift"; sourceTree = "<group>"; };
-		150D192CE3830D474AA592583A3A31F5 /* PDFListItem.html */ = {isa = PBXFileReference; includeInIndex = 1; lastKnownFileType = text.html.documentation; name = PDFListItem.html; path = docs/docsets/TPPDF.docset/Contents/Resources/Documents/Classes/PDFListItem.html; sourceTree = "<group>"; };
-		151743AD78300FDB0AAD39AD6C9CBFB7 /* PDFSimpleText.swift */ = {isa = PBXFileReference; includeInIndex = 1; lastKnownFileType = sourcecode.swift; path = PDFSimpleText.swift; sourceTree = "<group>"; };
-		15F574AD8B988C719705A8CF4D678A33 /* Pods-TPPDF_Example-dummy.m */ = {isa = PBXFileReference; includeInIndex = 1; lastKnownFileType = sourcecode.c.objc; path = "Pods-TPPDF_Example-dummy.m"; sourceTree = "<group>"; };
-		167BEC6A12EB90BD32320004C2D5F0BD /* Structs.html */ = {isa = PBXFileReference; includeInIndex = 1; lastKnownFileType = text.html.documentation; name = Structs.html; path = docs/docsets/TPPDF.docset/Contents/Resources/Documents/Structs.html; sourceTree = "<group>"; };
-=======
 		0A18F394B6E528E36301824439F1471D /* PDFOffsetObject.html */ = {isa = PBXFileReference; includeInIndex = 1; name = PDFOffsetObject.html; path = docs/docsets/TPPDF.docset/Contents/Resources/Documents/Extensions/PDFOffsetObject.html; sourceTree = "<group>"; };
 		0A3233F79164E6BAA49528E5963D931C /* PDFList+Equatable.swift */ = {isa = PBXFileReference; includeInIndex = 1; lastKnownFileType = sourcecode.swift; path = "PDFList+Equatable.swift"; sourceTree = "<group>"; };
 		0E3A1246F3565B8C193132B4F4A5DE6F /* index.html */ = {isa = PBXFileReference; includeInIndex = 1; name = index.html; path = docs/docsets/TPPDF.docset/Contents/Resources/Documents/index.html; sourceTree = "<group>"; };
@@ -342,47 +309,10 @@
 		151743AD78300FDB0AAD39AD6C9CBFB7 /* PDFSimpleText.swift */ = {isa = PBXFileReference; includeInIndex = 1; lastKnownFileType = sourcecode.swift; path = PDFSimpleText.swift; sourceTree = "<group>"; };
 		15F574AD8B988C719705A8CF4D678A33 /* Pods-TPPDF_Example-dummy.m */ = {isa = PBXFileReference; includeInIndex = 1; lastKnownFileType = sourcecode.c.objc; path = "Pods-TPPDF_Example-dummy.m"; sourceTree = "<group>"; };
 		167BEC6A12EB90BD32320004C2D5F0BD /* Structs.html */ = {isa = PBXFileReference; includeInIndex = 1; name = Structs.html; path = docs/docsets/TPPDF.docset/Contents/Resources/Documents/Structs.html; sourceTree = "<group>"; };
->>>>>>> ec257004
 		17DD5B7C4C38CC0D1EC6B280902DCDED /* SatisfyAllOf.swift */ = {isa = PBXFileReference; includeInIndex = 1; lastKnownFileType = sourcecode.swift; name = SatisfyAllOf.swift; path = Sources/Nimble/Matchers/SatisfyAllOf.swift; sourceTree = "<group>"; };
 		18FFF6C989F56048F84B6CCDD858BE86 /* AssertionRecorder.swift */ = {isa = PBXFileReference; includeInIndex = 1; lastKnownFileType = sourcecode.swift; name = AssertionRecorder.swift; path = Sources/Nimble/Adapters/AssertionRecorder.swift; sourceTree = "<group>"; };
 		1B764100A35680567D74DEAAC37CD583 /* AllPass.swift */ = {isa = PBXFileReference; includeInIndex = 1; lastKnownFileType = sourcecode.swift; name = AllPass.swift; path = Sources/Nimble/Matchers/AllPass.swift; sourceTree = "<group>"; };
 		1CAA2B9A11BA93D38CC61E2400A88A90 /* MatcherFunc.swift */ = {isa = PBXFileReference; includeInIndex = 1; lastKnownFileType = sourcecode.swift; name = MatcherFunc.swift; path = Sources/Nimble/Matchers/MatcherFunc.swift; sourceTree = "<group>"; };
-<<<<<<< HEAD
-		1CD2A2B377890A73B858E7E3F8B8D402 /* PDFDocument.html */ = {isa = PBXFileReference; includeInIndex = 1; lastKnownFileType = text.html; name = PDFDocument.html; path = docs/Classes/PDFDocument.html; sourceTree = "<group>"; };
-		1EFE3C7FAC3BD7CC7FF25266396F8539 /* jazzy.search.js */ = {isa = PBXFileReference; includeInIndex = 1; lastKnownFileType = sourcecode.javascript; name = jazzy.search.js; path = docs/js/jazzy.search.js; sourceTree = "<group>"; };
-		1F6284EA2DB54531FEE14237F52AE694 /* String.html */ = {isa = PBXFileReference; includeInIndex = 1; lastKnownFileType = text.html.documentation; name = String.html; path = docs/docsets/TPPDF.docset/Contents/Resources/Documents/Extensions/String.html; sourceTree = "<group>"; };
-		1FA578B3E8EAFA956F356299CBB73E4B /* Data.html */ = {isa = PBXFileReference; includeInIndex = 1; lastKnownFileType = text.html.documentation; name = Data.html; path = docs/docsets/TPPDF.docset/Contents/Resources/Documents/Extensions/Data.html; sourceTree = "<group>"; };
-		202FBCE945A6E0D47325E48124B77369 /* PDFTableContent.swift */ = {isa = PBXFileReference; includeInIndex = 1; lastKnownFileType = sourcecode.swift; path = PDFTableContent.swift; sourceTree = "<group>"; };
-		202FF37060C31B008B3F5C78F9634D47 /* PDFCopy.html */ = {isa = PBXFileReference; includeInIndex = 1; lastKnownFileType = text.html; name = PDFCopy.html; path = docs/Protocols/PDFCopy.html; sourceTree = "<group>"; };
-		206D72F0D0F2B2FB11FCDD0F743B6F7C /* PDFTableStyle+Equatable.swift */ = {isa = PBXFileReference; includeInIndex = 1; lastKnownFileType = sourcecode.swift; path = "PDFTableStyle+Equatable.swift"; sourceTree = "<group>"; };
-		208A7095EE31241F8A36E085541AC9A0 /* Nimble.framework */ = {isa = PBXFileReference; explicitFileType = wrapper.framework; includeInIndex = 0; path = Nimble.framework; sourceTree = BUILT_PRODUCTS_DIR; };
-		214E601710D10004818F67F2424C9F13 /* Quick.h */ = {isa = PBXFileReference; includeInIndex = 1; lastKnownFileType = sourcecode.c.h; name = Quick.h; path = Sources/QuickObjectiveC/Quick.h; sourceTree = "<group>"; };
-		2183FD9E719C75BAC5E0CA568708EF56 /* CwlCatchBadInstruction.swift */ = {isa = PBXFileReference; includeInIndex = 1; lastKnownFileType = sourcecode.swift; name = CwlCatchBadInstruction.swift; path = Carthage/Checkouts/CwlPreconditionTesting/Sources/CwlPreconditionTesting/CwlCatchBadInstruction.swift; sourceTree = "<group>"; };
-		221187EA83E3570837F45189B763B74A /* Functional.swift */ = {isa = PBXFileReference; includeInIndex = 1; lastKnownFileType = sourcecode.swift; name = Functional.swift; path = Sources/Nimble/Utils/Functional.swift; sourceTree = "<group>"; };
-		222B01ACBB2014BBD1C2D8FE2EE755BB /* jazzy.css */ = {isa = PBXFileReference; includeInIndex = 1; lastKnownFileType = text.css; name = jazzy.css; path = docs/docsets/TPPDF.docset/Contents/Resources/Documents/css/jazzy.css; sourceTree = "<group>"; };
-		23229FAAA8B4D9034715E34992D8DC09 /* XCTestSuite+QuickTestSuiteBuilder.m */ = {isa = PBXFileReference; includeInIndex = 1; lastKnownFileType = sourcecode.c.objc; name = "XCTestSuite+QuickTestSuiteBuilder.m"; path = "Sources/QuickObjectiveC/XCTestSuite+QuickTestSuiteBuilder.m"; sourceTree = "<group>"; };
-		2428122D51D92589C04EAD61FFEB059E /* PDFTableCell+Equatable.swift */ = {isa = PBXFileReference; includeInIndex = 1; lastKnownFileType = sourcecode.swift; path = "PDFTableCell+Equatable.swift"; sourceTree = "<group>"; };
-		2521519B19981D7B9E94EE2035940D64 /* PDFInfo.html */ = {isa = PBXFileReference; includeInIndex = 1; lastKnownFileType = text.html; name = PDFInfo.html; path = docs/Classes/PDFInfo.html; sourceTree = "<group>"; };
-		26051AE2C66120DDE0B24A58DAA6FB28 /* PDFError.html */ = {isa = PBXFileReference; includeInIndex = 1; lastKnownFileType = text.html; name = PDFError.html; path = docs/Enums/PDFError.html; sourceTree = "<group>"; };
-		2759BFA2A685440DF838D0903827679B /* dash.png */ = {isa = PBXFileReference; includeInIndex = 1; lastKnownFileType = image.png; name = dash.png; path = docs/img/dash.png; sourceTree = "<group>"; };
-		2934F41CB1F83CB2A05570F58C67C05B /* PDFLayout.html */ = {isa = PBXFileReference; includeInIndex = 1; lastKnownFileType = text.html.documentation; name = PDFLayout.html; path = docs/docsets/TPPDF.docset/Contents/Resources/Documents/Extensions/PDFLayout.html; sourceTree = "<group>"; };
-		2991DB69A7FD29EBF062D47388D8164A /* Expression.swift */ = {isa = PBXFileReference; includeInIndex = 1; lastKnownFileType = sourcecode.swift; name = Expression.swift; path = Sources/Nimble/Expression.swift; sourceTree = "<group>"; };
-		2B2448ECE23FA3C4A9F5F9B8590A8490 /* BeGreaterThan.swift */ = {isa = PBXFileReference; includeInIndex = 1; lastKnownFileType = sourcecode.swift; name = BeGreaterThan.swift; path = Sources/Nimble/Matchers/BeGreaterThan.swift; sourceTree = "<group>"; };
-		2BB6F4F6661D1E6E46D933DA749A4DA5 /* Errors.swift */ = {isa = PBXFileReference; includeInIndex = 1; lastKnownFileType = sourcecode.swift; name = Errors.swift; path = Sources/Nimble/Utils/Errors.swift; sourceTree = "<group>"; };
-		2BC36F54CE853384D1E3FA57A306678C /* PDFTableContent.html */ = {isa = PBXFileReference; includeInIndex = 1; lastKnownFileType = text.html.documentation; name = PDFTableContent.html; path = docs/docsets/TPPDF.docset/Contents/Resources/Documents/Classes/PDFTableContent.html; sourceTree = "<group>"; };
-		2D2B0786AC975048A87B8B2EA9BEBC82 /* NMBStringify.m */ = {isa = PBXFileReference; includeInIndex = 1; lastKnownFileType = sourcecode.c.objc; name = NMBStringify.m; path = Sources/NimbleObjectiveC/NMBStringify.m; sourceTree = "<group>"; };
-		2D8CF9AF7F2B33E2F572D0E7834043C9 /* Async.swift */ = {isa = PBXFileReference; includeInIndex = 1; lastKnownFileType = sourcecode.swift; name = Async.swift; path = Sources/Nimble/Matchers/Async.swift; sourceTree = "<group>"; };
-		2F214D0B5947C99FE3B73563FA845704 /* PDFTableContent+Equatable.swift */ = {isa = PBXFileReference; includeInIndex = 1; lastKnownFileType = sourcecode.swift; path = "PDFTableContent+Equatable.swift"; sourceTree = "<group>"; };
-		2F39EB0769232662713A760A7958C833 /* PDFListItem.html */ = {isa = PBXFileReference; includeInIndex = 1; lastKnownFileType = text.html; name = PDFListItem.html; path = docs/Classes/PDFListItem.html; sourceTree = "<group>"; };
-		2FA19D93E30437FDEAF709F74790A504 /* World.swift */ = {isa = PBXFileReference; includeInIndex = 1; lastKnownFileType = sourcecode.swift; name = World.swift; path = Sources/Quick/World.swift; sourceTree = "<group>"; };
-		309E320ED54094EBA4FFBE8B8A239D7F /* PDFLineType.swift */ = {isa = PBXFileReference; includeInIndex = 1; lastKnownFileType = sourcecode.swift; path = PDFLineType.swift; sourceTree = "<group>"; };
-		30B6F721F53CF300FA7E250B0655FD6C /* PDFIndentationObject.html */ = {isa = PBXFileReference; includeInIndex = 1; lastKnownFileType = text.html; name = PDFIndentationObject.html; path = docs/Extensions/PDFIndentationObject.html; sourceTree = "<group>"; };
-		31763EF091553D9914F8AA800F5BA01E /* QCKDSL.m */ = {isa = PBXFileReference; includeInIndex = 1; lastKnownFileType = sourcecode.c.objc; name = QCKDSL.m; path = Sources/QuickObjectiveC/DSL/QCKDSL.m; sourceTree = "<group>"; };
-		3202FEB83B6B08AB5AA8BF79F3DBAF74 /* PDFTableStyle.html */ = {isa = PBXFileReference; includeInIndex = 1; lastKnownFileType = text.html; name = PDFTableStyle.html; path = docs/Classes/PDFTableStyle.html; sourceTree = "<group>"; };
-		322533E4B14F1597E38A3C6A1F78066D /* CGPoint+Math.swift */ = {isa = PBXFileReference; includeInIndex = 1; lastKnownFileType = sourcecode.swift; path = "CGPoint+Math.swift"; sourceTree = "<group>"; };
-		33C89C83701634102FA138D32FB2B03D /* PDFAttributedText.html */ = {isa = PBXFileReference; includeInIndex = 1; lastKnownFileType = text.html.documentation; name = PDFAttributedText.html; path = docs/docsets/TPPDF.docset/Contents/Resources/Documents/Classes/PDFAttributedText.html; sourceTree = "<group>"; };
-		34368B32E8DAC763EC04230FF4B3AFF2 /* PDFSimpleText.html */ = {isa = PBXFileReference; includeInIndex = 1; lastKnownFileType = text.html; name = PDFSimpleText.html; path = docs/Classes/PDFSimpleText.html; sourceTree = "<group>"; };
-=======
 		1CD2A2B377890A73B858E7E3F8B8D402 /* PDFDocument.html */ = {isa = PBXFileReference; includeInIndex = 1; name = PDFDocument.html; path = docs/Classes/PDFDocument.html; sourceTree = "<group>"; };
 		1EFE3C7FAC3BD7CC7FF25266396F8539 /* jazzy.search.js */ = {isa = PBXFileReference; includeInIndex = 1; name = jazzy.search.js; path = docs/js/jazzy.search.js; sourceTree = "<group>"; };
 		1F6284EA2DB54531FEE14237F52AE694 /* String.html */ = {isa = PBXFileReference; includeInIndex = 1; name = String.html; path = docs/docsets/TPPDF.docset/Contents/Resources/Documents/Extensions/String.html; sourceTree = "<group>"; };
@@ -417,7 +347,6 @@
 		322533E4B14F1597E38A3C6A1F78066D /* CGPoint+Math.swift */ = {isa = PBXFileReference; includeInIndex = 1; lastKnownFileType = sourcecode.swift; path = "CGPoint+Math.swift"; sourceTree = "<group>"; };
 		33C89C83701634102FA138D32FB2B03D /* PDFAttributedText.html */ = {isa = PBXFileReference; includeInIndex = 1; name = PDFAttributedText.html; path = docs/docsets/TPPDF.docset/Contents/Resources/Documents/Classes/PDFAttributedText.html; sourceTree = "<group>"; };
 		34368B32E8DAC763EC04230FF4B3AFF2 /* PDFSimpleText.html */ = {isa = PBXFileReference; includeInIndex = 1; name = PDFSimpleText.html; path = docs/Classes/PDFSimpleText.html; sourceTree = "<group>"; };
->>>>>>> ec257004
 		344AE7D18DE0127E849B9E7037D1104D /* TPPDF.modulemap */ = {isa = PBXFileReference; includeInIndex = 1; lastKnownFileType = sourcecode.module; path = TPPDF.modulemap; sourceTree = "<group>"; };
 		34862B555411D8D49738F8B175ECE1F0 /* PDFTextColorObject.swift */ = {isa = PBXFileReference; includeInIndex = 1; lastKnownFileType = sourcecode.swift; path = PDFTextColorObject.swift; sourceTree = "<group>"; };
 		35270340E310B19955E3D36080D4E9F9 /* ContainElementSatisfying.swift */ = {isa = PBXFileReference; includeInIndex = 1; lastKnownFileType = sourcecode.swift; name = ContainElementSatisfying.swift; path = Sources/Nimble/Matchers/ContainElementSatisfying.swift; sourceTree = "<group>"; };
@@ -428,47 +357,12 @@
 		39701E79551BD7461669832396E1D070 /* UIImage+Pixel.swift */ = {isa = PBXFileReference; includeInIndex = 1; lastKnownFileType = sourcecode.swift; path = "UIImage+Pixel.swift"; sourceTree = "<group>"; };
 		3AAF3E1A9075C582675523BBE8A56BE8 /* ExampleGroup.swift */ = {isa = PBXFileReference; includeInIndex = 1; lastKnownFileType = sourcecode.swift; name = ExampleGroup.swift; path = Sources/Quick/ExampleGroup.swift; sourceTree = "<group>"; };
 		3B51452F6F3817A8AF8C41BC97FD60C8 /* PDFError.swift */ = {isa = PBXFileReference; includeInIndex = 1; lastKnownFileType = sourcecode.swift; path = PDFError.swift; sourceTree = "<group>"; };
-<<<<<<< HEAD
-		3D25FA1EAF3CBB10AB1140BC5F46D4DD /* PDFContainer.html */ = {isa = PBXFileReference; includeInIndex = 1; lastKnownFileType = text.html; name = PDFContainer.html; path = docs/Enums/PDFContainer.html; sourceTree = "<group>"; };
-		3E94421A4B8937DDDBE6CAE83F5CFC5F /* Array.html */ = {isa = PBXFileReference; includeInIndex = 1; lastKnownFileType = text.html.documentation; name = Array.html; path = docs/docsets/TPPDF.docset/Contents/Resources/Documents/Extensions/Array.html; sourceTree = "<group>"; };
-=======
 		3D25FA1EAF3CBB10AB1140BC5F46D4DD /* PDFContainer.html */ = {isa = PBXFileReference; includeInIndex = 1; name = PDFContainer.html; path = docs/Enums/PDFContainer.html; sourceTree = "<group>"; };
 		3E94421A4B8937DDDBE6CAE83F5CFC5F /* Array.html */ = {isa = PBXFileReference; includeInIndex = 1; name = Array.html; path = docs/docsets/TPPDF.docset/Contents/Resources/Documents/Extensions/Array.html; sourceTree = "<group>"; };
->>>>>>> ec257004
 		3E9918E473A3EAA67C469D7119E74EB1 /* Foundation.framework */ = {isa = PBXFileReference; lastKnownFileType = wrapper.framework; name = Foundation.framework; path = Platforms/iPhoneOS.platform/Developer/SDKs/iPhoneOS12.0.sdk/System/Library/Frameworks/Foundation.framework; sourceTree = DEVELOPER_DIR; };
 		3EC2D74376D17A618614F653F87BA2DE /* PDFPageFormat.swift */ = {isa = PBXFileReference; includeInIndex = 1; lastKnownFileType = sourcecode.swift; path = PDFPageFormat.swift; sourceTree = "<group>"; };
 		3F00C0F485420C175B26A241DC606217 /* PDFIndentationObject+Equatable.swift */ = {isa = PBXFileReference; includeInIndex = 1; lastKnownFileType = sourcecode.swift; path = "PDFIndentationObject+Equatable.swift"; sourceTree = "<group>"; };
 		3F901C6F7BF0E58B5BA7A7D4F1B3352A /* PDFAttributedTextObject.swift */ = {isa = PBXFileReference; includeInIndex = 1; lastKnownFileType = sourcecode.swift; path = PDFAttributedTextObject.swift; sourceTree = "<group>"; };
-<<<<<<< HEAD
-		4025868DDE6BD910FB38E73F7A7A51D2 /* TPPDF.tgz */ = {isa = PBXFileReference; includeInIndex = 1; lastKnownFileType = file; name = TPPDF.tgz; path = docs/docsets/TPPDF.tgz; sourceTree = "<group>"; };
-		417853649D833545EE98F9F0E270115C /* Int+RomanNumerals.swift */ = {isa = PBXFileReference; includeInIndex = 1; lastKnownFileType = sourcecode.swift; path = "Int+RomanNumerals.swift"; sourceTree = "<group>"; };
-		4218C03BAEAB44362BFBDB6CE2E7A285 /* PDFLayoutHeights.html */ = {isa = PBXFileReference; includeInIndex = 1; lastKnownFileType = text.html.documentation; name = PDFLayoutHeights.html; path = docs/docsets/TPPDF.docset/Contents/Resources/Documents/Extensions/PDFLayoutHeights.html; sourceTree = "<group>"; };
-		43774CEDFCB64E935BB2CDA6AE7F63A8 /* PDFJSONSerializable.swift */ = {isa = PBXFileReference; includeInIndex = 1; lastKnownFileType = sourcecode.swift; path = PDFJSONSerializable.swift; sourceTree = "<group>"; };
-		43E415A0DF03AFA47F7738EAE1D526BB /* QuickConfiguration.m */ = {isa = PBXFileReference; includeInIndex = 1; lastKnownFileType = sourcecode.c.objc; name = QuickConfiguration.m; path = Sources/QuickObjectiveC/Configuration/QuickConfiguration.m; sourceTree = "<group>"; };
-		441A0F0890AA3D2A1358591A22F7AF61 /* TPPDF.framework */ = {isa = PBXFileReference; explicitFileType = wrapper.framework; includeInIndex = 0; path = TPPDF.framework; sourceTree = BUILT_PRODUCTS_DIR; };
-		44EB90348987AA4ABA301EC67C20130D /* DSL+Wait.swift */ = {isa = PBXFileReference; includeInIndex = 1; lastKnownFileType = sourcecode.swift; name = "DSL+Wait.swift"; path = "Sources/Nimble/DSL+Wait.swift"; sourceTree = "<group>"; };
-		4567DA9BEAC3DB9C15326C4D71836917 /* PDFOffsetObject.swift */ = {isa = PBXFileReference; includeInIndex = 1; lastKnownFileType = sourcecode.swift; path = PDFOffsetObject.swift; sourceTree = "<group>"; };
-		45CA645B87F3221272FE5D8E3920D7DB /* Pods-TPPDF_Tests-acknowledgements.markdown */ = {isa = PBXFileReference; includeInIndex = 1; lastKnownFileType = text; path = "Pods-TPPDF_Tests-acknowledgements.markdown"; sourceTree = "<group>"; };
-		4608036F3D39043F7E10B6696D463BC4 /* Dictionary.html */ = {isa = PBXFileReference; includeInIndex = 1; lastKnownFileType = text.html; name = Dictionary.html; path = docs/Extensions/Dictionary.html; sourceTree = "<group>"; };
-		46625AA17ACC03B13D25615A8F90D255 /* CwlCatchException.swift */ = {isa = PBXFileReference; includeInIndex = 1; lastKnownFileType = sourcecode.swift; name = CwlCatchException.swift; path = Carthage/Checkouts/CwlCatchException/Sources/CwlCatchException/CwlCatchException.swift; sourceTree = "<group>"; };
-		48439399F2E777EE12F2061E71B70168 /* index.html */ = {isa = PBXFileReference; includeInIndex = 1; lastKnownFileType = text.html; name = index.html; path = docs/index.html; sourceTree = "<group>"; };
-		489EC7AA59C26220FFCA2C991A338760 /* PDFFontObject.swift */ = {isa = PBXFileReference; includeInIndex = 1; lastKnownFileType = sourcecode.swift; path = PDFFontObject.swift; sourceTree = "<group>"; };
-		49648899EBE531BFBB4195740AFABBDA /* PDFLayoutIndentations.html */ = {isa = PBXFileReference; includeInIndex = 1; lastKnownFileType = text.html; name = PDFLayoutIndentations.html; path = docs/Extensions/PDFLayoutIndentations.html; sourceTree = "<group>"; };
-		497A7E3AC74B9AFB7C395D4708512944 /* NSString+C99ExtendedIdentifier.swift */ = {isa = PBXFileReference; includeInIndex = 1; lastKnownFileType = sourcecode.swift; name = "NSString+C99ExtendedIdentifier.swift"; path = "Sources/Quick/NSString+C99ExtendedIdentifier.swift"; sourceTree = "<group>"; };
-		4BD3D8FEBEB337ED62B39727E9F9CDF8 /* Pods-TPPDF_Tests-dummy.m */ = {isa = PBXFileReference; includeInIndex = 1; lastKnownFileType = sourcecode.c.objc; path = "Pods-TPPDF_Tests-dummy.m"; sourceTree = "<group>"; };
-		4C17AF207A3113E179DC8FC0A1E7D0C3 /* PDFTableCellBorders.html */ = {isa = PBXFileReference; includeInIndex = 1; lastKnownFileType = text.html; name = PDFTableCellBorders.html; path = docs/Structs/PDFTableCellBorders.html; sourceTree = "<group>"; };
-		4C200E7215CC5D0A3A4694E394899C1F /* ElementsEqual.swift */ = {isa = PBXFileReference; includeInIndex = 1; lastKnownFileType = sourcecode.swift; name = ElementsEqual.swift; path = Sources/Nimble/Matchers/ElementsEqual.swift; sourceTree = "<group>"; };
-		4C45FBA94585CCEF43C4BDEE8A70931D /* PDFCopy.swift */ = {isa = PBXFileReference; includeInIndex = 1; lastKnownFileType = sourcecode.swift; path = PDFCopy.swift; sourceTree = "<group>"; };
-		4F441FF43DAD8680525A00944A1D2ECE /* Enums.html */ = {isa = PBXFileReference; includeInIndex = 1; lastKnownFileType = text.html.documentation; name = Enums.html; path = docs/docsets/TPPDF.docset/Contents/Resources/Documents/Enums.html; sourceTree = "<group>"; };
-		504F775898282A77D9EE9D3A466C8C75 /* PDFLineStyle+Equatable.swift */ = {isa = PBXFileReference; includeInIndex = 1; lastKnownFileType = sourcecode.swift; path = "PDFLineStyle+Equatable.swift"; sourceTree = "<group>"; };
-		505D966991E5391BC9E42F58D2B073DA /* World+DSL.swift */ = {isa = PBXFileReference; includeInIndex = 1; lastKnownFileType = sourcecode.swift; name = "World+DSL.swift"; path = "Sources/Quick/DSL/World+DSL.swift"; sourceTree = "<group>"; };
-		51FE4DF7D50160A716688C8ACF3CA60E /* PDFTableContent.html */ = {isa = PBXFileReference; includeInIndex = 1; lastKnownFileType = text.html; name = PDFTableContent.html; path = docs/Classes/PDFTableContent.html; sourceTree = "<group>"; };
-		5237482F6AEDAACDFDA50419CEB66EBF /* PDFList.html */ = {isa = PBXFileReference; includeInIndex = 1; lastKnownFileType = text.html; name = PDFList.html; path = docs/Classes/PDFList.html; sourceTree = "<group>"; };
-		526BC77C0A35B6D5862F21F8536DF9B0 /* PDFTableCellStyle.swift */ = {isa = PBXFileReference; includeInIndex = 1; lastKnownFileType = sourcecode.swift; path = PDFTableCellStyle.swift; sourceTree = "<group>"; };
-		53083DD5CA0EC7CD8B518AB931648F6C /* PDFAttributedText+Equatable.swift */ = {isa = PBXFileReference; includeInIndex = 1; lastKnownFileType = sourcecode.swift; path = "PDFAttributedText+Equatable.swift"; sourceTree = "<group>"; };
-		530B21FB1008B41AA1ED7A0EAF4ADFB8 /* PDFJSONRepresentable.html */ = {isa = PBXFileReference; includeInIndex = 1; lastKnownFileType = text.html.documentation; name = PDFJSONRepresentable.html; path = docs/docsets/TPPDF.docset/Contents/Resources/Documents/Protocols/PDFJSONRepresentable.html; sourceTree = "<group>"; };
-		534240838D8814ABEF9FF7609402AB13 /* PDFLineSeparatorObject.html */ = {isa = PBXFileReference; includeInIndex = 1; lastKnownFileType = text.html.documentation; name = PDFLineSeparatorObject.html; path = docs/docsets/TPPDF.docset/Contents/Resources/Documents/Extensions/PDFLineSeparatorObject.html; sourceTree = "<group>"; };
-=======
 		4025868DDE6BD910FB38E73F7A7A51D2 /* TPPDF.tgz */ = {isa = PBXFileReference; includeInIndex = 1; name = TPPDF.tgz; path = docs/docsets/TPPDF.tgz; sourceTree = "<group>"; };
 		417853649D833545EE98F9F0E270115C /* Int+RomanNumerals.swift */ = {isa = PBXFileReference; includeInIndex = 1; lastKnownFileType = sourcecode.swift; path = "Int+RomanNumerals.swift"; sourceTree = "<group>"; };
 		4218C03BAEAB44362BFBDB6CE2E7A285 /* PDFLayoutHeights.html */ = {isa = PBXFileReference; includeInIndex = 1; name = PDFLayoutHeights.html; path = docs/docsets/TPPDF.docset/Contents/Resources/Documents/Extensions/PDFLayoutHeights.html; sourceTree = "<group>"; };
@@ -497,7 +391,6 @@
 		53083DD5CA0EC7CD8B518AB931648F6C /* PDFAttributedText+Equatable.swift */ = {isa = PBXFileReference; includeInIndex = 1; lastKnownFileType = sourcecode.swift; path = "PDFAttributedText+Equatable.swift"; sourceTree = "<group>"; };
 		530B21FB1008B41AA1ED7A0EAF4ADFB8 /* PDFJSONRepresentable.html */ = {isa = PBXFileReference; includeInIndex = 1; name = PDFJSONRepresentable.html; path = docs/docsets/TPPDF.docset/Contents/Resources/Documents/Protocols/PDFJSONRepresentable.html; sourceTree = "<group>"; };
 		534240838D8814ABEF9FF7609402AB13 /* PDFLineSeparatorObject.html */ = {isa = PBXFileReference; includeInIndex = 1; name = PDFLineSeparatorObject.html; path = docs/docsets/TPPDF.docset/Contents/Resources/Documents/Extensions/PDFLineSeparatorObject.html; sourceTree = "<group>"; };
->>>>>>> ec257004
 		53ED876BFA92239AA08357B82FE147C0 /* PDFImageOptions.swift */ = {isa = PBXFileReference; includeInIndex = 1; lastKnownFileType = sourcecode.swift; path = PDFImageOptions.swift; sourceTree = "<group>"; };
 		544822AEF80E316F1F939828AC23F369 /* ThrowAssertion.swift */ = {isa = PBXFileReference; includeInIndex = 1; lastKnownFileType = sourcecode.swift; name = ThrowAssertion.swift; path = Sources/Nimble/Matchers/ThrowAssertion.swift; sourceTree = "<group>"; };
 		55AEB83B5813FE7EE14877A090CD9DB4 /* PDFLayoutIndentations.swift */ = {isa = PBXFileReference; includeInIndex = 1; lastKnownFileType = sourcecode.swift; path = PDFLayoutIndentations.swift; sourceTree = "<group>"; };
@@ -505,31 +398,6 @@
 		56BB3EC932688EECAF609D90E905D8FB /* PDFImageRowObject.swift */ = {isa = PBXFileReference; includeInIndex = 1; lastKnownFileType = sourcecode.swift; path = PDFImageRowObject.swift; sourceTree = "<group>"; };
 		56C92B73F6925CECECE30C1AB885B317 /* PDFSection.swift */ = {isa = PBXFileReference; includeInIndex = 1; lastKnownFileType = sourcecode.swift; path = PDFSection.swift; sourceTree = "<group>"; };
 		58030C763DEC3CAF7DBDEC04DDA99195 /* QuickSpecBase.m */ = {isa = PBXFileReference; includeInIndex = 1; lastKnownFileType = sourcecode.c.objc; name = QuickSpecBase.m; path = Sources/QuickSpecBase/QuickSpecBase.m; sourceTree = "<group>"; };
-<<<<<<< HEAD
-		58C421D42ABB497EDA636FA7CC2049DF /* jquery.min.js */ = {isa = PBXFileReference; includeInIndex = 1; lastKnownFileType = sourcecode.javascript; name = jquery.min.js; path = docs/js/jquery.min.js; sourceTree = "<group>"; };
-		599C5E77DD2AD0EDB08790770A74BFE5 /* PDFLineStyle.html */ = {isa = PBXFileReference; includeInIndex = 1; lastKnownFileType = text.html; name = PDFLineStyle.html; path = docs/Structs/PDFLineStyle.html; sourceTree = "<group>"; };
-		59DBAB8A85D5ADDE0BAEE96D20DDC5BA /* BeLessThan.swift */ = {isa = PBXFileReference; includeInIndex = 1; lastKnownFileType = sourcecode.swift; name = BeLessThan.swift; path = Sources/Nimble/Matchers/BeLessThan.swift; sourceTree = "<group>"; };
-		59E9978099931DD96F63E6DE6F9EDCC2 /* TPPDF.xcconfig */ = {isa = PBXFileReference; includeInIndex = 1; lastKnownFileType = text.xcconfig; path = TPPDF.xcconfig; sourceTree = "<group>"; };
-		59E9A837F1BA047BF44BEEE3CF12F60D /* PDFTableStyleDefaults.html */ = {isa = PBXFileReference; includeInIndex = 1; lastKnownFileType = text.html; name = PDFTableStyleDefaults.html; path = docs/Structs/PDFTableStyleDefaults.html; sourceTree = "<group>"; };
-		5AB2AEA696CBBAA2E20B15CFF659CC70 /* Stringers.swift */ = {isa = PBXFileReference; includeInIndex = 1; lastKnownFileType = sourcecode.swift; name = Stringers.swift; path = Sources/Nimble/Utils/Stringers.swift; sourceTree = "<group>"; };
-		5B8E0E0D158305661649F7FD180C5FF5 /* CwlCatchException.m */ = {isa = PBXFileReference; includeInIndex = 1; lastKnownFileType = sourcecode.c.objc; name = CwlCatchException.m; path = Carthage/Checkouts/CwlCatchException/Sources/CwlCatchExceptionSupport/CwlCatchException.m; sourceTree = "<group>"; };
-		5CF5467E9C52DFBD486A60BDAF9C4DB6 /* PDFContainer.html */ = {isa = PBXFileReference; includeInIndex = 1; lastKnownFileType = text.html.documentation; name = PDFContainer.html; path = docs/docsets/TPPDF.docset/Contents/Resources/Documents/Enums/PDFContainer.html; sourceTree = "<group>"; };
-		5CFCB77751CD3D6E761AC97A7E5C3F51 /* TPJSONSerializable.html */ = {isa = PBXFileReference; includeInIndex = 1; lastKnownFileType = text.html.documentation; name = TPJSONSerializable.html; path = docs/docsets/TPPDF.docset/Contents/Resources/Documents/Protocols/TPJSONSerializable.html; sourceTree = "<group>"; };
-		5CFD62FD2E8D891F1DAD7B4220A38D1C /* Nimble-umbrella.h */ = {isa = PBXFileReference; includeInIndex = 1; lastKnownFileType = sourcecode.c.h; path = "Nimble-umbrella.h"; sourceTree = "<group>"; };
-		60AABD1060D2918831B3CB40AAFDBBDA /* dash.png */ = {isa = PBXFileReference; includeInIndex = 1; lastKnownFileType = image.png; name = dash.png; path = docs/docsets/TPPDF.docset/Contents/Resources/Documents/img/dash.png; sourceTree = "<group>"; };
-		60E66AA3E4B4A021BC5C9FC98DF6BA9A /* PDFGenerator+Layout.swift */ = {isa = PBXFileReference; includeInIndex = 1; lastKnownFileType = sourcecode.swift; name = "PDFGenerator+Layout.swift"; path = "Source/PDFGenerator+Layout.swift"; sourceTree = "<group>"; };
-		61327F631A23722CA184A65D763CED21 /* PDFPagination.html */ = {isa = PBXFileReference; includeInIndex = 1; lastKnownFileType = text.html; name = PDFPagination.html; path = docs/Structs/PDFPagination.html; sourceTree = "<group>"; };
-		61589F35A711E8D662F644C7D562C954 /* MatchError.swift */ = {isa = PBXFileReference; includeInIndex = 1; lastKnownFileType = sourcecode.swift; name = MatchError.swift; path = Sources/Nimble/Matchers/MatchError.swift; sourceTree = "<group>"; };
-		61C2D31EC47CB788EC250B005C6D597E /* jazzy.js */ = {isa = PBXFileReference; includeInIndex = 1; lastKnownFileType = sourcecode.javascript; name = jazzy.js; path = docs/js/jazzy.js; sourceTree = "<group>"; };
-		62985ACF1FC9840EBD626B149B9A50E2 /* Filter.swift */ = {isa = PBXFileReference; includeInIndex = 1; lastKnownFileType = sourcecode.swift; name = Filter.swift; path = Sources/Quick/Filter.swift; sourceTree = "<group>"; };
-		62EBB26FA6CEC7A1D4D1E60BC0CC08A7 /* Pods-TPPDF_Tests-frameworks.sh */ = {isa = PBXFileReference; includeInIndex = 1; lastKnownFileType = text.script.sh; path = "Pods-TPPDF_Tests-frameworks.sh"; sourceTree = "<group>"; };
-		641FD73202CC7903C3699645D8850F2E /* Pods-TPPDF_Tests-acknowledgements.plist */ = {isa = PBXFileReference; includeInIndex = 1; lastKnownFileType = text.plist.xml; path = "Pods-TPPDF_Tests-acknowledgements.plist"; sourceTree = "<group>"; };
-		64DD8E80FBEBA4A62813C44F2741B06E /* PDFJSONSerializable.html */ = {isa = PBXFileReference; includeInIndex = 1; lastKnownFileType = text.html; name = PDFJSONSerializable.html; path = docs/Protocols/PDFJSONSerializable.html; sourceTree = "<group>"; };
-		65500D35072F4AEA11926E0BD3027459 /* lunr.min.js */ = {isa = PBXFileReference; includeInIndex = 1; lastKnownFileType = sourcecode.javascript; name = lunr.min.js; path = docs/docsets/TPPDF.docset/Contents/Resources/Documents/js/lunr.min.js; sourceTree = "<group>"; };
-		65CD48E02F9AD2C9696D720053B836A5 /* PDFJSONSerializable.html */ = {isa = PBXFileReference; includeInIndex = 1; lastKnownFileType = text.html.documentation; name = PDFJSONSerializable.html; path = docs/docsets/TPPDF.docset/Contents/Resources/Documents/Protocols/PDFJSONSerializable.html; sourceTree = "<group>"; };
-		66B0C3FFF6DB04AB8ADE3A0240FED7A9 /* PDFListItemSymbol.html */ = {isa = PBXFileReference; includeInIndex = 1; lastKnownFileType = text.html; name = PDFListItemSymbol.html; path = docs/Enums/PDFListItemSymbol.html; sourceTree = "<group>"; };
-		66CEB296A2201C444617EB748A1192AA /* PDFPageBreakObject.html */ = {isa = PBXFileReference; includeInIndex = 1; lastKnownFileType = text.html; name = PDFPageBreakObject.html; path = docs/Extensions/PDFPageBreakObject.html; sourceTree = "<group>"; };
-=======
 		58C421D42ABB497EDA636FA7CC2049DF /* jquery.min.js */ = {isa = PBXFileReference; includeInIndex = 1; name = jquery.min.js; path = docs/js/jquery.min.js; sourceTree = "<group>"; };
 		599C5E77DD2AD0EDB08790770A74BFE5 /* PDFLineStyle.html */ = {isa = PBXFileReference; includeInIndex = 1; name = PDFLineStyle.html; path = docs/Structs/PDFLineStyle.html; sourceTree = "<group>"; };
 		59DBAB8A85D5ADDE0BAEE96D20DDC5BA /* BeLessThan.swift */ = {isa = PBXFileReference; includeInIndex = 1; lastKnownFileType = sourcecode.swift; name = BeLessThan.swift; path = Sources/Nimble/Matchers/BeLessThan.swift; sourceTree = "<group>"; };
@@ -553,44 +421,21 @@
 		65CD48E02F9AD2C9696D720053B836A5 /* PDFJSONSerializable.html */ = {isa = PBXFileReference; includeInIndex = 1; name = PDFJSONSerializable.html; path = docs/docsets/TPPDF.docset/Contents/Resources/Documents/Protocols/PDFJSONSerializable.html; sourceTree = "<group>"; };
 		66B0C3FFF6DB04AB8ADE3A0240FED7A9 /* PDFListItemSymbol.html */ = {isa = PBXFileReference; includeInIndex = 1; name = PDFListItemSymbol.html; path = docs/Enums/PDFListItemSymbol.html; sourceTree = "<group>"; };
 		66CEB296A2201C444617EB748A1192AA /* PDFPageBreakObject.html */ = {isa = PBXFileReference; includeInIndex = 1; name = PDFPageBreakObject.html; path = docs/Extensions/PDFPageBreakObject.html; sourceTree = "<group>"; };
->>>>>>> ec257004
 		679E95984C4EB4B0E7B2FA6CF1DB0904 /* Nimble-Info.plist */ = {isa = PBXFileReference; includeInIndex = 1; lastKnownFileType = text.plist.xml; path = "Nimble-Info.plist"; sourceTree = "<group>"; };
 		69B60D03593EA38A77986B39567E36C6 /* PDFImage.swift */ = {isa = PBXFileReference; includeInIndex = 1; lastKnownFileType = sourcecode.swift; path = PDFImage.swift; sourceTree = "<group>"; };
 		6A1E55522A60920B2686F9D121D12230 /* AdapterProtocols.swift */ = {isa = PBXFileReference; includeInIndex = 1; lastKnownFileType = sourcecode.swift; name = AdapterProtocols.swift; path = Sources/Nimble/Adapters/AdapterProtocols.swift; sourceTree = "<group>"; };
 		6B4571AD2E416CA5A002E1AE41AF9E36 /* carat.png */ = {isa = PBXFileReference; includeInIndex = 1; lastKnownFileType = image.png; name = carat.png; path = docs/docsets/TPPDF.docset/Contents/Resources/Documents/img/carat.png; sourceTree = "<group>"; };
-<<<<<<< HEAD
-		6BC0C132B74FFFFC64BC5CDF8DA03D68 /* PDFTable.html */ = {isa = PBXFileReference; includeInIndex = 1; lastKnownFileType = text.html; name = PDFTable.html; path = docs/Classes/PDFTable.html; sourceTree = "<group>"; };
-		6CD43F9E9FAA1ED61573295D5124D164 /* Pods-TPPDF_Example-acknowledgements.markdown */ = {isa = PBXFileReference; includeInIndex = 1; lastKnownFileType = text; path = "Pods-TPPDF_Example-acknowledgements.markdown"; sourceTree = "<group>"; };
-		6CEDCA66A4D64BA3E2962DAF79226E02 /* PDFSimpleText+Equatable.swift */ = {isa = PBXFileReference; includeInIndex = 1; lastKnownFileType = sourcecode.swift; path = "PDFSimpleText+Equatable.swift"; sourceTree = "<group>"; };
-		6D27F06E7DD2CF8B95DC623799CED4F4 /* PDFTableCellPosition.html */ = {isa = PBXFileReference; includeInIndex = 1; lastKnownFileType = text.html.documentation; name = PDFTableCellPosition.html; path = docs/docsets/TPPDF.docset/Contents/Resources/Documents/Structs/PDFTableCellPosition.html; sourceTree = "<group>"; };
-		6D282ED9D782F8D8AA4DBAAE44E5FC19 /* typeahead.jquery.js */ = {isa = PBXFileReference; includeInIndex = 1; lastKnownFileType = sourcecode.javascript; name = typeahead.jquery.js; path = docs/docsets/TPPDF.docset/Contents/Resources/Documents/js/typeahead.jquery.js; sourceTree = "<group>"; };
-		6D5BFC258543B1A8AF469F75D250F4BF /* Protocols.html */ = {isa = PBXFileReference; includeInIndex = 1; lastKnownFileType = text.html.documentation; name = Protocols.html; path = docs/docsets/TPPDF.docset/Contents/Resources/Documents/Protocols.html; sourceTree = "<group>"; };
-=======
 		6BC0C132B74FFFFC64BC5CDF8DA03D68 /* PDFTable.html */ = {isa = PBXFileReference; includeInIndex = 1; name = PDFTable.html; path = docs/Classes/PDFTable.html; sourceTree = "<group>"; };
 		6CD43F9E9FAA1ED61573295D5124D164 /* Pods-TPPDF_Example-acknowledgements.markdown */ = {isa = PBXFileReference; includeInIndex = 1; lastKnownFileType = text; path = "Pods-TPPDF_Example-acknowledgements.markdown"; sourceTree = "<group>"; };
 		6CEDCA66A4D64BA3E2962DAF79226E02 /* PDFSimpleText+Equatable.swift */ = {isa = PBXFileReference; includeInIndex = 1; lastKnownFileType = sourcecode.swift; path = "PDFSimpleText+Equatable.swift"; sourceTree = "<group>"; };
 		6D27F06E7DD2CF8B95DC623799CED4F4 /* PDFTableCellPosition.html */ = {isa = PBXFileReference; includeInIndex = 1; name = PDFTableCellPosition.html; path = docs/docsets/TPPDF.docset/Contents/Resources/Documents/Structs/PDFTableCellPosition.html; sourceTree = "<group>"; };
 		6D282ED9D782F8D8AA4DBAAE44E5FC19 /* typeahead.jquery.js */ = {isa = PBXFileReference; includeInIndex = 1; name = typeahead.jquery.js; path = docs/docsets/TPPDF.docset/Contents/Resources/Documents/js/typeahead.jquery.js; sourceTree = "<group>"; };
 		6D5BFC258543B1A8AF469F75D250F4BF /* Protocols.html */ = {isa = PBXFileReference; includeInIndex = 1; name = Protocols.html; path = docs/docsets/TPPDF.docset/Contents/Resources/Documents/Protocols.html; sourceTree = "<group>"; };
->>>>>>> ec257004
 		6D84DAF8699E614E3035E09666F42BEB /* Nimble.modulemap */ = {isa = PBXFileReference; includeInIndex = 1; lastKnownFileType = sourcecode.module; path = Nimble.modulemap; sourceTree = "<group>"; };
 		6DA0E337C9A79EC8007A1D76F417E773 /* PDFOffsetObject+Equatable.swift */ = {isa = PBXFileReference; includeInIndex = 1; lastKnownFileType = sourcecode.swift; path = "PDFOffsetObject+Equatable.swift"; sourceTree = "<group>"; };
 		6DECA440B262A15525CB0791C9F5CFBB /* QuickSelectedTestSuiteBuilder.swift */ = {isa = PBXFileReference; includeInIndex = 1; lastKnownFileType = sourcecode.swift; name = QuickSelectedTestSuiteBuilder.swift; path = Sources/Quick/QuickSelectedTestSuiteBuilder.swift; sourceTree = "<group>"; };
 		6F9D70A8056BCE15E634A4087915A446 /* NMBExceptionCapture.m */ = {isa = PBXFileReference; includeInIndex = 1; lastKnownFileType = sourcecode.c.objc; name = NMBExceptionCapture.m; path = Sources/NimbleObjectiveC/NMBExceptionCapture.m; sourceTree = "<group>"; };
 		70B98FDBF81B9C2F0F89C3B6082CA496 /* PDFPagination+Equatable.swift */ = {isa = PBXFileReference; includeInIndex = 1; lastKnownFileType = sourcecode.swift; path = "PDFPagination+Equatable.swift"; sourceTree = "<group>"; };
-<<<<<<< HEAD
-		7224D48E6CB4C74FC8E7F87F06173963 /* PDFAttributedText.html */ = {isa = PBXFileReference; includeInIndex = 1; lastKnownFileType = text.html; name = PDFAttributedText.html; path = docs/Classes/PDFAttributedText.html; sourceTree = "<group>"; };
-		72445AC1634A8C02D0A85D9A563C5D51 /* QuickTestSuite.swift */ = {isa = PBXFileReference; includeInIndex = 1; lastKnownFileType = sourcecode.swift; name = QuickTestSuite.swift; path = Sources/Quick/QuickTestSuite.swift; sourceTree = "<group>"; };
-		73807064EFEA737FAA9A46A5136B632F /* BeginWith.swift */ = {isa = PBXFileReference; includeInIndex = 1; lastKnownFileType = sourcecode.swift; name = BeginWith.swift; path = Sources/Nimble/Matchers/BeginWith.swift; sourceTree = "<group>"; };
-		7445366680C0F2827EF44D93D89F0A12 /* carat.png */ = {isa = PBXFileReference; includeInIndex = 1; lastKnownFileType = image.png; name = carat.png; path = docs/img/carat.png; sourceTree = "<group>"; };
-		75A89C25EE3639C7E6DB50E63D500C15 /* PDFSection.html */ = {isa = PBXFileReference; includeInIndex = 1; lastKnownFileType = text.html; name = PDFSection.html; path = docs/Classes/PDFSection.html; sourceTree = "<group>"; };
-		7662FFC56BE6945696DA16829DCF4F17 /* TPPDF-dummy.m */ = {isa = PBXFileReference; includeInIndex = 1; lastKnownFileType = sourcecode.c.objc; path = "TPPDF-dummy.m"; sourceTree = "<group>"; };
-		769948AC67FCD7CFBB879B1BB1309818 /* Await.swift */ = {isa = PBXFileReference; includeInIndex = 1; lastKnownFileType = sourcecode.swift; name = Await.swift; path = Sources/Nimble/Utils/Await.swift; sourceTree = "<group>"; };
-		774533CE7EDF2D728498A6564A1AF33E /* search.json */ = {isa = PBXFileReference; includeInIndex = 1; lastKnownFileType = text.json; name = search.json; path = docs/docsets/TPPDF.docset/Contents/Resources/Documents/search.json; sourceTree = "<group>"; };
-		77F85AE6772A2B23E9ADCD1A83287D9A /* highlight.css */ = {isa = PBXFileReference; includeInIndex = 1; lastKnownFileType = text.css; name = highlight.css; path = docs/css/highlight.css; sourceTree = "<group>"; };
-		791FB01D15E7A38B24135F0396D56A12 /* TPPDF.xml */ = {isa = PBXFileReference; includeInIndex = 1; lastKnownFileType = text.xml; name = TPPDF.xml; path = docs/docsets/TPPDF.xml; sourceTree = "<group>"; };
-		794FA5A57BDB5A02BFB63D7405EDB58A /* Extensions.html */ = {isa = PBXFileReference; includeInIndex = 1; lastKnownFileType = text.html.documentation; name = Extensions.html; path = docs/docsets/TPPDF.docset/Contents/Resources/Documents/Extensions.html; sourceTree = "<group>"; };
-=======
 		7224D48E6CB4C74FC8E7F87F06173963 /* PDFAttributedText.html */ = {isa = PBXFileReference; includeInIndex = 1; name = PDFAttributedText.html; path = docs/Classes/PDFAttributedText.html; sourceTree = "<group>"; };
 		72445AC1634A8C02D0A85D9A563C5D51 /* QuickTestSuite.swift */ = {isa = PBXFileReference; includeInIndex = 1; lastKnownFileType = sourcecode.swift; name = QuickTestSuite.swift; path = Sources/Quick/QuickTestSuite.swift; sourceTree = "<group>"; };
 		73807064EFEA737FAA9A46A5136B632F /* BeginWith.swift */ = {isa = PBXFileReference; includeInIndex = 1; lastKnownFileType = sourcecode.swift; name = BeginWith.swift; path = Sources/Nimble/Matchers/BeginWith.swift; sourceTree = "<group>"; };
@@ -602,24 +447,11 @@
 		77F85AE6772A2B23E9ADCD1A83287D9A /* highlight.css */ = {isa = PBXFileReference; includeInIndex = 1; name = highlight.css; path = docs/css/highlight.css; sourceTree = "<group>"; };
 		791FB01D15E7A38B24135F0396D56A12 /* TPPDF.xml */ = {isa = PBXFileReference; includeInIndex = 1; name = TPPDF.xml; path = docs/docsets/TPPDF.xml; sourceTree = "<group>"; };
 		794FA5A57BDB5A02BFB63D7405EDB58A /* Extensions.html */ = {isa = PBXFileReference; includeInIndex = 1; name = Extensions.html; path = docs/docsets/TPPDF.docset/Contents/Resources/Documents/Extensions.html; sourceTree = "<group>"; };
->>>>>>> ec257004
 		796AA8B97AEF21E320EC0FFBA0581089 /* CwlBadInstructionException.swift */ = {isa = PBXFileReference; includeInIndex = 1; lastKnownFileType = sourcecode.swift; name = CwlBadInstructionException.swift; path = Carthage/Checkouts/CwlPreconditionTesting/Sources/CwlPreconditionTesting/CwlBadInstructionException.swift; sourceTree = "<group>"; };
 		798BCFCC9A01870FE9100CCABE4AADA2 /* PDFPageFormat+Layout.swift */ = {isa = PBXFileReference; includeInIndex = 1; lastKnownFileType = sourcecode.swift; path = "PDFPageFormat+Layout.swift"; sourceTree = "<group>"; };
 		7B1C3B6F565302E4AC4C4CF12B4CFFC9 /* PDFTableCellBorders.swift */ = {isa = PBXFileReference; includeInIndex = 1; lastKnownFileType = sourcecode.swift; path = PDFTableCellBorders.swift; sourceTree = "<group>"; };
 		7B5E009A1FB58C86A36CE32D4409266F /* PDFPagination.swift */ = {isa = PBXFileReference; includeInIndex = 1; lastKnownFileType = sourcecode.swift; path = PDFPagination.swift; sourceTree = "<group>"; };
 		7C096D4668A0BA079880E29FCE66338F /* PDFRectangleObject.swift */ = {isa = PBXFileReference; includeInIndex = 1; lastKnownFileType = sourcecode.swift; path = PDFRectangleObject.swift; sourceTree = "<group>"; };
-<<<<<<< HEAD
-		7C1CD13B9AAF62005F66F832881C8630 /* NSAttributedString.html */ = {isa = PBXFileReference; includeInIndex = 1; lastKnownFileType = text.html.documentation; name = NSAttributedString.html; path = docs/docsets/TPPDF.docset/Contents/Resources/Documents/Extensions/NSAttributedString.html; sourceTree = "<group>"; };
-		7C1CD8306A554E0BF8E32CBC2B72F5D8 /* jazzy.css */ = {isa = PBXFileReference; includeInIndex = 1; lastKnownFileType = text.css; name = jazzy.css; path = docs/css/jazzy.css; sourceTree = "<group>"; };
-		7C28DD4E18D8E11214C736321E50EBE3 /* PDFImageObject.swift */ = {isa = PBXFileReference; includeInIndex = 1; lastKnownFileType = sourcecode.swift; path = PDFImageObject.swift; sourceTree = "<group>"; };
-		7DBF9F2526ECF7643D82CEB38C03D278 /* PDFGenerator.html */ = {isa = PBXFileReference; includeInIndex = 1; lastKnownFileType = text.html.documentation; name = PDFGenerator.html; path = docs/docsets/TPPDF.docset/Contents/Resources/Documents/Classes/PDFGenerator.html; sourceTree = "<group>"; };
-		7EE7CF822B2718A14766C0FFCD5B8DA6 /* badge.svg */ = {isa = PBXFileReference; includeInIndex = 1; lastKnownFileType = text; name = badge.svg; path = docs/badge.svg; sourceTree = "<group>"; };
-		7F4A074FF1C81AB210BB98E1E175E861 /* PDFInfo.html */ = {isa = PBXFileReference; includeInIndex = 1; lastKnownFileType = text.html.documentation; name = PDFInfo.html; path = docs/docsets/TPPDF.docset/Contents/Resources/Documents/Classes/PDFInfo.html; sourceTree = "<group>"; };
-		7F59FE4C7DC9A8F23D11C411B8064CA9 /* badge.svg */ = {isa = PBXFileReference; includeInIndex = 1; lastKnownFileType = text; name = badge.svg; path = docs/docsets/TPPDF.docset/Contents/Resources/Documents/badge.svg; sourceTree = "<group>"; };
-		8024470AD984BDAA74684548AD7D65C9 /* DSL.swift */ = {isa = PBXFileReference; includeInIndex = 1; lastKnownFileType = sourcecode.swift; name = DSL.swift; path = Sources/Nimble/DSL.swift; sourceTree = "<group>"; };
-		8106C6BE9B18353E6DEBAD106304C942 /* NMBExceptionCapture.h */ = {isa = PBXFileReference; includeInIndex = 1; lastKnownFileType = sourcecode.c.h; name = NMBExceptionCapture.h; path = Sources/NimbleObjectiveC/NMBExceptionCapture.h; sourceTree = "<group>"; };
-		810FB8402553DC89980DCC8CE5C7565B /* Protocols.html */ = {isa = PBXFileReference; includeInIndex = 1; lastKnownFileType = text.html; name = Protocols.html; path = docs/Protocols.html; sourceTree = "<group>"; };
-=======
 		7C1CD13B9AAF62005F66F832881C8630 /* NSAttributedString.html */ = {isa = PBXFileReference; includeInIndex = 1; name = NSAttributedString.html; path = docs/docsets/TPPDF.docset/Contents/Resources/Documents/Extensions/NSAttributedString.html; sourceTree = "<group>"; };
 		7C1CD8306A554E0BF8E32CBC2B72F5D8 /* jazzy.css */ = {isa = PBXFileReference; includeInIndex = 1; name = jazzy.css; path = docs/css/jazzy.css; sourceTree = "<group>"; };
 		7C28DD4E18D8E11214C736321E50EBE3 /* PDFImageObject.swift */ = {isa = PBXFileReference; includeInIndex = 1; lastKnownFileType = sourcecode.swift; path = PDFImageObject.swift; sourceTree = "<group>"; };
@@ -630,29 +462,10 @@
 		8024470AD984BDAA74684548AD7D65C9 /* DSL.swift */ = {isa = PBXFileReference; includeInIndex = 1; lastKnownFileType = sourcecode.swift; name = DSL.swift; path = Sources/Nimble/DSL.swift; sourceTree = "<group>"; };
 		8106C6BE9B18353E6DEBAD106304C942 /* NMBExceptionCapture.h */ = {isa = PBXFileReference; includeInIndex = 1; lastKnownFileType = sourcecode.c.h; name = NMBExceptionCapture.h; path = Sources/NimbleObjectiveC/NMBExceptionCapture.h; sourceTree = "<group>"; };
 		810FB8402553DC89980DCC8CE5C7565B /* Protocols.html */ = {isa = PBXFileReference; includeInIndex = 1; name = Protocols.html; path = docs/Protocols.html; sourceTree = "<group>"; };
->>>>>>> ec257004
 		813071C5846E7F6D0768985826DFAB25 /* PDFPaginationClosure.swift */ = {isa = PBXFileReference; includeInIndex = 1; lastKnownFileType = sourcecode.swift; path = PDFPaginationClosure.swift; sourceTree = "<group>"; };
 		82830799DFBDFB53C591C4569AEA39FE /* PDFImageSizeFit.swift */ = {isa = PBXFileReference; includeInIndex = 1; lastKnownFileType = sourcecode.swift; path = PDFImageSizeFit.swift; sourceTree = "<group>"; };
 		834E81226ED7F6D08AD0F55D4BD7376C /* Example.swift */ = {isa = PBXFileReference; includeInIndex = 1; lastKnownFileType = sourcecode.swift; name = Example.swift; path = Sources/Quick/Example.swift; sourceTree = "<group>"; };
 		838DC90EB93330886D6C9AFC4FC070CF /* PDFLayoutIndentations+Equatable.swift */ = {isa = PBXFileReference; includeInIndex = 1; lastKnownFileType = sourcecode.swift; path = "PDFLayoutIndentations+Equatable.swift"; sourceTree = "<group>"; };
-<<<<<<< HEAD
-		842442FBCF7E64E57604018B2F8A3C7C /* UIImage.html */ = {isa = PBXFileReference; includeInIndex = 1; lastKnownFileType = text.html.documentation; name = UIImage.html; path = docs/docsets/TPPDF.docset/Contents/Resources/Documents/Extensions/UIImage.html; sourceTree = "<group>"; };
-		847893B6669BDCE71C4E8A2323354E54 /* PDFImageSizeFit.html */ = {isa = PBXFileReference; includeInIndex = 1; lastKnownFileType = text.html; name = PDFImageSizeFit.html; path = docs/Enums/PDFImageSizeFit.html; sourceTree = "<group>"; };
-		855C0499210EF53E042AB227B0C3DEB4 /* PDFCopy.html */ = {isa = PBXFileReference; includeInIndex = 1; lastKnownFileType = text.html.documentation; name = PDFCopy.html; path = docs/docsets/TPPDF.docset/Contents/Resources/Documents/Protocols/PDFCopy.html; sourceTree = "<group>"; };
-		85CD158414AD99E7585B1FB889B65151 /* Nimble.h */ = {isa = PBXFileReference; includeInIndex = 1; lastKnownFileType = sourcecode.c.h; name = Nimble.h; path = Sources/Nimble/Nimble.h; sourceTree = "<group>"; };
-		85DD9EBFE70BD1EB66416C38EC740A11 /* ExampleMetadata.swift */ = {isa = PBXFileReference; includeInIndex = 1; lastKnownFileType = sourcecode.swift; name = ExampleMetadata.swift; path = Sources/Quick/ExampleMetadata.swift; sourceTree = "<group>"; };
-		8631BCA9959B7D11EEAECA7AEF881693 /* PDFPagination.html */ = {isa = PBXFileReference; includeInIndex = 1; lastKnownFileType = text.html.documentation; name = PDFPagination.html; path = docs/docsets/TPPDF.docset/Contents/Resources/Documents/Structs/PDFPagination.html; sourceTree = "<group>"; };
-		873A149144A4505B4273B11DF638E923 /* Nimble.xcconfig */ = {isa = PBXFileReference; includeInIndex = 1; lastKnownFileType = text.xcconfig; path = Nimble.xcconfig; sourceTree = "<group>"; };
-		88EDCE36C310D8E381FC4C13E3000418 /* Pods-TPPDF_Tests-umbrella.h */ = {isa = PBXFileReference; includeInIndex = 1; lastKnownFileType = sourcecode.c.h; path = "Pods-TPPDF_Tests-umbrella.h"; sourceTree = "<group>"; };
-		8950D142AE1CD7CC727A885845BB8365 /* URL+FileName.swift */ = {isa = PBXFileReference; includeInIndex = 1; lastKnownFileType = sourcecode.swift; name = "URL+FileName.swift"; path = "Sources/Quick/URL+FileName.swift"; sourceTree = "<group>"; };
-		8967335F81E3FB265CBF7DC241075744 /* PDFTableStyleDefaults.html */ = {isa = PBXFileReference; includeInIndex = 1; lastKnownFileType = text.html.documentation; name = PDFTableStyleDefaults.html; path = docs/docsets/TPPDF.docset/Contents/Resources/Documents/Structs/PDFTableStyleDefaults.html; sourceTree = "<group>"; };
-		89B6BC3490FA0D3DF847927D5B359C83 /* UIColor+CloseToEqual.swift */ = {isa = PBXFileReference; includeInIndex = 1; lastKnownFileType = sourcecode.swift; path = "UIColor+CloseToEqual.swift"; sourceTree = "<group>"; };
-		8AE340AFEDE8CE0CE8BB7453B919C6AF /* PDFTableStyle.html */ = {isa = PBXFileReference; includeInIndex = 1; lastKnownFileType = text.html.documentation; name = PDFTableStyle.html; path = docs/docsets/TPPDF.docset/Contents/Resources/Documents/Classes/PDFTableStyle.html; sourceTree = "<group>"; };
-		8AFEA6EB74337992F44C79AEB32559F5 /* QuickSpec.h */ = {isa = PBXFileReference; includeInIndex = 1; lastKnownFileType = sourcecode.c.h; name = QuickSpec.h; path = Sources/QuickObjectiveC/QuickSpec.h; sourceTree = "<group>"; };
-		8BE9AC6161C66CE3372B6B590A5C4823 /* PDFPageLayout.html */ = {isa = PBXFileReference; includeInIndex = 1; lastKnownFileType = text.html.documentation; name = PDFPageLayout.html; path = docs/docsets/TPPDF.docset/Contents/Resources/Documents/Structs/PDFPageLayout.html; sourceTree = "<group>"; };
-		8C5096B75F86417D2500DD3E22CD83C5 /* BeEmpty.swift */ = {isa = PBXFileReference; includeInIndex = 1; lastKnownFileType = sourcecode.swift; name = BeEmpty.swift; path = Sources/Nimble/Matchers/BeEmpty.swift; sourceTree = "<group>"; };
-		8C5236CB620D71C61EC37CB8DEB4938F /* PDFPageFormat.html */ = {isa = PBXFileReference; includeInIndex = 1; lastKnownFileType = text.html.documentation; name = PDFPageFormat.html; path = docs/docsets/TPPDF.docset/Contents/Resources/Documents/Enums/PDFPageFormat.html; sourceTree = "<group>"; };
-=======
 		842442FBCF7E64E57604018B2F8A3C7C /* UIImage.html */ = {isa = PBXFileReference; includeInIndex = 1; name = UIImage.html; path = docs/docsets/TPPDF.docset/Contents/Resources/Documents/Extensions/UIImage.html; sourceTree = "<group>"; };
 		847893B6669BDCE71C4E8A2323354E54 /* PDFImageSizeFit.html */ = {isa = PBXFileReference; includeInIndex = 1; name = PDFImageSizeFit.html; path = docs/Enums/PDFImageSizeFit.html; sourceTree = "<group>"; };
 		855C0499210EF53E042AB227B0C3DEB4 /* PDFCopy.html */ = {isa = PBXFileReference; includeInIndex = 1; name = PDFCopy.html; path = docs/docsets/TPPDF.docset/Contents/Resources/Documents/Protocols/PDFCopy.html; sourceTree = "<group>"; };
@@ -669,53 +482,10 @@
 		8BE9AC6161C66CE3372B6B590A5C4823 /* PDFPageLayout.html */ = {isa = PBXFileReference; includeInIndex = 1; name = PDFPageLayout.html; path = docs/docsets/TPPDF.docset/Contents/Resources/Documents/Structs/PDFPageLayout.html; sourceTree = "<group>"; };
 		8C5096B75F86417D2500DD3E22CD83C5 /* BeEmpty.swift */ = {isa = PBXFileReference; includeInIndex = 1; lastKnownFileType = sourcecode.swift; name = BeEmpty.swift; path = Sources/Nimble/Matchers/BeEmpty.swift; sourceTree = "<group>"; };
 		8C5236CB620D71C61EC37CB8DEB4938F /* PDFPageFormat.html */ = {isa = PBXFileReference; includeInIndex = 1; name = PDFPageFormat.html; path = docs/docsets/TPPDF.docset/Contents/Resources/Documents/Enums/PDFPageFormat.html; sourceTree = "<group>"; };
->>>>>>> ec257004
 		8CB4E83B1BAD52FFAEE3B724303E9BC5 /* PDFDocument+Objects.swift */ = {isa = PBXFileReference; includeInIndex = 1; lastKnownFileType = sourcecode.swift; name = "PDFDocument+Objects.swift"; path = "Source/PDFDocument+Objects.swift"; sourceTree = "<group>"; };
 		8DFFECC5145292E7F9361F74A2BE98BD /* QuickSpecBase.h */ = {isa = PBXFileReference; includeInIndex = 1; lastKnownFileType = sourcecode.c.h; name = QuickSpecBase.h; path = Sources/QuickSpecBase/include/QuickSpecBase.h; sourceTree = "<group>"; };
 		8E0E91BF6A318D2352C08B02BC819EF7 /* PDFObject.swift */ = {isa = PBXFileReference; includeInIndex = 1; lastKnownFileType = sourcecode.swift; path = PDFObject.swift; sourceTree = "<group>"; };
 		901924C801D30C2F2513328300E1C9EF /* PDFTableCellPosition.swift */ = {isa = PBXFileReference; includeInIndex = 1; lastKnownFileType = sourcecode.swift; path = PDFTableCellPosition.swift; sourceTree = "<group>"; };
-<<<<<<< HEAD
-		90270F6E42BB3234372C1D5D41DC25A3 /* PDFSimpleText.html */ = {isa = PBXFileReference; includeInIndex = 1; lastKnownFileType = text.html.documentation; name = PDFSimpleText.html; path = docs/docsets/TPPDF.docset/Contents/Resources/Documents/Classes/PDFSimpleText.html; sourceTree = "<group>"; };
-		90981DEE29087CFB1ABC6E706BABE1C7 /* Predicate.swift */ = {isa = PBXFileReference; includeInIndex = 1; lastKnownFileType = sourcecode.swift; name = Predicate.swift; path = Sources/Nimble/Matchers/Predicate.swift; sourceTree = "<group>"; };
-		90C429454A975564D05165C96B6C77C7 /* PDFTableValidator.swift */ = {isa = PBXFileReference; includeInIndex = 1; lastKnownFileType = sourcecode.swift; path = PDFTableValidator.swift; sourceTree = "<group>"; };
-		91139B8A48F63AFB946AC780961F396E /* PDFPaginationStyle.html */ = {isa = PBXFileReference; includeInIndex = 1; lastKnownFileType = text.html; name = PDFPaginationStyle.html; path = docs/Enums/PDFPaginationStyle.html; sourceTree = "<group>"; };
-		912BADA50658CED03B4CD30670CFFA2D /* PDFAttributedText.swift */ = {isa = PBXFileReference; includeInIndex = 1; lastKnownFileType = sourcecode.swift; path = PDFAttributedText.swift; sourceTree = "<group>"; };
-		9144560F38E00BC92122EDEFD8B26A08 /* Nimble-prefix.pch */ = {isa = PBXFileReference; includeInIndex = 1; lastKnownFileType = sourcecode.c.h; path = "Nimble-prefix.pch"; sourceTree = "<group>"; };
-		91FA0C47182F53418200646DB6133A2B /* CwlPreconditionTesting.h */ = {isa = PBXFileReference; includeInIndex = 1; lastKnownFileType = sourcecode.c.h; name = CwlPreconditionTesting.h; path = Carthage/Checkouts/CwlPreconditionTesting/Sources/CwlPreconditionTesting/Mach/CwlPreconditionTesting.h; sourceTree = "<group>"; };
-		9260CEF2F8E92DE238480010B7447F34 /* PDFSectionColumnContainer.html */ = {isa = PBXFileReference; includeInIndex = 1; lastKnownFileType = text.html.documentation; name = PDFSectionColumnContainer.html; path = docs/docsets/TPPDF.docset/Contents/Resources/Documents/Enums/PDFSectionColumnContainer.html; sourceTree = "<group>"; };
-		92681EE52E8F41A4C8E46CA7DD7E4FB7 /* Quick-dummy.m */ = {isa = PBXFileReference; includeInIndex = 1; lastKnownFileType = sourcecode.c.objc; path = "Quick-dummy.m"; sourceTree = "<group>"; };
-		92D62A29E31F37F9F6570954D217B5C4 /* DSL.h */ = {isa = PBXFileReference; includeInIndex = 1; lastKnownFileType = sourcecode.c.h; name = DSL.h; path = Sources/NimbleObjectiveC/DSL.h; sourceTree = "<group>"; };
-		935F13C85E55EA1D721BAA3B9031F843 /* highlight.css */ = {isa = PBXFileReference; includeInIndex = 1; lastKnownFileType = text.css; name = highlight.css; path = docs/docsets/TPPDF.docset/Contents/Resources/Documents/css/highlight.css; sourceTree = "<group>"; };
-		93830B4C4B3B19493008F1E85A40E1A1 /* Quick-umbrella.h */ = {isa = PBXFileReference; includeInIndex = 1; lastKnownFileType = sourcecode.c.h; path = "Quick-umbrella.h"; sourceTree = "<group>"; };
-		93DDED6A162DA3FF1E3D24F4EA851000 /* PDFPageFormat.html */ = {isa = PBXFileReference; includeInIndex = 1; lastKnownFileType = text.html; name = PDFPageFormat.html; path = docs/Enums/PDFPageFormat.html; sourceTree = "<group>"; };
-		941E6D6D28BC4E6FF03CE3684AAE0C79 /* Typealiases.html */ = {isa = PBXFileReference; includeInIndex = 1; lastKnownFileType = text.html; name = Typealiases.html; path = docs/Typealiases.html; sourceTree = "<group>"; };
-		94F064DBBCAB40CD140D009FC5219EF7 /* PDFOffsetObject.html */ = {isa = PBXFileReference; includeInIndex = 1; lastKnownFileType = text.html; name = PDFOffsetObject.html; path = docs/Extensions/PDFOffsetObject.html; sourceTree = "<group>"; };
-		98A8BF274C384ED0357A87C2E0FBF07C /* BeAnInstanceOf.swift */ = {isa = PBXFileReference; includeInIndex = 1; lastKnownFileType = sourcecode.swift; name = BeAnInstanceOf.swift; path = Sources/Nimble/Matchers/BeAnInstanceOf.swift; sourceTree = "<group>"; };
-		98DD2A437F380BF825E5787CD6EC7B67 /* UIColor.html */ = {isa = PBXFileReference; includeInIndex = 1; lastKnownFileType = text.html; name = UIColor.html; path = docs/Extensions/UIColor.html; sourceTree = "<group>"; };
-		98EC22DD7BFE18898205EBA91447AAB2 /* PDFTableCellAlignment.html */ = {isa = PBXFileReference; includeInIndex = 1; lastKnownFileType = text.html.documentation; name = PDFTableCellAlignment.html; path = docs/docsets/TPPDF.docset/Contents/Resources/Documents/Enums/PDFTableCellAlignment.html; sourceTree = "<group>"; };
-		9934535805914CF8443DA1B53F49DBB3 /* Quick.xcconfig */ = {isa = PBXFileReference; includeInIndex = 1; lastKnownFileType = text.xcconfig; path = Quick.xcconfig; sourceTree = "<group>"; };
-		99A3C34F79E7B6BD0660C5F6AEBE3282 /* _config.yml */ = {isa = PBXFileReference; includeInIndex = 1; lastKnownFileType = text; name = _config.yml; path = docs/_config.yml; sourceTree = "<group>"; };
-		99C1900FE3FBBE93C50CE52596F2BC0A /* TPPDF-umbrella.h */ = {isa = PBXFileReference; includeInIndex = 1; lastKnownFileType = sourcecode.c.h; path = "TPPDF-umbrella.h"; sourceTree = "<group>"; };
-		9AA3F040700452B66DAC3A9EF89FE62A /* Pods-TPPDF_Tests.release.xcconfig */ = {isa = PBXFileReference; includeInIndex = 1; lastKnownFileType = text.xcconfig; path = "Pods-TPPDF_Tests.release.xcconfig"; sourceTree = "<group>"; };
-		9B33F0F96C3C27D5D89CDA49055C9954 /* PostNotification.swift */ = {isa = PBXFileReference; includeInIndex = 1; lastKnownFileType = sourcecode.swift; name = PostNotification.swift; path = Sources/Nimble/Matchers/PostNotification.swift; sourceTree = "<group>"; };
-		9BA6C074AD3D7AB8A79D30FEB8832FD7 /* UIColor.html */ = {isa = PBXFileReference; includeInIndex = 1; lastKnownFileType = text.html.documentation; name = UIColor.html; path = docs/docsets/TPPDF.docset/Contents/Resources/Documents/Extensions/UIColor.html; sourceTree = "<group>"; };
-		9CBB831BFDC1B9BDBE1DFFD5B8F0E1AC /* Pods-TPPDF_Example-frameworks.sh */ = {isa = PBXFileReference; includeInIndex = 1; lastKnownFileType = text.script.sh; path = "Pods-TPPDF_Example-frameworks.sh"; sourceTree = "<group>"; };
-		9D49C8B0E4DDF7307221CC17B0B4F2D7 /* DSL.m */ = {isa = PBXFileReference; includeInIndex = 1; lastKnownFileType = sourcecode.c.objc; name = DSL.m; path = Sources/NimbleObjectiveC/DSL.m; sourceTree = "<group>"; };
-		9D50D5ECBE804B559E01B7F6A4CB86B5 /* Quick-Info.plist */ = {isa = PBXFileReference; includeInIndex = 1; lastKnownFileType = text.plist.xml; path = "Quick-Info.plist"; sourceTree = "<group>"; };
-		9D940727FF8FB9C785EB98E56350EF41 /* Podfile */ = {isa = PBXFileReference; explicitFileType = text.script.ruby; includeInIndex = 1; indentWidth = 2; name = Podfile; path = ../Podfile; sourceTree = SOURCE_ROOT; tabWidth = 2; xcLanguageSpecificationIdentifier = xcode.lang.ruby; };
-		9F96D1E3FCA9BBFA81278D1243663CC7 /* NSBundle+CurrentTestBundle.swift */ = {isa = PBXFileReference; includeInIndex = 1; lastKnownFileType = sourcecode.swift; name = "NSBundle+CurrentTestBundle.swift"; path = "Sources/Quick/NSBundle+CurrentTestBundle.swift"; sourceTree = "<group>"; };
-		A2A4D67872DD6D0AB2D5096E7145B1FB /* docSet.dsidx */ = {isa = PBXFileReference; includeInIndex = 1; lastKnownFileType = file; name = docSet.dsidx; path = docs/docsets/TPPDF.docset/Contents/Resources/docSet.dsidx; sourceTree = "<group>"; };
-		A2BA7A3FB75CA3231B7B5EF14A40D4E2 /* PDFContainer.swift */ = {isa = PBXFileReference; includeInIndex = 1; lastKnownFileType = sourcecode.swift; path = PDFContainer.swift; sourceTree = "<group>"; };
-		A388EA124318067E948837B0AFB5E5DB /* PDFJSONRepresentable.html */ = {isa = PBXFileReference; includeInIndex = 1; lastKnownFileType = text.html; name = PDFJSONRepresentable.html; path = docs/Protocols/PDFJSONRepresentable.html; sourceTree = "<group>"; };
-		A3BF65A13583D31F4F28454B0B6CA492 /* PDFSectionColumn.html */ = {isa = PBXFileReference; includeInIndex = 1; lastKnownFileType = text.html.documentation; name = PDFSectionColumn.html; path = docs/docsets/TPPDF.docset/Contents/Resources/Documents/Classes/PDFSectionColumn.html; sourceTree = "<group>"; };
-		A427809945BED8D399EDD9418A14D406 /* BeIdenticalTo.swift */ = {isa = PBXFileReference; includeInIndex = 1; lastKnownFileType = sourcecode.swift; name = BeIdenticalTo.swift; path = Sources/Nimble/Matchers/BeIdenticalTo.swift; sourceTree = "<group>"; };
-		A455FCDA63155865A65DF73390B5F87B /* Behavior.swift */ = {isa = PBXFileReference; includeInIndex = 1; lastKnownFileType = sourcecode.swift; name = Behavior.swift; path = Sources/Quick/Behavior.swift; sourceTree = "<group>"; };
-		A4E29DEF46104E50F511B7946D9B1581 /* PDFIndentationObject.html */ = {isa = PBXFileReference; includeInIndex = 1; lastKnownFileType = text.html.documentation; name = PDFIndentationObject.html; path = docs/docsets/TPPDF.docset/Contents/Resources/Documents/Extensions/PDFIndentationObject.html; sourceTree = "<group>"; };
-		A5D59A3C124E9E763BDA1945C29F24CE /* Pods-TPPDF_Example-umbrella.h */ = {isa = PBXFileReference; includeInIndex = 1; lastKnownFileType = sourcecode.c.h; path = "Pods-TPPDF_Example-umbrella.h"; sourceTree = "<group>"; };
-		A6B23F3863F77E47C1CCA8FB4FBF4033 /* BeVoid.swift */ = {isa = PBXFileReference; includeInIndex = 1; lastKnownFileType = sourcecode.swift; name = BeVoid.swift; path = Sources/Nimble/Matchers/BeVoid.swift; sourceTree = "<group>"; };
-		A6B7F04022A57AA9DCD6AFFFF11B42AF /* PDFDocument.html */ = {isa = PBXFileReference; includeInIndex = 1; lastKnownFileType = text.html.documentation; name = PDFDocument.html; path = docs/docsets/TPPDF.docset/Contents/Resources/Documents/Classes/PDFDocument.html; sourceTree = "<group>"; };
-		A6E69C798DEB208813CF35B79E8A4F97 /* _config.yml */ = {isa = PBXFileReference; includeInIndex = 1; lastKnownFileType = text; name = _config.yml; path = docs/docsets/TPPDF.docset/Contents/Resources/Documents/_config.yml; sourceTree = "<group>"; };
-=======
 		90270F6E42BB3234372C1D5D41DC25A3 /* PDFSimpleText.html */ = {isa = PBXFileReference; includeInIndex = 1; name = PDFSimpleText.html; path = docs/docsets/TPPDF.docset/Contents/Resources/Documents/Classes/PDFSimpleText.html; sourceTree = "<group>"; };
 		90981DEE29087CFB1ABC6E706BABE1C7 /* Predicate.swift */ = {isa = PBXFileReference; includeInIndex = 1; lastKnownFileType = sourcecode.swift; name = Predicate.swift; path = Sources/Nimble/Matchers/Predicate.swift; sourceTree = "<group>"; };
 		90C429454A975564D05165C96B6C77C7 /* PDFTableValidator.swift */ = {isa = PBXFileReference; includeInIndex = 1; lastKnownFileType = sourcecode.swift; path = PDFTableValidator.swift; sourceTree = "<group>"; };
@@ -756,85 +526,39 @@
 		A6B23F3863F77E47C1CCA8FB4FBF4033 /* BeVoid.swift */ = {isa = PBXFileReference; includeInIndex = 1; lastKnownFileType = sourcecode.swift; name = BeVoid.swift; path = Sources/Nimble/Matchers/BeVoid.swift; sourceTree = "<group>"; };
 		A6B7F04022A57AA9DCD6AFFFF11B42AF /* PDFDocument.html */ = {isa = PBXFileReference; includeInIndex = 1; name = PDFDocument.html; path = docs/docsets/TPPDF.docset/Contents/Resources/Documents/Classes/PDFDocument.html; sourceTree = "<group>"; };
 		A6E69C798DEB208813CF35B79E8A4F97 /* _config.yml */ = {isa = PBXFileReference; includeInIndex = 1; name = _config.yml; path = docs/docsets/TPPDF.docset/Contents/Resources/Documents/_config.yml; sourceTree = "<group>"; };
->>>>>>> ec257004
 		A78A63F4B04747F9E0BFFCD650CD9DDF /* UIKit.framework */ = {isa = PBXFileReference; lastKnownFileType = wrapper.framework; name = UIKit.framework; path = Platforms/iPhoneOS.platform/Developer/SDKs/iPhoneOS12.0.sdk/System/Library/Frameworks/UIKit.framework; sourceTree = DEVELOPER_DIR; };
 		A825F5CB203777C6B7B8CE39302B11CC /* BeCloseTo.swift */ = {isa = PBXFileReference; includeInIndex = 1; lastKnownFileType = sourcecode.swift; name = BeCloseTo.swift; path = Sources/Nimble/Matchers/BeCloseTo.swift; sourceTree = "<group>"; };
 		A8AAFD36255CBA7314944CFF414459B5 /* Info.plist */ = {isa = PBXFileReference; includeInIndex = 1; lastKnownFileType = text.plist.xml; name = Info.plist; path = docs/docsets/TPPDF.docset/Contents/Info.plist; sourceTree = "<group>"; };
 		A8B2203834BBE03D923296F1DB4D43F0 /* BeLessThanOrEqual.swift */ = {isa = PBXFileReference; includeInIndex = 1; lastKnownFileType = sourcecode.swift; name = BeLessThanOrEqual.swift; path = Sources/Nimble/Matchers/BeLessThanOrEqual.swift; sourceTree = "<group>"; };
-<<<<<<< HEAD
-		A943032FA80263C4E7A507C4A39825AA /* PDFTable.html */ = {isa = PBXFileReference; includeInIndex = 1; lastKnownFileType = text.html.documentation; name = PDFTable.html; path = docs/docsets/TPPDF.docset/Contents/Resources/Documents/Classes/PDFTable.html; sourceTree = "<group>"; };
-		AA84BB4A03EA0E92AD292F0F60EA101B /* HaveCount.swift */ = {isa = PBXFileReference; includeInIndex = 1; lastKnownFileType = sourcecode.swift; name = HaveCount.swift; path = Sources/Nimble/Matchers/HaveCount.swift; sourceTree = "<group>"; };
-		AB774A107E7FCE91B5804835625890FB /* PDFImage.html */ = {isa = PBXFileReference; includeInIndex = 1; lastKnownFileType = text.html.documentation; name = PDFImage.html; path = docs/docsets/TPPDF.docset/Contents/Resources/Documents/Classes/PDFImage.html; sourceTree = "<group>"; };
-=======
 		A943032FA80263C4E7A507C4A39825AA /* PDFTable.html */ = {isa = PBXFileReference; includeInIndex = 1; name = PDFTable.html; path = docs/docsets/TPPDF.docset/Contents/Resources/Documents/Classes/PDFTable.html; sourceTree = "<group>"; };
 		AA84BB4A03EA0E92AD292F0F60EA101B /* HaveCount.swift */ = {isa = PBXFileReference; includeInIndex = 1; lastKnownFileType = sourcecode.swift; name = HaveCount.swift; path = Sources/Nimble/Matchers/HaveCount.swift; sourceTree = "<group>"; };
 		AB774A107E7FCE91B5804835625890FB /* PDFImage.html */ = {isa = PBXFileReference; includeInIndex = 1; name = PDFImage.html; path = docs/docsets/TPPDF.docset/Contents/Resources/Documents/Classes/PDFImage.html; sourceTree = "<group>"; };
->>>>>>> ec257004
 		AD85178C9FEBB9F9790FDA7DDA49BCB5 /* Expectation.swift */ = {isa = PBXFileReference; includeInIndex = 1; lastKnownFileType = sourcecode.swift; name = Expectation.swift; path = Sources/Nimble/Expectation.swift; sourceTree = "<group>"; };
 		AE589B3DA6ECD8251C33E4215870F15E /* HooksPhase.swift */ = {isa = PBXFileReference; includeInIndex = 1; lastKnownFileType = sourcecode.swift; name = HooksPhase.swift; path = Sources/Quick/Hooks/HooksPhase.swift; sourceTree = "<group>"; };
 		AF049D13168168BB1D05E709B83B7F86 /* Pods-TPPDF_Example-acknowledgements.plist */ = {isa = PBXFileReference; includeInIndex = 1; lastKnownFileType = text.plist.xml; path = "Pods-TPPDF_Example-acknowledgements.plist"; sourceTree = "<group>"; };
 		AF7EBEF124EFBEAF3DA794D3CA0A7FD2 /* TPPDF-prefix.pch */ = {isa = PBXFileReference; includeInIndex = 1; lastKnownFileType = sourcecode.c.h; path = "TPPDF-prefix.pch"; sourceTree = "<group>"; };
 		B172B3CB779B7288AF5BB2914E3BAE7D /* gh.png */ = {isa = PBXFileReference; includeInIndex = 1; lastKnownFileType = image.png; name = gh.png; path = docs/img/gh.png; sourceTree = "<group>"; };
-<<<<<<< HEAD
-		B2ABFB1027488AFE6DEAA536C75AD71B /* PDFLineStyle.html */ = {isa = PBXFileReference; includeInIndex = 1; lastKnownFileType = text.html.documentation; name = PDFLineStyle.html; path = docs/docsets/TPPDF.docset/Contents/Resources/Documents/Structs/PDFLineStyle.html; sourceTree = "<group>"; };
-		B2CE34020C77B59882C9B1266141B74C /* PDFGenerator.swift */ = {isa = PBXFileReference; includeInIndex = 1; lastKnownFileType = sourcecode.swift; name = PDFGenerator.swift; path = Source/PDFGenerator.swift; sourceTree = "<group>"; };
-		B42C5997163B606239E5810F4D396002 /* Classes.html */ = {isa = PBXFileReference; includeInIndex = 1; lastKnownFileType = text.html.documentation; name = Classes.html; path = docs/docsets/TPPDF.docset/Contents/Resources/Documents/Classes.html; sourceTree = "<group>"; };
-		B4AB7EB6006A71E89C370D195703FFEF /* SwiftLint.xcconfig */ = {isa = PBXFileReference; includeInIndex = 1; lastKnownFileType = text.xcconfig; path = SwiftLint.xcconfig; sourceTree = "<group>"; };
-		B4DC9C9BD94FA0AD7BD84605FEB90EAE /* ExpectationMessage.swift */ = {isa = PBXFileReference; includeInIndex = 1; lastKnownFileType = sourcecode.swift; name = ExpectationMessage.swift; path = Sources/Nimble/ExpectationMessage.swift; sourceTree = "<group>"; };
-		B4FFDCB63FD5A8CE6BD5E4E00A89D1C0 /* Typealiases.html */ = {isa = PBXFileReference; includeInIndex = 1; lastKnownFileType = text.html.documentation; name = Typealiases.html; path = docs/docsets/TPPDF.docset/Contents/Resources/Documents/Typealiases.html; sourceTree = "<group>"; };
-=======
 		B2ABFB1027488AFE6DEAA536C75AD71B /* PDFLineStyle.html */ = {isa = PBXFileReference; includeInIndex = 1; name = PDFLineStyle.html; path = docs/docsets/TPPDF.docset/Contents/Resources/Documents/Structs/PDFLineStyle.html; sourceTree = "<group>"; };
 		B2CE34020C77B59882C9B1266141B74C /* PDFGenerator.swift */ = {isa = PBXFileReference; includeInIndex = 1; lastKnownFileType = sourcecode.swift; name = PDFGenerator.swift; path = Source/PDFGenerator.swift; sourceTree = "<group>"; };
 		B42C5997163B606239E5810F4D396002 /* Classes.html */ = {isa = PBXFileReference; includeInIndex = 1; name = Classes.html; path = docs/docsets/TPPDF.docset/Contents/Resources/Documents/Classes.html; sourceTree = "<group>"; };
 		B4AB7EB6006A71E89C370D195703FFEF /* SwiftLint.xcconfig */ = {isa = PBXFileReference; includeInIndex = 1; lastKnownFileType = text.xcconfig; path = SwiftLint.xcconfig; sourceTree = "<group>"; };
 		B4DC9C9BD94FA0AD7BD84605FEB90EAE /* ExpectationMessage.swift */ = {isa = PBXFileReference; includeInIndex = 1; lastKnownFileType = sourcecode.swift; name = ExpectationMessage.swift; path = Sources/Nimble/ExpectationMessage.swift; sourceTree = "<group>"; };
 		B4FFDCB63FD5A8CE6BD5E4E00A89D1C0 /* Typealiases.html */ = {isa = PBXFileReference; includeInIndex = 1; name = Typealiases.html; path = docs/docsets/TPPDF.docset/Contents/Resources/Documents/Typealiases.html; sourceTree = "<group>"; };
->>>>>>> ec257004
 		B59CEB98FA604FFC073A242D481CD56A /* Configuration.swift */ = {isa = PBXFileReference; includeInIndex = 1; lastKnownFileType = sourcecode.swift; name = Configuration.swift; path = Sources/Quick/Configuration/Configuration.swift; sourceTree = "<group>"; };
 		B5D5CB1F9FEC2B439A3A4CFDE0A3EBBE /* NMBObjCMatcher.swift */ = {isa = PBXFileReference; includeInIndex = 1; lastKnownFileType = sourcecode.swift; name = NMBObjCMatcher.swift; path = Sources/Nimble/Adapters/NMBObjCMatcher.swift; sourceTree = "<group>"; };
 		B901CFF19819D28F0BCFD3F5EDA22777 /* NimbleXCTestHandler.swift */ = {isa = PBXFileReference; includeInIndex = 1; lastKnownFileType = sourcecode.swift; name = NimbleXCTestHandler.swift; path = Sources/Nimble/Adapters/NimbleXCTestHandler.swift; sourceTree = "<group>"; };
 		B937CE3FDE57A901055F1A7EA09F668A /* Quick-prefix.pch */ = {isa = PBXFileReference; includeInIndex = 1; lastKnownFileType = sourcecode.c.h; path = "Quick-prefix.pch"; sourceTree = "<group>"; };
 		B968F488D67F9CB6A44034E342F3005A /* PDFLayoutHeights+Equatable.swift */ = {isa = PBXFileReference; includeInIndex = 1; lastKnownFileType = sourcecode.swift; path = "PDFLayoutHeights+Equatable.swift"; sourceTree = "<group>"; };
-<<<<<<< HEAD
-		B988C875DA8E474ADEC68BFAF1D4943D /* TPJSONSerializable.html */ = {isa = PBXFileReference; includeInIndex = 1; lastKnownFileType = text.html; name = TPJSONSerializable.html; path = docs/Protocols/TPJSONSerializable.html; sourceTree = "<group>"; };
-		B9FB4762C6FBD3AD889472AD7A726661 /* PDFGenerator+Debug.swift */ = {isa = PBXFileReference; includeInIndex = 1; lastKnownFileType = sourcecode.swift; name = "PDFGenerator+Debug.swift"; path = "Source/PDFGenerator+Debug.swift"; sourceTree = "<group>"; };
-		BBC8ECB9999A499F5E0E73FE434792D2 /* NMBExpectation.swift */ = {isa = PBXFileReference; includeInIndex = 1; lastKnownFileType = sourcecode.swift; name = NMBExpectation.swift; path = Sources/Nimble/Adapters/NMBExpectation.swift; sourceTree = "<group>"; };
-		BC269EDD7E83036769C6C92D3AF462B1 /* Pods-TPPDF_Example.debug.xcconfig */ = {isa = PBXFileReference; includeInIndex = 1; lastKnownFileType = text.xcconfig; path = "Pods-TPPDF_Example.debug.xcconfig"; sourceTree = "<group>"; };
-		BC3544CA1DF0BDA07E1EDBE90D6A2454 /* PDFImageOptions.html */ = {isa = PBXFileReference; includeInIndex = 1; lastKnownFileType = text.html; name = PDFImageOptions.html; path = docs/Structs/PDFImageOptions.html; sourceTree = "<group>"; };
-		BD5067B14730F6F87932F4058696478E /* PDFTableCellAlignment.html */ = {isa = PBXFileReference; includeInIndex = 1; lastKnownFileType = text.html; name = PDFTableCellAlignment.html; path = docs/Enums/PDFTableCellAlignment.html; sourceTree = "<group>"; };
-=======
 		B988C875DA8E474ADEC68BFAF1D4943D /* TPJSONSerializable.html */ = {isa = PBXFileReference; includeInIndex = 1; name = TPJSONSerializable.html; path = docs/Protocols/TPJSONSerializable.html; sourceTree = "<group>"; };
 		B9FB4762C6FBD3AD889472AD7A726661 /* PDFGenerator+Debug.swift */ = {isa = PBXFileReference; includeInIndex = 1; lastKnownFileType = sourcecode.swift; name = "PDFGenerator+Debug.swift"; path = "Source/PDFGenerator+Debug.swift"; sourceTree = "<group>"; };
 		BBC8ECB9999A499F5E0E73FE434792D2 /* NMBExpectation.swift */ = {isa = PBXFileReference; includeInIndex = 1; lastKnownFileType = sourcecode.swift; name = NMBExpectation.swift; path = Sources/Nimble/Adapters/NMBExpectation.swift; sourceTree = "<group>"; };
 		BC269EDD7E83036769C6C92D3AF462B1 /* Pods-TPPDF_Example.debug.xcconfig */ = {isa = PBXFileReference; includeInIndex = 1; lastKnownFileType = text.xcconfig; path = "Pods-TPPDF_Example.debug.xcconfig"; sourceTree = "<group>"; };
 		BC3544CA1DF0BDA07E1EDBE90D6A2454 /* PDFImageOptions.html */ = {isa = PBXFileReference; includeInIndex = 1; name = PDFImageOptions.html; path = docs/Structs/PDFImageOptions.html; sourceTree = "<group>"; };
 		BD5067B14730F6F87932F4058696478E /* PDFTableCellAlignment.html */ = {isa = PBXFileReference; includeInIndex = 1; name = PDFTableCellAlignment.html; path = docs/Enums/PDFTableCellAlignment.html; sourceTree = "<group>"; };
->>>>>>> ec257004
 		BD7653CF1DB1853F0A7D764187246A49 /* PDFListObject.swift */ = {isa = PBXFileReference; includeInIndex = 1; lastKnownFileType = sourcecode.swift; path = PDFListObject.swift; sourceTree = "<group>"; };
 		BDF760494E466DD51D8CD2443A542F02 /* Pods-TPPDF_Tests.debug.xcconfig */ = {isa = PBXFileReference; includeInIndex = 1; lastKnownFileType = text.xcconfig; path = "Pods-TPPDF_Tests.debug.xcconfig"; sourceTree = "<group>"; };
 		BDFF12405109E40C1E341A5A80C54544 /* BeGreaterThanOrEqualTo.swift */ = {isa = PBXFileReference; includeInIndex = 1; lastKnownFileType = sourcecode.swift; name = BeGreaterThanOrEqualTo.swift; path = Sources/Nimble/Matchers/BeGreaterThanOrEqualTo.swift; sourceTree = "<group>"; };
 		BE02302035369BD2412EB32948228A5A /* PDFPageLayout+Equatable.swift */ = {isa = PBXFileReference; includeInIndex = 1; lastKnownFileType = sourcecode.swift; path = "PDFPageLayout+Equatable.swift"; sourceTree = "<group>"; };
-<<<<<<< HEAD
-		BF572B6DCE3DE06321DC55E19DBC4A69 /* jazzy.search.js */ = {isa = PBXFileReference; includeInIndex = 1; lastKnownFileType = sourcecode.javascript; name = jazzy.search.js; path = docs/docsets/TPPDF.docset/Contents/Resources/Documents/js/jazzy.search.js; sourceTree = "<group>"; };
-		BF6BAFA82ED713DD59A34DE17B4C97AE /* PDFTable+Equatable.swift */ = {isa = PBXFileReference; includeInIndex = 1; lastKnownFileType = sourcecode.swift; path = "PDFTable+Equatable.swift"; sourceTree = "<group>"; };
-		BF8DA4BC695A6512C5E7605BE177F50B /* String.html */ = {isa = PBXFileReference; includeInIndex = 1; lastKnownFileType = text.html; name = String.html; path = docs/Extensions/String.html; sourceTree = "<group>"; };
-		C01B6E237A1011DF856CA4EA584661BD /* PDFLineSeparatorObject+Equatable.swift */ = {isa = PBXFileReference; includeInIndex = 1; lastKnownFileType = sourcecode.swift; path = "PDFLineSeparatorObject+Equatable.swift"; sourceTree = "<group>"; };
-		C036F1EAB2A52A757994BE215C7BFF4A /* TPPDF.podspec */ = {isa = PBXFileReference; explicitFileType = text.script.ruby; includeInIndex = 1; indentWidth = 2; path = TPPDF.podspec; sourceTree = "<group>"; tabWidth = 2; xcLanguageSpecificationIdentifier = xcode.lang.ruby; };
-		C069559C34FC38BD037CFEBE645875C7 /* mach_excServer.h */ = {isa = PBXFileReference; includeInIndex = 1; lastKnownFileType = sourcecode.c.h; name = mach_excServer.h; path = Carthage/Checkouts/CwlPreconditionTesting/Sources/CwlMachBadInstructionHandler/mach_excServer.h; sourceTree = "<group>"; };
-		C0F771BA1EE830ECB1AF3BC6F2F4F1B3 /* search.json */ = {isa = PBXFileReference; includeInIndex = 1; lastKnownFileType = text.json; name = search.json; path = docs/search.json; sourceTree = "<group>"; };
-		C1BC46C220B3B53E8A0DBF7DF4CEAE51 /* Symbol.html */ = {isa = PBXFileReference; includeInIndex = 1; lastKnownFileType = text.html; name = Symbol.html; path = docs/Classes/PDFListItem/Symbol.html; sourceTree = "<group>"; };
-		C277CDDB2D0EE97BE714F168C16A2C2B /* Pods-TPPDF_Tests-Info.plist */ = {isa = PBXFileReference; includeInIndex = 1; lastKnownFileType = text.plist.xml; path = "Pods-TPPDF_Tests-Info.plist"; sourceTree = "<group>"; };
-		C2B8041F32C0C60EE38DCEB7285C04A0 /* Pods-TPPDF_Example-Info.plist */ = {isa = PBXFileReference; includeInIndex = 1; lastKnownFileType = text.plist.xml; path = "Pods-TPPDF_Example-Info.plist"; sourceTree = "<group>"; };
-		C2C9B2C3E68B92F952BD27474F6975E9 /* PDFSectionColumnContainer.html */ = {isa = PBXFileReference; includeInIndex = 1; lastKnownFileType = text.html; name = PDFSectionColumnContainer.html; path = docs/Enums/PDFSectionColumnContainer.html; sourceTree = "<group>"; };
-		C497EA468E26FCC1C88FFFD4931EB400 /* PDFTableCellPosition.html */ = {isa = PBXFileReference; includeInIndex = 1; lastKnownFileType = text.html; name = PDFTableCellPosition.html; path = docs/Structs/PDFTableCellPosition.html; sourceTree = "<group>"; };
-		C539046B310C95EFCEDD43C8756F3F7B /* PDFTableCell.html */ = {isa = PBXFileReference; includeInIndex = 1; lastKnownFileType = text.html; name = PDFTableCell.html; path = docs/Classes/PDFTableCell.html; sourceTree = "<group>"; };
-		C64B373C494D2AD98D90F2D2713D6BEF /* PDFListItem.swift */ = {isa = PBXFileReference; includeInIndex = 1; lastKnownFileType = sourcecode.swift; path = PDFListItem.swift; sourceTree = "<group>"; };
-		C6BD655C62B1E0B8002194F255B89BED /* PDFImage.html */ = {isa = PBXFileReference; includeInIndex = 1; lastKnownFileType = text.html; name = PDFImage.html; path = docs/Classes/PDFImage.html; sourceTree = "<group>"; };
-		C6C6248EE6E5C34EFB80F7B2A8F4B133 /* mach_excServer.c */ = {isa = PBXFileReference; includeInIndex = 1; lastKnownFileType = sourcecode.c.c; name = mach_excServer.c; path = Carthage/Checkouts/CwlPreconditionTesting/Sources/CwlMachBadInstructionHandler/mach_excServer.c; sourceTree = "<group>"; };
-		C800E7313E7838FC0C3C8C8DA8A5909A /* Extensions.html */ = {isa = PBXFileReference; includeInIndex = 1; lastKnownFileType = text.html; name = Extensions.html; path = docs/Extensions.html; sourceTree = "<group>"; };
-		C81EE98963B29ED697A14F2DFFFD5D1C /* Nimble-dummy.m */ = {isa = PBXFileReference; includeInIndex = 1; lastKnownFileType = sourcecode.c.objc; path = "Nimble-dummy.m"; sourceTree = "<group>"; };
-		C834DB0790C93F7F94B376ED1F10D515 /* PDFTableCell.html */ = {isa = PBXFileReference; includeInIndex = 1; lastKnownFileType = text.html.documentation; name = PDFTableCell.html; path = docs/docsets/TPPDF.docset/Contents/Resources/Documents/Classes/PDFTableCell.html; sourceTree = "<group>"; };
-=======
 		BF572B6DCE3DE06321DC55E19DBC4A69 /* jazzy.search.js */ = {isa = PBXFileReference; includeInIndex = 1; name = jazzy.search.js; path = docs/docsets/TPPDF.docset/Contents/Resources/Documents/js/jazzy.search.js; sourceTree = "<group>"; };
 		BF6BAFA82ED713DD59A34DE17B4C97AE /* PDFTable+Equatable.swift */ = {isa = PBXFileReference; includeInIndex = 1; lastKnownFileType = sourcecode.swift; path = "PDFTable+Equatable.swift"; sourceTree = "<group>"; };
 		BF8DA4BC695A6512C5E7605BE177F50B /* String.html */ = {isa = PBXFileReference; includeInIndex = 1; name = String.html; path = docs/Extensions/String.html; sourceTree = "<group>"; };
@@ -854,43 +578,10 @@
 		C800E7313E7838FC0C3C8C8DA8A5909A /* Extensions.html */ = {isa = PBXFileReference; includeInIndex = 1; name = Extensions.html; path = docs/Extensions.html; sourceTree = "<group>"; };
 		C81EE98963B29ED697A14F2DFFFD5D1C /* Nimble-dummy.m */ = {isa = PBXFileReference; includeInIndex = 1; lastKnownFileType = sourcecode.c.objc; path = "Nimble-dummy.m"; sourceTree = "<group>"; };
 		C834DB0790C93F7F94B376ED1F10D515 /* PDFTableCell.html */ = {isa = PBXFileReference; includeInIndex = 1; name = PDFTableCell.html; path = docs/docsets/TPPDF.docset/Contents/Resources/Documents/Classes/PDFTableCell.html; sourceTree = "<group>"; };
->>>>>>> ec257004
 		C9E805A3951060FB72BEA469483B10AA /* gh.png */ = {isa = PBXFileReference; includeInIndex = 1; lastKnownFileType = image.png; name = gh.png; path = docs/docsets/TPPDF.docset/Contents/Resources/Documents/img/gh.png; sourceTree = "<group>"; };
 		CAAF02F78713C6F153F6713420A034B9 /* PDFTable.swift */ = {isa = PBXFileReference; includeInIndex = 1; lastKnownFileType = sourcecode.swift; path = PDFTable.swift; sourceTree = "<group>"; };
 		CB40CE63CA129DB9EB4E3EC18C582E5F /* QCKDSL.h */ = {isa = PBXFileReference; includeInIndex = 1; lastKnownFileType = sourcecode.c.h; name = QCKDSL.h; path = Sources/QuickObjectiveC/DSL/QCKDSL.h; sourceTree = "<group>"; };
 		CC71CF36298C294E437C36905B4D536A /* spinner.gif */ = {isa = PBXFileReference; includeInIndex = 1; lastKnownFileType = image.gif; name = spinner.gif; path = docs/docsets/TPPDF.docset/Contents/Resources/Documents/img/spinner.gif; sourceTree = "<group>"; };
-<<<<<<< HEAD
-		CD1FA4ACFC8A5EE56E7C3E7FBB82DAC4 /* PDFLayoutHeights.html */ = {isa = PBXFileReference; includeInIndex = 1; lastKnownFileType = text.html; name = PDFLayoutHeights.html; path = docs/Extensions/PDFLayoutHeights.html; sourceTree = "<group>"; };
-		CD3071F2A3883C446C97C1F881BD3FEF /* MatcherProtocols.swift */ = {isa = PBXFileReference; includeInIndex = 1; lastKnownFileType = sourcecode.swift; name = MatcherProtocols.swift; path = Sources/Nimble/Matchers/MatcherProtocols.swift; sourceTree = "<group>"; };
-		CD50EF276394E861CDFAF81EE75358C3 /* PDFTableCellAlignment.swift */ = {isa = PBXFileReference; includeInIndex = 1; lastKnownFileType = sourcecode.swift; path = PDFTableCellAlignment.swift; sourceTree = "<group>"; };
-		CDA5A0732DDD0DB7845D7E6492CD2E0E /* Symbol.html */ = {isa = PBXFileReference; includeInIndex = 1; lastKnownFileType = text.html.documentation; name = Symbol.html; path = docs/docsets/TPPDF.docset/Contents/Resources/Documents/Classes/PDFListItem/Symbol.html; sourceTree = "<group>"; };
-		CDA666F4346E2E8464AC1AE06AB11590 /* PDFLayoutIndentations.html */ = {isa = PBXFileReference; includeInIndex = 1; lastKnownFileType = text.html.documentation; name = PDFLayoutIndentations.html; path = docs/docsets/TPPDF.docset/Contents/Resources/Documents/Extensions/PDFLayoutIndentations.html; sourceTree = "<group>"; };
-		CDB238D7F0FD8566699FF69B3F72F838 /* PDFPageBreakObject+Equatable.swift */ = {isa = PBXFileReference; includeInIndex = 1; lastKnownFileType = sourcecode.swift; path = "PDFPageBreakObject+Equatable.swift"; sourceTree = "<group>"; };
-		CE32A2AA51ACA572B932817A93E755C6 /* PDFTableCell.swift */ = {isa = PBXFileReference; includeInIndex = 1; lastKnownFileType = sourcecode.swift; path = PDFTableCell.swift; sourceTree = "<group>"; };
-		CEB97C94BE94F9D6346D89FC25CBF41B /* PDFTableCellStyle.html */ = {isa = PBXFileReference; includeInIndex = 1; lastKnownFileType = text.html; name = PDFTableCellStyle.html; path = docs/Structs/PDFTableCellStyle.html; sourceTree = "<group>"; };
-		CEDA645917FC98E9E264E9952BF05AE1 /* NMBStringify.h */ = {isa = PBXFileReference; includeInIndex = 1; lastKnownFileType = sourcecode.c.h; name = NMBStringify.h; path = Sources/NimbleObjectiveC/NMBStringify.h; sourceTree = "<group>"; };
-		CF5EA04C78EDFBC8C49DAC1B456B32B3 /* PDFTableObject.swift */ = {isa = PBXFileReference; includeInIndex = 1; lastKnownFileType = sourcecode.swift; path = PDFTableObject.swift; sourceTree = "<group>"; };
-		D01EEAA6A703E275BCEA0BC7176FEB93 /* Classes.html */ = {isa = PBXFileReference; includeInIndex = 1; lastKnownFileType = text.html; name = Classes.html; path = docs/Classes.html; sourceTree = "<group>"; };
-		D0F3E89033AB1C8B826DB8A2505B31CC /* PDFLineType.html */ = {isa = PBXFileReference; includeInIndex = 1; lastKnownFileType = text.html.documentation; name = PDFLineType.html; path = docs/docsets/TPPDF.docset/Contents/Resources/Documents/Enums/PDFLineType.html; sourceTree = "<group>"; };
-		D1FB764C7FF9393EB7605C93D573C2D5 /* PDFPageLayout.html */ = {isa = PBXFileReference; includeInIndex = 1; lastKnownFileType = text.html; name = PDFPageLayout.html; path = docs/Structs/PDFPageLayout.html; sourceTree = "<group>"; };
-		D26049FAC4B09F8992B1FCBBE891BB85 /* BeAKindOf.swift */ = {isa = PBXFileReference; includeInIndex = 1; lastKnownFileType = sourcecode.swift; name = BeAKindOf.swift; path = Sources/Nimble/Matchers/BeAKindOf.swift; sourceTree = "<group>"; };
-		D2C07549D2D6654B5960F846F8624547 /* PDFLineSeparatorObject.html */ = {isa = PBXFileReference; includeInIndex = 1; lastKnownFileType = text.html; name = PDFLineSeparatorObject.html; path = docs/Extensions/PDFLineSeparatorObject.html; sourceTree = "<group>"; };
-		D2D0EC452F599D242A85D259BBF576B2 /* CwlMachBadInstructionHandler.h */ = {isa = PBXFileReference; includeInIndex = 1; lastKnownFileType = sourcecode.c.h; name = CwlMachBadInstructionHandler.h; path = Carthage/Checkouts/CwlPreconditionTesting/Sources/CwlMachBadInstructionHandler/include/CwlMachBadInstructionHandler.h; sourceTree = "<group>"; };
-		D3334F1E683D586E7A5D061B0BD3A0D1 /* Enums.html */ = {isa = PBXFileReference; includeInIndex = 1; lastKnownFileType = text.html; name = Enums.html; path = docs/Enums.html; sourceTree = "<group>"; };
-		D3453C0AEAB572D06578B028F5502E96 /* XCTest.framework */ = {isa = PBXFileReference; lastKnownFileType = wrapper.framework; name = XCTest.framework; path = Platforms/iPhoneOS.platform/Developer/SDKs/iPhoneOS12.0.sdk/System/Library/Frameworks/XCTest.framework; sourceTree = DEVELOPER_DIR; };
-		D4018EA68B204C2B7A58773ADF4A475E /* TPJSONRepresentable.html */ = {isa = PBXFileReference; includeInIndex = 1; lastKnownFileType = text.html; name = TPJSONRepresentable.html; path = docs/Protocols/TPJSONRepresentable.html; sourceTree = "<group>"; };
-		D40A1B95C8F97D595EB5EE1201484ADC /* PDFImageOptions.html */ = {isa = PBXFileReference; includeInIndex = 1; lastKnownFileType = text.html.documentation; name = PDFImageOptions.html; path = docs/docsets/TPPDF.docset/Contents/Resources/Documents/Structs/PDFImageOptions.html; sourceTree = "<group>"; };
-		D417997E0CBBA87359AAAB8D2BD370C3 /* SuiteHooks.swift */ = {isa = PBXFileReference; includeInIndex = 1; lastKnownFileType = sourcecode.swift; name = SuiteHooks.swift; path = Sources/Quick/Hooks/SuiteHooks.swift; sourceTree = "<group>"; };
-		D42FF328A9FE6EE63292FFE3508C0C50 /* PDFSectionColumn.html */ = {isa = PBXFileReference; includeInIndex = 1; lastKnownFileType = text.html; name = PDFSectionColumn.html; path = docs/Classes/PDFSectionColumn.html; sourceTree = "<group>"; };
-		D436A79990315954176240671AD94710 /* Pods_TPPDF_Example.framework */ = {isa = PBXFileReference; explicitFileType = wrapper.framework; includeInIndex = 0; path = Pods_TPPDF_Example.framework; sourceTree = BUILT_PRODUCTS_DIR; };
-		D5CED4C0A3D54053193A759C9AA1AB10 /* PDFListItem+Equatable.swift */ = {isa = PBXFileReference; includeInIndex = 1; lastKnownFileType = sourcecode.swift; path = "PDFListItem+Equatable.swift"; sourceTree = "<group>"; };
-		D6B775F5A52E9E8F266A8E1F5E23DFC4 /* PDFCalculations.swift */ = {isa = PBXFileReference; includeInIndex = 1; lastKnownFileType = sourcecode.swift; path = PDFCalculations.swift; sourceTree = "<group>"; };
-		D87D47942A54810BA13BCC6572B42100 /* PDFList.html */ = {isa = PBXFileReference; includeInIndex = 1; lastKnownFileType = text.html.documentation; name = PDFList.html; path = docs/docsets/TPPDF.docset/Contents/Resources/Documents/Classes/PDFList.html; sourceTree = "<group>"; };
-		D8AD6C200A3B02CD6D2D451519C62FC7 /* QuickSpec.m */ = {isa = PBXFileReference; includeInIndex = 1; lastKnownFileType = sourcecode.c.objc; name = QuickSpec.m; path = Sources/QuickObjectiveC/QuickSpec.m; sourceTree = "<group>"; };
-		D8CA033D3059B988322E6FFD93E33A76 /* Dictionary.html */ = {isa = PBXFileReference; includeInIndex = 1; lastKnownFileType = text.html.documentation; name = Dictionary.html; path = docs/docsets/TPPDF.docset/Contents/Resources/Documents/Extensions/Dictionary.html; sourceTree = "<group>"; };
-		D91ECB096F7D086511345C99D4FB2DE5 /* DSL.swift */ = {isa = PBXFileReference; includeInIndex = 1; lastKnownFileType = sourcecode.swift; name = DSL.swift; path = Sources/Quick/DSL/DSL.swift; sourceTree = "<group>"; };
-		DAAF10C537349D6EED93EF135DB598D4 /* Functions.html */ = {isa = PBXFileReference; includeInIndex = 1; lastKnownFileType = text.html.documentation; name = Functions.html; path = docs/docsets/TPPDF.docset/Contents/Resources/Documents/Functions.html; sourceTree = "<group>"; };
-=======
 		CD1FA4ACFC8A5EE56E7C3E7FBB82DAC4 /* PDFLayoutHeights.html */ = {isa = PBXFileReference; includeInIndex = 1; name = PDFLayoutHeights.html; path = docs/Extensions/PDFLayoutHeights.html; sourceTree = "<group>"; };
 		CD3071F2A3883C446C97C1F881BD3FEF /* MatcherProtocols.swift */ = {isa = PBXFileReference; includeInIndex = 1; lastKnownFileType = sourcecode.swift; name = MatcherProtocols.swift; path = Sources/Nimble/Matchers/MatcherProtocols.swift; sourceTree = "<group>"; };
 		CD50EF276394E861CDFAF81EE75358C3 /* PDFTableCellAlignment.swift */ = {isa = PBXFileReference; includeInIndex = 1; lastKnownFileType = sourcecode.swift; path = PDFTableCellAlignment.swift; sourceTree = "<group>"; };
@@ -921,27 +612,17 @@
 		D8CA033D3059B988322E6FFD93E33A76 /* Dictionary.html */ = {isa = PBXFileReference; includeInIndex = 1; name = Dictionary.html; path = docs/docsets/TPPDF.docset/Contents/Resources/Documents/Extensions/Dictionary.html; sourceTree = "<group>"; };
 		D91ECB096F7D086511345C99D4FB2DE5 /* DSL.swift */ = {isa = PBXFileReference; includeInIndex = 1; lastKnownFileType = sourcecode.swift; name = DSL.swift; path = Sources/Quick/DSL/DSL.swift; sourceTree = "<group>"; };
 		DAAF10C537349D6EED93EF135DB598D4 /* Functions.html */ = {isa = PBXFileReference; includeInIndex = 1; name = Functions.html; path = docs/docsets/TPPDF.docset/Contents/Resources/Documents/Functions.html; sourceTree = "<group>"; };
->>>>>>> ec257004
 		DB4E834E30E057B48FA368F2EFDE12F4 /* PDFJSONRepresentable.swift */ = {isa = PBXFileReference; includeInIndex = 1; lastKnownFileType = sourcecode.swift; path = PDFJSONRepresentable.swift; sourceTree = "<group>"; };
 		DBF8DDC5AF0B7B3CF18604E66A27E1A2 /* ExampleHooks.swift */ = {isa = PBXFileReference; includeInIndex = 1; lastKnownFileType = sourcecode.swift; name = ExampleHooks.swift; path = Sources/Quick/Hooks/ExampleHooks.swift; sourceTree = "<group>"; };
 		DC2A7AE0FBE41401EE2F9AE2AB32F34E /* PDFPaginationStyle.swift */ = {isa = PBXFileReference; includeInIndex = 1; lastKnownFileType = sourcecode.swift; path = PDFPaginationStyle.swift; sourceTree = "<group>"; };
 		DC710E031FCD8FD1C301260CFF794A59 /* PDFPageFormat+SizeConstants.swift */ = {isa = PBXFileReference; includeInIndex = 1; lastKnownFileType = sourcecode.swift; path = "PDFPageFormat+SizeConstants.swift"; sourceTree = "<group>"; };
 		DDE97A6933FF9A2F86A7D5CD00CFBF8F /* PDFInfo.swift */ = {isa = PBXFileReference; includeInIndex = 1; lastKnownFileType = sourcecode.swift; path = PDFInfo.swift; sourceTree = "<group>"; };
-<<<<<<< HEAD
-		DEB6702725EA76C1FE362C95B14E380A /* README.md */ = {isa = PBXFileReference; includeInIndex = 1; lastKnownFileType = net.daringfireball.markdown; path = README.md; sourceTree = "<group>"; };
-		DF6E93246024543684B8E4ADEC8C59BD /* jquery.min.js */ = {isa = PBXFileReference; includeInIndex = 1; lastKnownFileType = sourcecode.javascript; name = jquery.min.js; path = docs/docsets/TPPDF.docset/Contents/Resources/Documents/js/jquery.min.js; sourceTree = "<group>"; };
-		E00F6EDA0E8C1A0418D4DE01B7B8D667 /* Pods-TPPDF_Tests.modulemap */ = {isa = PBXFileReference; includeInIndex = 1; lastKnownFileType = sourcecode.module; path = "Pods-TPPDF_Tests.modulemap"; sourceTree = "<group>"; };
-		E131E446FC35CDC206F9EA2B26545333 /* PDFSectionColumn+Objects.swift */ = {isa = PBXFileReference; includeInIndex = 1; lastKnownFileType = sourcecode.swift; path = "PDFSectionColumn+Objects.swift"; sourceTree = "<group>"; };
-		E134A297EDFF8E500C62CD1466BB6186 /* UIImage.html */ = {isa = PBXFileReference; includeInIndex = 1; lastKnownFileType = text.html; name = UIImage.html; path = docs/Extensions/UIImage.html; sourceTree = "<group>"; };
-		E19529FBEDAD2776D55D56162F687114 /* PDFError.html */ = {isa = PBXFileReference; includeInIndex = 1; lastKnownFileType = text.html.documentation; name = PDFError.html; path = docs/docsets/TPPDF.docset/Contents/Resources/Documents/Enums/PDFError.html; sourceTree = "<group>"; };
-=======
 		DEB6702725EA76C1FE362C95B14E380A /* README.md */ = {isa = PBXFileReference; includeInIndex = 1; path = README.md; sourceTree = "<group>"; };
 		DF6E93246024543684B8E4ADEC8C59BD /* jquery.min.js */ = {isa = PBXFileReference; includeInIndex = 1; name = jquery.min.js; path = docs/docsets/TPPDF.docset/Contents/Resources/Documents/js/jquery.min.js; sourceTree = "<group>"; };
 		E00F6EDA0E8C1A0418D4DE01B7B8D667 /* Pods-TPPDF_Tests.modulemap */ = {isa = PBXFileReference; includeInIndex = 1; lastKnownFileType = sourcecode.module; path = "Pods-TPPDF_Tests.modulemap"; sourceTree = "<group>"; };
 		E131E446FC35CDC206F9EA2B26545333 /* PDFSectionColumn+Objects.swift */ = {isa = PBXFileReference; includeInIndex = 1; lastKnownFileType = sourcecode.swift; path = "PDFSectionColumn+Objects.swift"; sourceTree = "<group>"; };
 		E134A297EDFF8E500C62CD1466BB6186 /* UIImage.html */ = {isa = PBXFileReference; includeInIndex = 1; name = UIImage.html; path = docs/Extensions/UIImage.html; sourceTree = "<group>"; };
 		E19529FBEDAD2776D55D56162F687114 /* PDFError.html */ = {isa = PBXFileReference; includeInIndex = 1; name = PDFError.html; path = docs/docsets/TPPDF.docset/Contents/Resources/Documents/Enums/PDFError.html; sourceTree = "<group>"; };
->>>>>>> ec257004
 		E19640EF8664E3AA64933D4730986EFF /* PDFTableCellBorders+Equatable.swift */ = {isa = PBXFileReference; includeInIndex = 1; lastKnownFileType = sourcecode.swift; path = "PDFTableCellBorders+Equatable.swift"; sourceTree = "<group>"; };
 		E2247A3DCEA796ACD673F7C8C7462E76 /* PDFPageBreakObject.swift */ = {isa = PBXFileReference; includeInIndex = 1; lastKnownFileType = sourcecode.swift; path = PDFPageBreakObject.swift; sourceTree = "<group>"; };
 		E2CAEA05269A32F254C86782A4287767 /* spinner.gif */ = {isa = PBXFileReference; includeInIndex = 1; lastKnownFileType = image.gif; name = spinner.gif; path = docs/img/spinner.gif; sourceTree = "<group>"; };
@@ -950,45 +631,23 @@
 		E385D03F465A611C6F2E5DBBE98BC8C4 /* PDFSectionColumnContainer.swift */ = {isa = PBXFileReference; includeInIndex = 1; lastKnownFileType = sourcecode.swift; path = PDFSectionColumnContainer.swift; sourceTree = "<group>"; };
 		E3DDAB94345BC231B1E4957E9BDBC1ED /* NimbleEnvironment.swift */ = {isa = PBXFileReference; includeInIndex = 1; lastKnownFileType = sourcecode.swift; name = NimbleEnvironment.swift; path = Sources/Nimble/Adapters/NimbleEnvironment.swift; sourceTree = "<group>"; };
 		E45614FF27DE560CC3C1E11E1EF6E8D0 /* BeNil.swift */ = {isa = PBXFileReference; includeInIndex = 1; lastKnownFileType = sourcecode.swift; name = BeNil.swift; path = Sources/Nimble/Matchers/BeNil.swift; sourceTree = "<group>"; };
-<<<<<<< HEAD
-		E4A0C4C8A445F8701DA36F946DE10F0C /* PDFSection.html */ = {isa = PBXFileReference; includeInIndex = 1; lastKnownFileType = text.html.documentation; name = PDFSection.html; path = docs/docsets/TPPDF.docset/Contents/Resources/Documents/Classes/PDFSection.html; sourceTree = "<group>"; };
-=======
 		E4A0C4C8A445F8701DA36F946DE10F0C /* PDFSection.html */ = {isa = PBXFileReference; includeInIndex = 1; name = PDFSection.html; path = docs/docsets/TPPDF.docset/Contents/Resources/Documents/Classes/PDFSection.html; sourceTree = "<group>"; };
->>>>>>> ec257004
 		E5A39B184ADFF2F497E4A793605CC742 /* SourceLocation.swift */ = {isa = PBXFileReference; includeInIndex = 1; lastKnownFileType = sourcecode.swift; name = SourceLocation.swift; path = Sources/Nimble/Utils/SourceLocation.swift; sourceTree = "<group>"; };
 		E61A9C896A33031F5AEEFD9B446733B5 /* Quick.modulemap */ = {isa = PBXFileReference; includeInIndex = 1; lastKnownFileType = sourcecode.module; path = Quick.modulemap; sourceTree = "<group>"; };
 		E69C46AE772C928891B21BF9707CAF0B /* XCTestObservationCenter+Register.m */ = {isa = PBXFileReference; includeInIndex = 1; lastKnownFileType = sourcecode.c.objc; name = "XCTestObservationCenter+Register.m"; path = "Sources/NimbleObjectiveC/XCTestObservationCenter+Register.m"; sourceTree = "<group>"; };
 		E6F14222E1F8178A5717534DE5032BE2 /* EndWith.swift */ = {isa = PBXFileReference; includeInIndex = 1; lastKnownFileType = sourcecode.swift; name = EndWith.swift; path = Sources/Nimble/Matchers/EndWith.swift; sourceTree = "<group>"; };
 		E6FD5A08FFF54CE6FE2814C98B3B97B4 /* CwlCatchException.h */ = {isa = PBXFileReference; includeInIndex = 1; lastKnownFileType = sourcecode.c.h; name = CwlCatchException.h; path = Carthage/Checkouts/CwlCatchException/Sources/CwlCatchExceptionSupport/include/CwlCatchException.h; sourceTree = "<group>"; };
-<<<<<<< HEAD
-		E87027F4A4E7F8AA539A456740CA9D03 /* PDFImageSizeFit.html */ = {isa = PBXFileReference; includeInIndex = 1; lastKnownFileType = text.html.documentation; name = PDFImageSizeFit.html; path = docs/docsets/TPPDF.docset/Contents/Resources/Documents/Enums/PDFImageSizeFit.html; sourceTree = "<group>"; };
-		E8B55B4F86E55E3A5D075DA32A9CB454 /* PDFGenerator.html */ = {isa = PBXFileReference; includeInIndex = 1; lastKnownFileType = text.html; name = PDFGenerator.html; path = docs/Classes/PDFGenerator.html; sourceTree = "<group>"; };
-		E8E3D482385E710DE7755A1567DA6F30 /* PDFImage+Equatable.swift */ = {isa = PBXFileReference; includeInIndex = 1; lastKnownFileType = sourcecode.swift; path = "PDFImage+Equatable.swift"; sourceTree = "<group>"; };
-		E92F85BB0E0CEFE738C7110645CFF080 /* PDFTableCellStyle.html */ = {isa = PBXFileReference; includeInIndex = 1; lastKnownFileType = text.html.documentation; name = PDFTableCellStyle.html; path = docs/docsets/TPPDF.docset/Contents/Resources/Documents/Structs/PDFTableCellStyle.html; sourceTree = "<group>"; };
-		E95062D55F0897E8CB0A6927B7668647 /* typeahead.jquery.js */ = {isa = PBXFileReference; includeInIndex = 1; lastKnownFileType = sourcecode.javascript; name = typeahead.jquery.js; path = docs/js/typeahead.jquery.js; sourceTree = "<group>"; };
-=======
 		E87027F4A4E7F8AA539A456740CA9D03 /* PDFImageSizeFit.html */ = {isa = PBXFileReference; includeInIndex = 1; name = PDFImageSizeFit.html; path = docs/docsets/TPPDF.docset/Contents/Resources/Documents/Enums/PDFImageSizeFit.html; sourceTree = "<group>"; };
 		E8B55B4F86E55E3A5D075DA32A9CB454 /* PDFGenerator.html */ = {isa = PBXFileReference; includeInIndex = 1; name = PDFGenerator.html; path = docs/Classes/PDFGenerator.html; sourceTree = "<group>"; };
 		E8E3D482385E710DE7755A1567DA6F30 /* PDFImage+Equatable.swift */ = {isa = PBXFileReference; includeInIndex = 1; lastKnownFileType = sourcecode.swift; path = "PDFImage+Equatable.swift"; sourceTree = "<group>"; };
 		E92F85BB0E0CEFE738C7110645CFF080 /* PDFTableCellStyle.html */ = {isa = PBXFileReference; includeInIndex = 1; name = PDFTableCellStyle.html; path = docs/docsets/TPPDF.docset/Contents/Resources/Documents/Structs/PDFTableCellStyle.html; sourceTree = "<group>"; };
 		E95062D55F0897E8CB0A6927B7668647 /* typeahead.jquery.js */ = {isa = PBXFileReference; includeInIndex = 1; name = typeahead.jquery.js; path = docs/js/typeahead.jquery.js; sourceTree = "<group>"; };
->>>>>>> ec257004
 		E9A17DA545983FFAB6C074ADAF63609D /* Pods-TPPDF_Example.release.xcconfig */ = {isa = PBXFileReference; includeInIndex = 1; lastKnownFileType = text.xcconfig; path = "Pods-TPPDF_Example.release.xcconfig"; sourceTree = "<group>"; };
 		EA88DA8EEF6645A39E96B43CDB28D3CD /* Contain.swift */ = {isa = PBXFileReference; includeInIndex = 1; lastKnownFileType = sourcecode.swift; name = Contain.swift; path = Sources/Nimble/Matchers/Contain.swift; sourceTree = "<group>"; };
 		EBFA8D27BD95C5A62202C10D53113AE2 /* FailureMessage.swift */ = {isa = PBXFileReference; includeInIndex = 1; lastKnownFileType = sourcecode.swift; name = FailureMessage.swift; path = Sources/Nimble/FailureMessage.swift; sourceTree = "<group>"; };
 		EC8935EE12304AB51896169900CE11A1 /* PDFText.swift */ = {isa = PBXFileReference; includeInIndex = 1; lastKnownFileType = sourcecode.swift; path = PDFText.swift; sourceTree = "<group>"; };
 		ECC5CCB8A9F5285A6A58200A84F9E344 /* PDFSectionObject.swift */ = {isa = PBXFileReference; includeInIndex = 1; lastKnownFileType = sourcecode.swift; path = PDFSectionObject.swift; sourceTree = "<group>"; };
 		EE382A2A53B129725972BDC05AFB9DEF /* Match.swift */ = {isa = PBXFileReference; includeInIndex = 1; lastKnownFileType = sourcecode.swift; name = Match.swift; path = Sources/Nimble/Matchers/Match.swift; sourceTree = "<group>"; };
-<<<<<<< HEAD
-		EE7CEEACD4724A5A4CC2285E4FBDEF10 /* Array.html */ = {isa = PBXFileReference; includeInIndex = 1; lastKnownFileType = text.html; name = Array.html; path = docs/Extensions/Array.html; sourceTree = "<group>"; };
-		EEA347DA3727EF24C6D690B8F190BFFD /* Quick.framework */ = {isa = PBXFileReference; explicitFileType = wrapper.framework; includeInIndex = 0; path = Quick.framework; sourceTree = BUILT_PRODUCTS_DIR; };
-		EEB71913CABA16FE67E2E5AFDA03B314 /* ToSucceed.swift */ = {isa = PBXFileReference; includeInIndex = 1; lastKnownFileType = sourcecode.swift; name = ToSucceed.swift; path = Sources/Nimble/Matchers/ToSucceed.swift; sourceTree = "<group>"; };
-		EF7980323829E573B0B22BECBB124BAE /* undocumented.json */ = {isa = PBXFileReference; includeInIndex = 1; lastKnownFileType = text.json; name = undocumented.json; path = docs/docsets/TPPDF.docset/Contents/Resources/Documents/undocumented.json; sourceTree = "<group>"; };
-		F06059EFCC00B2A4C0B9054511FE2CE8 /* RaisesException.swift */ = {isa = PBXFileReference; includeInIndex = 1; lastKnownFileType = sourcecode.swift; name = RaisesException.swift; path = Sources/Nimble/Matchers/RaisesException.swift; sourceTree = "<group>"; };
-		F094413F4D241D3150EF1ED154B147A7 /* PDFDocument.swift */ = {isa = PBXFileReference; includeInIndex = 1; lastKnownFileType = sourcecode.swift; name = PDFDocument.swift; path = Source/PDFDocument.swift; sourceTree = "<group>"; };
-		F097A6C3B43156BCB63EE0028A8F8A38 /* Structs.html */ = {isa = PBXFileReference; includeInIndex = 1; lastKnownFileType = text.html; name = Structs.html; path = docs/Structs.html; sourceTree = "<group>"; };
-		F0E00D457ED5312319D9B533BABD48B8 /* PDFLayout.html */ = {isa = PBXFileReference; includeInIndex = 1; lastKnownFileType = text.html; name = PDFLayout.html; path = docs/Extensions/PDFLayout.html; sourceTree = "<group>"; };
-=======
 		EE7CEEACD4724A5A4CC2285E4FBDEF10 /* Array.html */ = {isa = PBXFileReference; includeInIndex = 1; name = Array.html; path = docs/Extensions/Array.html; sourceTree = "<group>"; };
 		EEA347DA3727EF24C6D690B8F190BFFD /* Quick.framework */ = {isa = PBXFileReference; explicitFileType = wrapper.framework; includeInIndex = 0; name = Quick.framework; path = Quick.framework; sourceTree = BUILT_PRODUCTS_DIR; };
 		EEB71913CABA16FE67E2E5AFDA03B314 /* ToSucceed.swift */ = {isa = PBXFileReference; includeInIndex = 1; lastKnownFileType = sourcecode.swift; name = ToSucceed.swift; path = Sources/Nimble/Matchers/ToSucceed.swift; sourceTree = "<group>"; };
@@ -997,27 +656,12 @@
 		F094413F4D241D3150EF1ED154B147A7 /* PDFDocument.swift */ = {isa = PBXFileReference; includeInIndex = 1; lastKnownFileType = sourcecode.swift; name = PDFDocument.swift; path = Source/PDFDocument.swift; sourceTree = "<group>"; };
 		F097A6C3B43156BCB63EE0028A8F8A38 /* Structs.html */ = {isa = PBXFileReference; includeInIndex = 1; name = Structs.html; path = docs/Structs.html; sourceTree = "<group>"; };
 		F0E00D457ED5312319D9B533BABD48B8 /* PDFLayout.html */ = {isa = PBXFileReference; includeInIndex = 1; name = PDFLayout.html; path = docs/Extensions/PDFLayout.html; sourceTree = "<group>"; };
->>>>>>> ec257004
 		F2B1C56131BDEA54C3021D2157898F12 /* PDFTableStyle.swift */ = {isa = PBXFileReference; includeInIndex = 1; lastKnownFileType = sourcecode.swift; path = PDFTableStyle.swift; sourceTree = "<group>"; };
 		F39BEB077A6B394FE202E254C7DE0CE4 /* PDFPageLayout.swift */ = {isa = PBXFileReference; includeInIndex = 1; lastKnownFileType = sourcecode.swift; path = PDFPageLayout.swift; sourceTree = "<group>"; };
 		F3BBA5E001832BC64ED1138AF282D7C3 /* PDFSectionColumn.swift */ = {isa = PBXFileReference; includeInIndex = 1; lastKnownFileType = sourcecode.swift; path = PDFSectionColumn.swift; sourceTree = "<group>"; };
 		F3CD618F3F3E65D63EA764EE53CA94A9 /* TPPDF-Info.plist */ = {isa = PBXFileReference; includeInIndex = 1; lastKnownFileType = text.plist.xml; path = "TPPDF-Info.plist"; sourceTree = "<group>"; };
 		F3EC79E872A2E504901CEA57910464CD /* PDFLayout.swift */ = {isa = PBXFileReference; includeInIndex = 1; lastKnownFileType = sourcecode.swift; path = PDFLayout.swift; sourceTree = "<group>"; };
 		F4D1D150AF8320F4C9F1483D249ABA8E /* CwlMachBadInstructionHandler.m */ = {isa = PBXFileReference; includeInIndex = 1; lastKnownFileType = sourcecode.c.objc; name = CwlMachBadInstructionHandler.m; path = Carthage/Checkouts/CwlPreconditionTesting/Sources/CwlMachBadInstructionHandler/CwlMachBadInstructionHandler.m; sourceTree = "<group>"; };
-<<<<<<< HEAD
-		F55F90C47D792125C15C795DD69E10AF /* PDFTableCellBorders.html */ = {isa = PBXFileReference; includeInIndex = 1; lastKnownFileType = text.html.documentation; name = PDFTableCellBorders.html; path = docs/docsets/TPPDF.docset/Contents/Resources/Documents/Structs/PDFTableCellBorders.html; sourceTree = "<group>"; };
-		F5B966926BAA884387AB03B62073317E /* Data.html */ = {isa = PBXFileReference; includeInIndex = 1; lastKnownFileType = text.html; name = Data.html; path = docs/Extensions/Data.html; sourceTree = "<group>"; };
-		F70E4A86026AA7768F8BB229DC052B78 /* Pods-TPPDF_Example.modulemap */ = {isa = PBXFileReference; includeInIndex = 1; lastKnownFileType = sourcecode.module; path = "Pods-TPPDF_Example.modulemap"; sourceTree = "<group>"; };
-		F7CF81CA4080BB90E834C6C55014CE25 /* PDFListItemSymbol.html */ = {isa = PBXFileReference; includeInIndex = 1; lastKnownFileType = text.html.documentation; name = PDFListItemSymbol.html; path = docs/docsets/TPPDF.docset/Contents/Resources/Documents/Enums/PDFListItemSymbol.html; sourceTree = "<group>"; };
-		F90417C56A44468E61FC1D3C71CD95E8 /* PDFLayoutHeights.swift */ = {isa = PBXFileReference; includeInIndex = 1; lastKnownFileType = sourcecode.swift; path = PDFLayoutHeights.swift; sourceTree = "<group>"; };
-		F99BBD3BABFB3FD9AA962312900D2111 /* lunr.min.js */ = {isa = PBXFileReference; includeInIndex = 1; lastKnownFileType = sourcecode.javascript; name = lunr.min.js; path = docs/js/lunr.min.js; sourceTree = "<group>"; };
-		FB9485383C44BC16419DBD28E99622F3 /* BeLogical.swift */ = {isa = PBXFileReference; includeInIndex = 1; lastKnownFileType = sourcecode.swift; name = BeLogical.swift; path = Sources/Nimble/Matchers/BeLogical.swift; sourceTree = "<group>"; };
-		FBD0D626F664335F9E5FF462DAB7C49C /* Functions.html */ = {isa = PBXFileReference; includeInIndex = 1; lastKnownFileType = text.html; name = Functions.html; path = docs/Functions.html; sourceTree = "<group>"; };
-		FC95222E140E2F2547FFE4C224790FE6 /* PDFGraphics.swift */ = {isa = PBXFileReference; includeInIndex = 1; lastKnownFileType = sourcecode.swift; path = PDFGraphics.swift; sourceTree = "<group>"; };
-		FCCE0E5BF379E9E42AE9FEFACF5B2AAC /* ErrorUtility.swift */ = {isa = PBXFileReference; includeInIndex = 1; lastKnownFileType = sourcecode.swift; name = ErrorUtility.swift; path = Sources/Quick/ErrorUtility.swift; sourceTree = "<group>"; };
-		FDEC0E1E73BA5272D7B8159356ED6ECB /* Equal.swift */ = {isa = PBXFileReference; includeInIndex = 1; lastKnownFileType = sourcecode.swift; name = Equal.swift; path = Sources/Nimble/Matchers/Equal.swift; sourceTree = "<group>"; };
-		FE821ACDECF19E521633AA2F88B879B1 /* PDFPaginationStyle.html */ = {isa = PBXFileReference; includeInIndex = 1; lastKnownFileType = text.html.documentation; name = PDFPaginationStyle.html; path = docs/docsets/TPPDF.docset/Contents/Resources/Documents/Enums/PDFPaginationStyle.html; sourceTree = "<group>"; };
-=======
 		F55F90C47D792125C15C795DD69E10AF /* PDFTableCellBorders.html */ = {isa = PBXFileReference; includeInIndex = 1; name = PDFTableCellBorders.html; path = docs/docsets/TPPDF.docset/Contents/Resources/Documents/Structs/PDFTableCellBorders.html; sourceTree = "<group>"; };
 		F5B966926BAA884387AB03B62073317E /* Data.html */ = {isa = PBXFileReference; includeInIndex = 1; name = Data.html; path = docs/Extensions/Data.html; sourceTree = "<group>"; };
 		F70E4A86026AA7768F8BB229DC052B78 /* Pods-TPPDF_Example.modulemap */ = {isa = PBXFileReference; includeInIndex = 1; lastKnownFileType = sourcecode.module; path = "Pods-TPPDF_Example.modulemap"; sourceTree = "<group>"; };
@@ -1030,7 +674,6 @@
 		FCCE0E5BF379E9E42AE9FEFACF5B2AAC /* ErrorUtility.swift */ = {isa = PBXFileReference; includeInIndex = 1; lastKnownFileType = sourcecode.swift; name = ErrorUtility.swift; path = Sources/Quick/ErrorUtility.swift; sourceTree = "<group>"; };
 		FDEC0E1E73BA5272D7B8159356ED6ECB /* Equal.swift */ = {isa = PBXFileReference; includeInIndex = 1; lastKnownFileType = sourcecode.swift; name = Equal.swift; path = Sources/Nimble/Matchers/Equal.swift; sourceTree = "<group>"; };
 		FE821ACDECF19E521633AA2F88B879B1 /* PDFPaginationStyle.html */ = {isa = PBXFileReference; includeInIndex = 1; name = PDFPaginationStyle.html; path = docs/docsets/TPPDF.docset/Contents/Resources/Documents/Enums/PDFPaginationStyle.html; sourceTree = "<group>"; };
->>>>>>> ec257004
 		FF420F9713AC38F1C9E4828928A10690 /* Closures.swift */ = {isa = PBXFileReference; includeInIndex = 1; lastKnownFileType = sourcecode.swift; name = Closures.swift; path = Sources/Quick/Hooks/Closures.swift; sourceTree = "<group>"; };
 /* End PBXFileReference section */
 
@@ -1266,10 +909,7 @@
 				23229FAAA8B4D9034715E34992D8DC09 /* XCTestSuite+QuickTestSuiteBuilder.m */,
 				4CE1FCA77824B4C1D74858ED9B846DAA /* Support Files */,
 			);
-<<<<<<< HEAD
-=======
 			name = Quick;
->>>>>>> ec257004
 			path = Quick;
 			sourceTree = "<group>";
 		};
@@ -1409,10 +1049,7 @@
 				E69C46AE772C928891B21BF9707CAF0B /* XCTestObservationCenter+Register.m */,
 				B404996FD69CC66D0D0C75AE5088096F /* Support Files */,
 			);
-<<<<<<< HEAD
-=======
 			name = Nimble;
->>>>>>> ec257004
 			path = Nimble;
 			sourceTree = "<group>";
 		};
@@ -1585,10 +1222,7 @@
 			children = (
 				793AF89F175E2B6E4BA7454D6BE8F985 /* Support Files */,
 			);
-<<<<<<< HEAD
-=======
 			name = SwiftLint;
->>>>>>> ec257004
 			path = SwiftLint;
 			sourceTree = "<group>";
 		};
@@ -1916,25 +1550,13 @@
 			isa = PBXProject;
 			attributes = {
 				LastSwiftUpdateCheck = 0930;
-				LastUpgradeCheck = 1020;
-				TargetAttributes = {
-					F3D7F5720B6419F44CACB4252E195E89 = {
-						LastSwiftMigration = 1020;
-					};
-					F554EA343D656E7FB0C1ACC045EB2666 = {
-						LastSwiftMigration = 1020;
-					};
-					FDE8308E82034CD56C5B6153CBC1D9E8 = {
-						LastSwiftMigration = 1020;
-					};
-				};
+				LastUpgradeCheck = 0930;
 			};
 			buildConfigurationList = 4821239608C13582E20E6DA73FD5F1F9 /* Build configuration list for PBXProject "Pods" */;
 			compatibilityVersion = "Xcode 3.2";
 			developmentRegion = English;
 			hasScannedForEncodings = 0;
 			knownRegions = (
-				English,
 				en,
 			);
 			mainGroup = CF1408CF629C7361332E53B88F7BD30C;
@@ -2259,10 +1881,6 @@
 			isa = XCBuildConfiguration;
 			buildSettings = {
 				ALWAYS_SEARCH_USER_PATHS = NO;
-<<<<<<< HEAD
-				CLANG_ANALYZER_LOCALIZABILITY_NONLOCALIZED = YES;
-=======
->>>>>>> ec257004
 				CLANG_ANALYZER_NONNULL = YES;
 				CLANG_ANALYZER_NUMBER_OBJECT_CONVERSION = YES_AGGRESSIVE;
 				CLANG_CXX_LANGUAGE_STANDARD = "gnu++14";
@@ -2323,6 +1941,38 @@
 			};
 			name = Debug;
 		};
+		0CE3E372E4F9D68B50FA65347A58BF86 /* Release */ = {
+			isa = XCBuildConfiguration;
+			baseConfigurationReference = 9934535805914CF8443DA1B53F49DBB3 /* Quick.xcconfig */;
+			buildSettings = {
+				CODE_SIGN_IDENTITY = "";
+				"CODE_SIGN_IDENTITY[sdk=appletvos*]" = "";
+				"CODE_SIGN_IDENTITY[sdk=iphoneos*]" = "";
+				"CODE_SIGN_IDENTITY[sdk=watchos*]" = "";
+				CURRENT_PROJECT_VERSION = 1;
+				DEFINES_MODULE = YES;
+				DYLIB_COMPATIBILITY_VERSION = 1;
+				DYLIB_CURRENT_VERSION = 1;
+				DYLIB_INSTALL_NAME_BASE = "@rpath";
+				GCC_PREFIX_HEADER = "Target Support Files/Quick/Quick-prefix.pch";
+				INFOPLIST_FILE = "Target Support Files/Quick/Quick-Info.plist";
+				INSTALL_PATH = "$(LOCAL_LIBRARY_DIR)/Frameworks";
+				IPHONEOS_DEPLOYMENT_TARGET = 8.0;
+				LD_RUNPATH_SEARCH_PATHS = "$(inherited) @executable_path/Frameworks @loader_path/Frameworks";
+				MODULEMAP_FILE = "Target Support Files/Quick/Quick.modulemap";
+				PRODUCT_MODULE_NAME = Quick;
+				PRODUCT_NAME = Quick;
+				SDKROOT = iphoneos;
+				SKIP_INSTALL = YES;
+				SWIFT_ACTIVE_COMPILATION_CONDITIONS = "$(inherited) ";
+				SWIFT_VERSION = 5.0;
+				TARGETED_DEVICE_FAMILY = "1,2";
+				VALIDATE_PRODUCT = YES;
+				VERSIONING_SYSTEM = "apple-generic";
+				VERSION_INFO_PREFIX = "";
+			};
+			name = Release;
+		};
 		2D6A65327F1FC565E63668AE8D630ECC /* Release */ = {
 			isa = XCBuildConfiguration;
 			baseConfigurationReference = 873A149144A4505B4273B11DF638E923 /* Nimble.xcconfig */;
@@ -2355,6 +2005,37 @@
 			};
 			name = Release;
 		};
+		316C4B2F88ACB6FE470766BFA9478729 /* Debug */ = {
+			isa = XCBuildConfiguration;
+			baseConfigurationReference = 59E9978099931DD96F63E6DE6F9EDCC2 /* TPPDF.xcconfig */;
+			buildSettings = {
+				CODE_SIGN_IDENTITY = "";
+				"CODE_SIGN_IDENTITY[sdk=appletvos*]" = "";
+				"CODE_SIGN_IDENTITY[sdk=iphoneos*]" = "";
+				"CODE_SIGN_IDENTITY[sdk=watchos*]" = "";
+				CURRENT_PROJECT_VERSION = 1;
+				DEFINES_MODULE = YES;
+				DYLIB_COMPATIBILITY_VERSION = 1;
+				DYLIB_CURRENT_VERSION = 1;
+				DYLIB_INSTALL_NAME_BASE = "@rpath";
+				GCC_PREFIX_HEADER = "Target Support Files/TPPDF/TPPDF-prefix.pch";
+				INFOPLIST_FILE = "Target Support Files/TPPDF/TPPDF-Info.plist";
+				INSTALL_PATH = "$(LOCAL_LIBRARY_DIR)/Frameworks";
+				IPHONEOS_DEPLOYMENT_TARGET = 8.0;
+				LD_RUNPATH_SEARCH_PATHS = "$(inherited) @executable_path/Frameworks @loader_path/Frameworks";
+				MODULEMAP_FILE = "Target Support Files/TPPDF/TPPDF.modulemap";
+				PRODUCT_MODULE_NAME = TPPDF;
+				PRODUCT_NAME = TPPDF;
+				SDKROOT = iphoneos;
+				SKIP_INSTALL = YES;
+				SWIFT_ACTIVE_COMPILATION_CONDITIONS = "$(inherited) ";
+				SWIFT_VERSION = 5.0;
+				TARGETED_DEVICE_FAMILY = "1,2";
+				VERSIONING_SYSTEM = "apple-generic";
+				VERSION_INFO_PREFIX = "";
+			};
+			name = Debug;
+		};
 		3574EF13CBE920579D92AAAE92E806E7 /* Debug */ = {
 			isa = XCBuildConfiguration;
 			baseConfigurationReference = B4AB7EB6006A71E89C370D195703FFEF /* SwiftLint.xcconfig */;
@@ -2368,7 +2049,7 @@
 			};
 			name = Debug;
 		};
-		4E3A30451DD0EB2B2B2F9F795943A589 /* Release */ = {
+		6AE527B450E92B7219EC8FFABD13EA76 /* Debug */ = {
 			isa = XCBuildConfiguration;
 			baseConfigurationReference = 9934535805914CF8443DA1B53F49DBB3 /* Quick.xcconfig */;
 			buildSettings = {
@@ -2392,13 +2073,12 @@
 				SDKROOT = iphoneos;
 				SKIP_INSTALL = YES;
 				SWIFT_ACTIVE_COMPILATION_CONDITIONS = "$(inherited) ";
-				SWIFT_VERSION = 4.2;
+				SWIFT_VERSION = 5.0;
 				TARGETED_DEVICE_FAMILY = "1,2";
-				VALIDATE_PRODUCT = YES;
 				VERSIONING_SYSTEM = "apple-generic";
 				VERSION_INFO_PREFIX = "";
 			};
-			name = Release;
+			name = Debug;
 		};
 		6D0ABDA2CADA2819B858944F8BA13E31 /* Debug */ = {
 			isa = XCBuildConfiguration;
@@ -2427,41 +2107,6 @@
 				PRODUCT_NAME = "$(TARGET_NAME:c99extidentifier)";
 				SDKROOT = iphoneos;
 				SKIP_INSTALL = YES;
-				TARGETED_DEVICE_FAMILY = "1,2";
-				VERSIONING_SYSTEM = "apple-generic";
-				VERSION_INFO_PREFIX = "";
-			};
-			name = Debug;
-		};
-		7FA1900EF6153EC77F05D781B33C9CED /* Debug */ = {
-			isa = XCBuildConfiguration;
-			baseConfigurationReference = 59E9978099931DD96F63E6DE6F9EDCC2 /* TPPDF.xcconfig */;
-			buildSettings = {
-				CODE_SIGN_IDENTITY = "";
-				"CODE_SIGN_IDENTITY[sdk=appletvos*]" = "";
-				"CODE_SIGN_IDENTITY[sdk=iphoneos*]" = "";
-				"CODE_SIGN_IDENTITY[sdk=watchos*]" = "";
-				CURRENT_PROJECT_VERSION = 1;
-				DEFINES_MODULE = YES;
-				DYLIB_COMPATIBILITY_VERSION = 1;
-				DYLIB_CURRENT_VERSION = 1;
-				DYLIB_INSTALL_NAME_BASE = "@rpath";
-				GCC_PREFIX_HEADER = "Target Support Files/TPPDF/TPPDF-prefix.pch";
-				INFOPLIST_FILE = "Target Support Files/TPPDF/TPPDF-Info.plist";
-				INSTALL_PATH = "$(LOCAL_LIBRARY_DIR)/Frameworks";
-				IPHONEOS_DEPLOYMENT_TARGET = 8.0;
-				LD_RUNPATH_SEARCH_PATHS = "$(inherited) @executable_path/Frameworks @loader_path/Frameworks";
-				MODULEMAP_FILE = "Target Support Files/TPPDF/TPPDF.modulemap";
-				PRODUCT_MODULE_NAME = TPPDF;
-				PRODUCT_NAME = TPPDF;
-				SDKROOT = iphoneos;
-				SKIP_INSTALL = YES;
-				SWIFT_ACTIVE_COMPILATION_CONDITIONS = "$(inherited) ";
-<<<<<<< HEAD
-				SWIFT_VERSION = 5.0;
-=======
-				SWIFT_VERSION = 4.2;
->>>>>>> ec257004
 				TARGETED_DEVICE_FAMILY = "1,2";
 				VERSIONING_SYSTEM = "apple-generic";
 				VERSION_INFO_PREFIX = "";
@@ -2516,8 +2161,39 @@
 			};
 			name = Release;
 		};
+		A6AAC8192740CAF64BED66B1A496B773 /* Release */ = {
+			isa = XCBuildConfiguration;
+			baseConfigurationReference = 59E9978099931DD96F63E6DE6F9EDCC2 /* TPPDF.xcconfig */;
+			buildSettings = {
+				CODE_SIGN_IDENTITY = "";
+				"CODE_SIGN_IDENTITY[sdk=appletvos*]" = "";
+				"CODE_SIGN_IDENTITY[sdk=iphoneos*]" = "";
+				"CODE_SIGN_IDENTITY[sdk=watchos*]" = "";
+				CURRENT_PROJECT_VERSION = 1;
+				DEFINES_MODULE = YES;
+				DYLIB_COMPATIBILITY_VERSION = 1;
+				DYLIB_CURRENT_VERSION = 1;
+				DYLIB_INSTALL_NAME_BASE = "@rpath";
+				GCC_PREFIX_HEADER = "Target Support Files/TPPDF/TPPDF-prefix.pch";
+				INFOPLIST_FILE = "Target Support Files/TPPDF/TPPDF-Info.plist";
+				INSTALL_PATH = "$(LOCAL_LIBRARY_DIR)/Frameworks";
+				IPHONEOS_DEPLOYMENT_TARGET = 8.0;
+				LD_RUNPATH_SEARCH_PATHS = "$(inherited) @executable_path/Frameworks @loader_path/Frameworks";
+				MODULEMAP_FILE = "Target Support Files/TPPDF/TPPDF.modulemap";
+				PRODUCT_MODULE_NAME = TPPDF;
+				PRODUCT_NAME = TPPDF;
+				SDKROOT = iphoneos;
+				SKIP_INSTALL = YES;
+				SWIFT_ACTIVE_COMPILATION_CONDITIONS = "$(inherited) ";
+				SWIFT_VERSION = 5.0;
+				TARGETED_DEVICE_FAMILY = "1,2";
+				VALIDATE_PRODUCT = YES;
+				VERSIONING_SYSTEM = "apple-generic";
+				VERSION_INFO_PREFIX = "";
+			};
+			name = Release;
+		};
 		CF389F750F700469742970304E1E1BC5 /* Debug */ = {
-<<<<<<< HEAD
 			isa = XCBuildConfiguration;
 			baseConfigurationReference = 873A149144A4505B4273B11DF638E923 /* Nimble.xcconfig */;
 			buildSettings = {
@@ -2550,40 +2226,6 @@
 		};
 		E1F16873F965833F4459072E8A528EA8 /* Debug */ = {
 			isa = XCBuildConfiguration;
-=======
-			isa = XCBuildConfiguration;
-			baseConfigurationReference = 873A149144A4505B4273B11DF638E923 /* Nimble.xcconfig */;
-			buildSettings = {
-				CODE_SIGN_IDENTITY = "";
-				"CODE_SIGN_IDENTITY[sdk=appletvos*]" = "";
-				"CODE_SIGN_IDENTITY[sdk=iphoneos*]" = "";
-				"CODE_SIGN_IDENTITY[sdk=watchos*]" = "";
-				CURRENT_PROJECT_VERSION = 1;
-				DEFINES_MODULE = YES;
-				DYLIB_COMPATIBILITY_VERSION = 1;
-				DYLIB_CURRENT_VERSION = 1;
-				DYLIB_INSTALL_NAME_BASE = "@rpath";
-				GCC_PREFIX_HEADER = "Target Support Files/Nimble/Nimble-prefix.pch";
-				INFOPLIST_FILE = "Target Support Files/Nimble/Nimble-Info.plist";
-				INSTALL_PATH = "$(LOCAL_LIBRARY_DIR)/Frameworks";
-				IPHONEOS_DEPLOYMENT_TARGET = 8.0;
-				LD_RUNPATH_SEARCH_PATHS = "$(inherited) @executable_path/Frameworks @loader_path/Frameworks";
-				MODULEMAP_FILE = "Target Support Files/Nimble/Nimble.modulemap";
-				PRODUCT_MODULE_NAME = Nimble;
-				PRODUCT_NAME = Nimble;
-				SDKROOT = iphoneos;
-				SKIP_INSTALL = YES;
-				SWIFT_ACTIVE_COMPILATION_CONDITIONS = "$(inherited) ";
-				SWIFT_VERSION = 4.2;
-				TARGETED_DEVICE_FAMILY = "1,2";
-				VERSIONING_SYSTEM = "apple-generic";
-				VERSION_INFO_PREFIX = "";
-			};
-			name = Debug;
-		};
-		E1F16873F965833F4459072E8A528EA8 /* Debug */ = {
-			isa = XCBuildConfiguration;
->>>>>>> ec257004
 			baseConfigurationReference = BDF760494E466DD51D8CD2443A542F02 /* Pods-TPPDF_Tests.debug.xcconfig */;
 			buildSettings = {
 				ALWAYS_EMBED_SWIFT_STANDARD_LIBRARIES = NO;
@@ -2609,37 +2251,6 @@
 				PRODUCT_NAME = "$(TARGET_NAME:c99extidentifier)";
 				SDKROOT = iphoneos;
 				SKIP_INSTALL = YES;
-				TARGETED_DEVICE_FAMILY = "1,2";
-				VERSIONING_SYSTEM = "apple-generic";
-				VERSION_INFO_PREFIX = "";
-			};
-			name = Debug;
-		};
-		EDA2B6860E7E020A608BCDFD686E0C5E /* Debug */ = {
-			isa = XCBuildConfiguration;
-			baseConfigurationReference = 9934535805914CF8443DA1B53F49DBB3 /* Quick.xcconfig */;
-			buildSettings = {
-				CODE_SIGN_IDENTITY = "";
-				"CODE_SIGN_IDENTITY[sdk=appletvos*]" = "";
-				"CODE_SIGN_IDENTITY[sdk=iphoneos*]" = "";
-				"CODE_SIGN_IDENTITY[sdk=watchos*]" = "";
-				CURRENT_PROJECT_VERSION = 1;
-				DEFINES_MODULE = YES;
-				DYLIB_COMPATIBILITY_VERSION = 1;
-				DYLIB_CURRENT_VERSION = 1;
-				DYLIB_INSTALL_NAME_BASE = "@rpath";
-				GCC_PREFIX_HEADER = "Target Support Files/Quick/Quick-prefix.pch";
-				INFOPLIST_FILE = "Target Support Files/Quick/Quick-Info.plist";
-				INSTALL_PATH = "$(LOCAL_LIBRARY_DIR)/Frameworks";
-				IPHONEOS_DEPLOYMENT_TARGET = 8.0;
-				LD_RUNPATH_SEARCH_PATHS = "$(inherited) @executable_path/Frameworks @loader_path/Frameworks";
-				MODULEMAP_FILE = "Target Support Files/Quick/Quick.modulemap";
-				PRODUCT_MODULE_NAME = Quick;
-				PRODUCT_NAME = Quick;
-				SDKROOT = iphoneos;
-				SKIP_INSTALL = YES;
-				SWIFT_ACTIVE_COMPILATION_CONDITIONS = "$(inherited) ";
-				SWIFT_VERSION = 4.2;
 				TARGETED_DEVICE_FAMILY = "1,2";
 				VERSIONING_SYSTEM = "apple-generic";
 				VERSION_INFO_PREFIX = "";
@@ -2680,47 +2291,10 @@
 			};
 			name = Release;
 		};
-		FAD02E7FF8465200ADAFCCC96D4CB117 /* Release */ = {
-			isa = XCBuildConfiguration;
-			baseConfigurationReference = 59E9978099931DD96F63E6DE6F9EDCC2 /* TPPDF.xcconfig */;
-			buildSettings = {
-				CODE_SIGN_IDENTITY = "";
-				"CODE_SIGN_IDENTITY[sdk=appletvos*]" = "";
-				"CODE_SIGN_IDENTITY[sdk=iphoneos*]" = "";
-				"CODE_SIGN_IDENTITY[sdk=watchos*]" = "";
-				CURRENT_PROJECT_VERSION = 1;
-				DEFINES_MODULE = YES;
-				DYLIB_COMPATIBILITY_VERSION = 1;
-				DYLIB_CURRENT_VERSION = 1;
-				DYLIB_INSTALL_NAME_BASE = "@rpath";
-				GCC_PREFIX_HEADER = "Target Support Files/TPPDF/TPPDF-prefix.pch";
-				INFOPLIST_FILE = "Target Support Files/TPPDF/TPPDF-Info.plist";
-				INSTALL_PATH = "$(LOCAL_LIBRARY_DIR)/Frameworks";
-				IPHONEOS_DEPLOYMENT_TARGET = 8.0;
-				LD_RUNPATH_SEARCH_PATHS = "$(inherited) @executable_path/Frameworks @loader_path/Frameworks";
-				MODULEMAP_FILE = "Target Support Files/TPPDF/TPPDF.modulemap";
-				PRODUCT_MODULE_NAME = TPPDF;
-				PRODUCT_NAME = TPPDF;
-				SDKROOT = iphoneos;
-				SKIP_INSTALL = YES;
-				SWIFT_ACTIVE_COMPILATION_CONDITIONS = "$(inherited) ";
-<<<<<<< HEAD
-				SWIFT_VERSION = 5.0;
-=======
-				SWIFT_VERSION = 4.2;
->>>>>>> ec257004
-				TARGETED_DEVICE_FAMILY = "1,2";
-				VALIDATE_PRODUCT = YES;
-				VERSIONING_SYSTEM = "apple-generic";
-				VERSION_INFO_PREFIX = "";
-			};
-			name = Release;
-		};
 		FF54A72E467D2FE6A514F52E26280B06 /* Release */ = {
 			isa = XCBuildConfiguration;
 			buildSettings = {
 				ALWAYS_SEARCH_USER_PATHS = NO;
-				CLANG_ANALYZER_LOCALIZABILITY_NONLOCALIZED = YES;
 				CLANG_ANALYZER_NONNULL = YES;
 				CLANG_ANALYZER_NUMBER_OBJECT_CONVERSION = YES_AGGRESSIVE;
 				CLANG_CXX_LANGUAGE_STANDARD = "gnu++14";
@@ -2770,12 +2344,8 @@
 				MTL_FAST_MATH = YES;
 				PRODUCT_NAME = "$(TARGET_NAME)";
 				STRIP_INSTALLED_PRODUCT = NO;
-<<<<<<< HEAD
-				SWIFT_OPTIMIZATION_LEVEL = "-Owholemodule";
-=======
 				SWIFT_COMPILATION_MODE = wholemodule;
 				SWIFT_OPTIMIZATION_LEVEL = "-O";
->>>>>>> ec257004
 				SWIFT_VERSION = 4.2;
 				SYMROOT = "${SRCROOT}/../build";
 			};
@@ -2787,8 +2357,8 @@
 		38BD91DDD408E2DF7A073070FDC7ED60 /* Build configuration list for PBXNativeTarget "Quick" */ = {
 			isa = XCConfigurationList;
 			buildConfigurations = (
-				EDA2B6860E7E020A608BCDFD686E0C5E /* Debug */,
-				4E3A30451DD0EB2B2B2F9F795943A589 /* Release */,
+				6AE527B450E92B7219EC8FFABD13EA76 /* Debug */,
+				0CE3E372E4F9D68B50FA65347A58BF86 /* Release */,
 			);
 			defaultConfigurationIsVisible = 0;
 			defaultConfigurationName = Release;
@@ -2796,8 +2366,8 @@
 		3BE48F7DA8AEDE929987E728B5A5128D /* Build configuration list for PBXNativeTarget "TPPDF" */ = {
 			isa = XCConfigurationList;
 			buildConfigurations = (
-				7FA1900EF6153EC77F05D781B33C9CED /* Debug */,
-				FAD02E7FF8465200ADAFCCC96D4CB117 /* Release */,
+				316C4B2F88ACB6FE470766BFA9478729 /* Debug */,
+				A6AAC8192740CAF64BED66B1A496B773 /* Release */,
 			);
 			defaultConfigurationIsVisible = 0;
 			defaultConfigurationName = Release;
