// !$*UTF8*$!
{
	archiveVersion = 1;
	classes = {
	};
	objectVersion = 46;
	objects = {

/* Begin PBXAggregateTarget section */
		AD809FC96561317B4C31DA3057F3770F /* SwiftLint */ = {
			isa = PBXAggregateTarget;
			buildConfigurationList = 9CB8C2BE1024897C0449A0EDEA50F2A2 /* Build configuration list for PBXAggregateTarget "SwiftLint" */;
			buildPhases = (
			);
			dependencies = (
			);
			name = SwiftLint;
			productName = SwiftLint;
		};
/* End PBXAggregateTarget section */

/* Begin PBXBuildFile section */
		009B55FC48D14E18C3EF88537723A549 /* QuickSpecBase.h in Headers */ = {isa = PBXBuildFile; fileRef = CDCA39A6C0D7BC2104ED1EE08D3D81A3 /* QuickSpecBase.h */; settings = {ATTRIBUTES = (Project, ); }; };
<<<<<<< HEAD
		01740605F2AAD6F0D97482E55F50E9CD /* PDFListObject.swift in Sources */ = {isa = PBXBuildFile; fileRef = 6A43D41BE07F8B64BA154664B4108C7C /* PDFListObject.swift */; };
=======
>>>>>>> 35e8543d
		03705FCE353B9A436320B5798C9F7A50 /* ContainElementSatisfying.swift in Sources */ = {isa = PBXBuildFile; fileRef = 35270340E310B19955E3D36080D4E9F9 /* ContainElementSatisfying.swift */; settings = {COMPILER_FLAGS = "-DPRODUCT_NAME=Nimble/Nimble"; }; };
		038CFDCF73BE8C03FE102ACCE599AF0C /* PDFDocument+Objects.swift in Sources */ = {isa = PBXBuildFile; fileRef = 45ED90D8B4608B414EBFCC09059C98A5 /* PDFDocument+Objects.swift */; };
		03BCFCE0198ADE841E67144B2746A46B /* PDFIndentationObject+Equatable.swift in Sources */ = {isa = PBXBuildFile; fileRef = 2B5B655F03866E8136110D2C9DCB5CA9 /* PDFIndentationObject+Equatable.swift */; };
		0456127A33FD5075E64AA3F3618214E0 /* PDFPageFormat.swift in Sources */ = {isa = PBXBuildFile; fileRef = 0848D2A6BCE07A618417B947B70017F6 /* PDFPageFormat.swift */; };
		05D6872E1E4C28423550C859B6E03820 /* CwlMachBadInstructionHandler.h in Headers */ = {isa = PBXBuildFile; fileRef = D2D0EC452F599D242A85D259BBF576B2 /* CwlMachBadInstructionHandler.h */; settings = {ATTRIBUTES = (Public, ); }; };
		0742A81B93416A6C474EE31D570DE19C /* PDFInfo.swift in Sources */ = {isa = PBXBuildFile; fileRef = 9E042072A8037E17E0931836A6143F3B /* PDFInfo.swift */; };
		075311A9B30D68479A7D7404A99B2FB1 /* NMBExpectation.swift in Sources */ = {isa = PBXBuildFile; fileRef = BBC8ECB9999A499F5E0E73FE434792D2 /* NMBExpectation.swift */; settings = {COMPILER_FLAGS = "-DPRODUCT_NAME=Nimble/Nimble"; }; };
		075366B8DD030E72A26462BFCFE57C4C /* CGPoint+Math.swift in Sources */ = {isa = PBXBuildFile; fileRef = 9667D294FE8E691AA301478E279E517A /* CGPoint+Math.swift */; };
		08111B1052042FD1B16381A1874B44AE /* PDFPageBreakObject+Equatable.swift in Sources */ = {isa = PBXBuildFile; fileRef = 5BFF28306711ADE85A36CC9B790B64A3 /* PDFPageBreakObject+Equatable.swift */; };
		08193A5FBDC283DF7C9D8C6B996B26B0 /* PDFSection.swift in Sources */ = {isa = PBXBuildFile; fileRef = 3852C1274DDD608132BAEF1D23308A24 /* PDFSection.swift */; };
		0999B997CDAC772A41A7F70CEF4A1D49 /* BeginWith.swift in Sources */ = {isa = PBXBuildFile; fileRef = 73807064EFEA737FAA9A46A5136B632F /* BeginWith.swift */; settings = {COMPILER_FLAGS = "-DPRODUCT_NAME=Nimble/Nimble"; }; };
<<<<<<< HEAD
		0A65BA165BEDF990F804FF41AFE7945C /* PDFTableContent.swift in Sources */ = {isa = PBXBuildFile; fileRef = AF93DFF294247E675D20D4FBAC25E81B /* PDFTableContent.swift */; };
		0C295E0853A7C4A0ADF818876E304ECC /* QuickTestSuite.swift in Sources */ = {isa = PBXBuildFile; fileRef = 4237D85424D842F66841516F153E6824 /* QuickTestSuite.swift */; };
		0CE067A21194467CE0C3BCF2E45386BD /* ExampleGroup.swift in Sources */ = {isa = PBXBuildFile; fileRef = A37ED74AB3295A1985D9B6927DFEFDA9 /* ExampleGroup.swift */; };
		0D33DB69A5F9363BA450A1B99FFBD7A3 /* QuickSpecBase.m in Sources */ = {isa = PBXBuildFile; fileRef = F24C9C6BDA89A4861840B7D33631E5F6 /* QuickSpecBase.m */; };
		0F18846343EE57225401671159AEC0DE /* UIColor+Hex.swift in Sources */ = {isa = PBXBuildFile; fileRef = 89E844D0E2DD481DB6CFDBC7C4903A98 /* UIColor+Hex.swift */; };
		0F31FA39DE65E4B1F239F8D4DC999A8A /* SourceLocation.swift in Sources */ = {isa = PBXBuildFile; fileRef = E5A39B184ADFF2F497E4A793605CC742 /* SourceLocation.swift */; settings = {COMPILER_FLAGS = "-DPRODUCT_NAME=Nimble/Nimble"; }; };
		1015EC0A1584792CA0C15BCD9C131A97 /* PDFGenerator+Generation.swift in Sources */ = {isa = PBXBuildFile; fileRef = 4373A7DC72DEC1FA710B4F8DB0F0E488 /* PDFGenerator+Generation.swift */; };
		10FDE1A7E405B1CB180F0C4AF7ADB0F7 /* World.swift in Sources */ = {isa = PBXBuildFile; fileRef = 2E4E5F735D0A0D316C64B61254CBA909 /* World.swift */; };
=======
		0A559A16514868758ACBFC5EF59DCEE0 /* PDFListObject.swift in Sources */ = {isa = PBXBuildFile; fileRef = BD7653CF1DB1853F0A7D764187246A49 /* PDFListObject.swift */; };
		0C295E0853A7C4A0ADF818876E304ECC /* QuickTestSuite.swift in Sources */ = {isa = PBXBuildFile; fileRef = 4237D85424D842F66841516F153E6824 /* QuickTestSuite.swift */; };
		0CE067A21194467CE0C3BCF2E45386BD /* ExampleGroup.swift in Sources */ = {isa = PBXBuildFile; fileRef = A37ED74AB3295A1985D9B6927DFEFDA9 /* ExampleGroup.swift */; };
		0D33DB69A5F9363BA450A1B99FFBD7A3 /* QuickSpecBase.m in Sources */ = {isa = PBXBuildFile; fileRef = F24C9C6BDA89A4861840B7D33631E5F6 /* QuickSpecBase.m */; };
		0F31FA39DE65E4B1F239F8D4DC999A8A /* SourceLocation.swift in Sources */ = {isa = PBXBuildFile; fileRef = E5A39B184ADFF2F497E4A793605CC742 /* SourceLocation.swift */; settings = {COMPILER_FLAGS = "-DPRODUCT_NAME=Nimble/Nimble"; }; };
		0FD0DF650759F51978A1D6C5BD2FE9F1 /* PDFGenerator.swift in Sources */ = {isa = PBXBuildFile; fileRef = B2CE34020C77B59882C9B1266141B74C /* PDFGenerator.swift */; };
		109275CF3A9EFC187F8628F9130AB7D7 /* PDFTableCellPosition+Equatable-Hashable.swift in Sources */ = {isa = PBXBuildFile; fileRef = E3422518288BA351130685B6CE3489E4 /* PDFTableCellPosition+Equatable-Hashable.swift */; };
		10FDE1A7E405B1CB180F0C4AF7ADB0F7 /* World.swift in Sources */ = {isa = PBXBuildFile; fileRef = 2E4E5F735D0A0D316C64B61254CBA909 /* World.swift */; };
		118C325B67F838C8D943A5B8E8759BCA /* PDFIndentationObject+Equatable.swift in Sources */ = {isa = PBXBuildFile; fileRef = 3F00C0F485420C175B26A241DC606217 /* PDFIndentationObject+Equatable.swift */; };
		1283020DA6F340E50843CEBF7217621B /* PDFLayout+Equatable.swift in Sources */ = {isa = PBXBuildFile; fileRef = 0EFAC7D9F61F2C2D0F7279456566D3D7 /* PDFLayout+Equatable.swift */; };
		12C7C2E0A42A77AF650CC24CD8998E8B /* PDFPagination+Equatable.swift in Sources */ = {isa = PBXBuildFile; fileRef = 70B98FDBF81B9C2F0F89C3B6082CA496 /* PDFPagination+Equatable.swift */; };
>>>>>>> 35e8543d
		13FBB20EA4647EA46F0CB2E7254A5F50 /* NMBObjCMatcher.swift in Sources */ = {isa = PBXBuildFile; fileRef = B5D5CB1F9FEC2B439A3A4CFDE0A3EBBE /* NMBObjCMatcher.swift */; settings = {COMPILER_FLAGS = "-DPRODUCT_NAME=Nimble/Nimble"; }; };
		194FD4FDA4E61FF0C3309A2C98CB891F /* PDFTableCellStyle+Equatable.swift in Sources */ = {isa = PBXBuildFile; fileRef = DB55F9F41A94D3E14FF6C2542B3BBA88 /* PDFTableCellStyle+Equatable.swift */; };
		1BAA60FABBC4047372D87D9B739C4463 /* CwlCatchBadInstruction.swift in Sources */ = {isa = PBXBuildFile; fileRef = 2183FD9E719C75BAC5E0CA568708EF56 /* CwlCatchBadInstruction.swift */; settings = {COMPILER_FLAGS = "-DPRODUCT_NAME=Nimble/Nimble"; }; };
		1BAEDA109B23A9F1F66A906865309037 /* SatisfyAllOf.swift in Sources */ = {isa = PBXBuildFile; fileRef = 17DD5B7C4C38CC0D1EC6B280902DCDED /* SatisfyAllOf.swift */; settings = {COMPILER_FLAGS = "-DPRODUCT_NAME=Nimble/Nimble"; }; };
		1D18B55BF4946FA70CAAF4215732CDA0 /* PDFTableCellPosition.swift in Sources */ = {isa = PBXBuildFile; fileRef = 7F5BC92FAEAEEC745BF5CFAA11DEC9EC /* PDFTableCellPosition.swift */; };
		1EF22A226B6287ED10DC6BA39006E629 /* Pods-TPPDF_Tests-umbrella.h in Headers */ = {isa = PBXBuildFile; fileRef = 88EDCE36C310D8E381FC4C13E3000418 /* Pods-TPPDF_Tests-umbrella.h */; settings = {ATTRIBUTES = (Public, ); }; };
		1FA0DEC9E883929115DD91352F570F3B /* Nimble.h in Headers */ = {isa = PBXBuildFile; fileRef = 85CD158414AD99E7585B1FB889B65151 /* Nimble.h */; settings = {ATTRIBUTES = (Public, ); }; };
<<<<<<< HEAD
		20C0E2623F6DABE9DCCE9B36C8BB4A30 /* PDFList.swift in Sources */ = {isa = PBXBuildFile; fileRef = 3B98D62D7F57057FCEBF94102575E08B /* PDFList.swift */; };
		226E923288535B9BC7DF729C880A5288 /* UIColor+CloseToEqual.swift in Sources */ = {isa = PBXBuildFile; fileRef = 9832ACD15DE2423A0F05CC09D9FE1181 /* UIColor+CloseToEqual.swift */; };
		22F0445F2343B5DDB52F59ED667CC7A0 /* XCTestSuite+QuickTestSuiteBuilder.m in Sources */ = {isa = PBXBuildFile; fileRef = 25BB4753C9F3F79ED9ED12F9D7FE0015 /* XCTestSuite+QuickTestSuiteBuilder.m */; };
		23510FF9AF84F3EC64E8978A466D2DDF /* PDFAttributedTextObject.swift in Sources */ = {isa = PBXBuildFile; fileRef = 14B44AA863816F8DDD178F9CF08099A4 /* PDFAttributedTextObject.swift */; };
=======
		213253006E7CF43FD24C122835E1FBEA /* PDFJSONRepresentable.swift in Sources */ = {isa = PBXBuildFile; fileRef = DB4E834E30E057B48FA368F2EFDE12F4 /* PDFJSONRepresentable.swift */; };
		22F0445F2343B5DDB52F59ED667CC7A0 /* XCTestSuite+QuickTestSuiteBuilder.m in Sources */ = {isa = PBXBuildFile; fileRef = 25BB4753C9F3F79ED9ED12F9D7FE0015 /* XCTestSuite+QuickTestSuiteBuilder.m */; };
>>>>>>> 35e8543d
		23F75F116F16412BCBABA21DEB5920B0 /* Pods-TPPDF_Tests-dummy.m in Sources */ = {isa = PBXBuildFile; fileRef = 4BD3D8FEBEB337ED62B39727E9F9CDF8 /* Pods-TPPDF_Tests-dummy.m */; };
		24AD9C69B1A899FA7DB0CA4D346319C5 /* CwlCatchException.swift in Sources */ = {isa = PBXBuildFile; fileRef = 46625AA17ACC03B13D25615A8F90D255 /* CwlCatchException.swift */; settings = {COMPILER_FLAGS = "-DPRODUCT_NAME=Nimble/Nimble"; }; };
<<<<<<< HEAD
		26290F0EA4A88AE380491732534AD9AF /* PDFLineStyle.swift in Sources */ = {isa = PBXBuildFile; fileRef = B42F0C97BF899A706C7DA81F5C107CF8 /* PDFLineStyle.swift */; };
		26EFEDF02D8891FDD4B976BFA78A9A99 /* ExampleHooks.swift in Sources */ = {isa = PBXBuildFile; fileRef = F1812F298EB36BE14454A90D50DF3B67 /* ExampleHooks.swift */; };
		279E0EC6E4CC380D4080FD6AC1021C67 /* PDFGenerator+Layout.swift in Sources */ = {isa = PBXBuildFile; fileRef = 5B47BCB8B1BBD20EAB53E264F4B1392D /* PDFGenerator+Layout.swift */; };
		2A0AB1CBB6816D0B2CA2C6866D61C55D /* PDFLineSeparatorObject.swift in Sources */ = {isa = PBXBuildFile; fileRef = E23026C60100A797C648B0FD3F1C5F33 /* PDFLineSeparatorObject.swift */; };
		2B8972B8662D36034C4D0494491809CF /* PDFImage.swift in Sources */ = {isa = PBXBuildFile; fileRef = 953B52F390562B560C03FFDAFECAE0E2 /* PDFImage.swift */; };
=======
		2569BD7B3CFD1535B916D69D817FD2D5 /* PDFTableCell.swift in Sources */ = {isa = PBXBuildFile; fileRef = CE32A2AA51ACA572B932817A93E755C6 /* PDFTableCell.swift */; };
		25F0A5751832EF38090666B810AB809C /* PDFInfo+Equatable.swift in Sources */ = {isa = PBXBuildFile; fileRef = 04E343571984E113E9B122D1DE72AC99 /* PDFInfo+Equatable.swift */; };
		26EFEDF02D8891FDD4B976BFA78A9A99 /* ExampleHooks.swift in Sources */ = {isa = PBXBuildFile; fileRef = F1812F298EB36BE14454A90D50DF3B67 /* ExampleHooks.swift */; };
		2734FE73EFC1B46662D7910CCDF1E2A3 /* PDFList.swift in Sources */ = {isa = PBXBuildFile; fileRef = 071A78A13A6766C28F67A70ED6AFDD36 /* PDFList.swift */; };
		285169121F4E4125BB37465327D50F77 /* PDFTableCellAlignment.swift in Sources */ = {isa = PBXBuildFile; fileRef = CD50EF276394E861CDFAF81EE75358C3 /* PDFTableCellAlignment.swift */; };
		291754E0A7BC2364F587EFDFCA1165E8 /* PDFTableValidator.swift in Sources */ = {isa = PBXBuildFile; fileRef = 90C429454A975564D05165C96B6C77C7 /* PDFTableValidator.swift */; };
		2A0933D3BEE1B6EA1C63AA436035201E /* PDFPagination.swift in Sources */ = {isa = PBXBuildFile; fileRef = 7B5E009A1FB58C86A36CE32D4409266F /* PDFPagination.swift */; };
		2B93AC58E2C1AA8D4B31DD362008EAB3 /* PDFImageRowObject.swift in Sources */ = {isa = PBXBuildFile; fileRef = 56BB3EC932688EECAF609D90E905D8FB /* PDFImageRowObject.swift */; };
		2E2F645ED8483012C16822CF39FBD518 /* PDFFontObject.swift in Sources */ = {isa = PBXBuildFile; fileRef = 489EC7AA59C26220FFCA2C991A338760 /* PDFFontObject.swift */; };
		30671387CF56633E6AAFB0855464C572 /* PDFContainer.swift in Sources */ = {isa = PBXBuildFile; fileRef = A2BA7A3FB75CA3231B7B5EF14A40D4E2 /* PDFContainer.swift */; };
>>>>>>> 35e8543d
		30966E26266F62432C8E914340871113 /* NMBExceptionCapture.h in Headers */ = {isa = PBXBuildFile; fileRef = 8106C6BE9B18353E6DEBAD106304C942 /* NMBExceptionCapture.h */; settings = {ATTRIBUTES = (Public, ); }; };
		30EE1A6B65CC6E6D1F083179D8666E59 /* PDFListItem.swift in Sources */ = {isa = PBXBuildFile; fileRef = 00877CD62BF97AFD199FA037CCDC0013 /* PDFListItem.swift */; };
		3101D8F2678E107351E1179C14FC7BF5 /* BeAnInstanceOf.swift in Sources */ = {isa = PBXBuildFile; fileRef = 98A8BF274C384ED0357A87C2E0FBF07C /* BeAnInstanceOf.swift */; settings = {COMPILER_FLAGS = "-DPRODUCT_NAME=Nimble/Nimble"; }; };
		3197AE21CA80642BFA0CBF634E913C94 /* PDFLayout.swift in Sources */ = {isa = PBXBuildFile; fileRef = 3ECC230789740FC68AA87FE7DF77FCF0 /* PDFLayout.swift */; };
		31DCC4FEA92A71A9FE8D881B73FC7426 /* CwlDarwinDefinitions.swift in Sources */ = {isa = PBXBuildFile; fileRef = 0FF5D1008CA5B0F13D54AB4FEE897370 /* CwlDarwinDefinitions.swift */; settings = {COMPILER_FLAGS = "-DPRODUCT_NAME=Nimble/Nimble"; }; };
		322B471456482C441B2EB7521334F5DB /* World+DSL.swift in Sources */ = {isa = PBXBuildFile; fileRef = 84570CEA498F2BC09DE8931D6CEB8346 /* World+DSL.swift */; };
		328CBB53BF5236042DF4CB4B751EA062 /* Contain.swift in Sources */ = {isa = PBXBuildFile; fileRef = EA88DA8EEF6645A39E96B43CDB28D3CD /* Contain.swift */; settings = {COMPILER_FLAGS = "-DPRODUCT_NAME=Nimble/Nimble"; }; };
<<<<<<< HEAD
		32C4AD814BC850960C729C5454E2256C /* PDFRectangleObject.swift in Sources */ = {isa = PBXBuildFile; fileRef = 383F9B7B0530F776B1FE837553DADF13 /* PDFRectangleObject.swift */; };
		34866079DDA89D4169B3B89A30C7B08E /* Configuration.swift in Sources */ = {isa = PBXBuildFile; fileRef = 86EA07EAF3F92404A7E464881F7E712F /* Configuration.swift */; };
		35087B8F6AC4F000C85B8D672760AFAA /* CwlMachBadInstructionHandler.m in Sources */ = {isa = PBXBuildFile; fileRef = F4D1D150AF8320F4C9F1483D249ABA8E /* CwlMachBadInstructionHandler.m */; settings = {COMPILER_FLAGS = "-DPRODUCT_NAME=Nimble/Nimble"; }; };
		3537F7CBFBE04113D495FF50BC3D6672 /* DSL.swift in Sources */ = {isa = PBXBuildFile; fileRef = 8024470AD984BDAA74684548AD7D65C9 /* DSL.swift */; settings = {COMPILER_FLAGS = "-DPRODUCT_NAME=Nimble/Nimble"; }; };
		35F105E4F644CD420FF03F36AA971689 /* PDFLineType.swift in Sources */ = {isa = PBXBuildFile; fileRef = 7DC00A9219F27DEF4DCE8E28DA76C38B /* PDFLineType.swift */; };
=======
		32F42223569294C819ABFC02F00A951A /* PDFSpaceObject.swift in Sources */ = {isa = PBXBuildFile; fileRef = 00688D0211785AFFA02A340F87CA9C4E /* PDFSpaceObject.swift */; };
		34866079DDA89D4169B3B89A30C7B08E /* Configuration.swift in Sources */ = {isa = PBXBuildFile; fileRef = 86EA07EAF3F92404A7E464881F7E712F /* Configuration.swift */; };
		35087B8F6AC4F000C85B8D672760AFAA /* CwlMachBadInstructionHandler.m in Sources */ = {isa = PBXBuildFile; fileRef = F4D1D150AF8320F4C9F1483D249ABA8E /* CwlMachBadInstructionHandler.m */; settings = {COMPILER_FLAGS = "-DPRODUCT_NAME=Nimble/Nimble"; }; };
		3537F7CBFBE04113D495FF50BC3D6672 /* DSL.swift in Sources */ = {isa = PBXBuildFile; fileRef = 8024470AD984BDAA74684548AD7D65C9 /* DSL.swift */; settings = {COMPILER_FLAGS = "-DPRODUCT_NAME=Nimble/Nimble"; }; };
		36C1B4EA8FD2ED8ABF69D0D00A81157C /* UIColor+CloseToEqual.swift in Sources */ = {isa = PBXBuildFile; fileRef = 89B6BC3490FA0D3DF847927D5B359C83 /* UIColor+CloseToEqual.swift */; };
>>>>>>> 35e8543d
		373C57D757D6DFAC77450763C6BFA620 /* FailureMessage.swift in Sources */ = {isa = PBXBuildFile; fileRef = EBFA8D27BD95C5A62202C10D53113AE2 /* FailureMessage.swift */; settings = {COMPILER_FLAGS = "-DPRODUCT_NAME=Nimble/Nimble"; }; };
		37FFF9F42C1FDB524F2AAD0CEE5DEAE8 /* Int+RomanNumerals.swift in Sources */ = {isa = PBXBuildFile; fileRef = 5CE20877023737AE7F1C097F611D6BD6 /* Int+RomanNumerals.swift */; };
		3837001638B1636377ABDC4C3A981BA0 /* PDFImageSizeFit.swift in Sources */ = {isa = PBXBuildFile; fileRef = B4BD25DF0C885E7A42A8829735CFD115 /* PDFImageSizeFit.swift */; };
		38FEA25D16ACC1E6F5C696CD95B41A69 /* CwlPreconditionTesting.h in Headers */ = {isa = PBXBuildFile; fileRef = 91FA0C47182F53418200646DB6133A2B /* CwlPreconditionTesting.h */; settings = {ATTRIBUTES = (Public, ); }; };
		392B6696BC59BDCD988D7C5DF3E3E1C5 /* NMBStringify.m in Sources */ = {isa = PBXBuildFile; fileRef = 2D2B0786AC975048A87B8B2EA9BEBC82 /* NMBStringify.m */; settings = {COMPILER_FLAGS = "-DPRODUCT_NAME=Nimble/Nimble"; }; };
<<<<<<< HEAD
		3D456D0FB569BAD439938AF40A30AA93 /* PDFDocument.swift in Sources */ = {isa = PBXBuildFile; fileRef = 0815C49EB62D123637289C1EDEFF723C /* PDFDocument.swift */; };
		3E481298897AD9C2FEF4F0A7819FEC2C /* PDFPaginationStyle+Equatable.swift in Sources */ = {isa = PBXBuildFile; fileRef = 1E910D6BE33B87A7336A841FB869BC36 /* PDFPaginationStyle+Equatable.swift */; };
		3F46BBC25159938DACB38F3774A78360 /* QuickConfiguration.m in Sources */ = {isa = PBXBuildFile; fileRef = 3B83E60C519E93CC51AF1A862C8411CF /* QuickConfiguration.m */; };
		3FF2452FCE93BB07D14D87F4128EB061 /* PDFLayoutHeights+Equatable.swift in Sources */ = {isa = PBXBuildFile; fileRef = 5DCE299BCF9552BD272D3BEA1FE7EBFA /* PDFLayoutHeights+Equatable.swift */; };
		410844D21AA8650DA589AC2580A70B63 /* PDFListItem+Equatable.swift in Sources */ = {isa = PBXBuildFile; fileRef = C1FC1D7CD874CC1B86CD3140565C3A82 /* PDFListItem+Equatable.swift */; };
		4122AB9C0AFFB660226E1E5D10C9A999 /* PDFCalculations.swift in Sources */ = {isa = PBXBuildFile; fileRef = 4D0C194805FBB9BBFC20AC5DD18E4359 /* PDFCalculations.swift */; };
		41501DC989E9FF2EB98F127338B11D14 /* PDFTableCell.swift in Sources */ = {isa = PBXBuildFile; fileRef = 49AA27495485D9FBA7DBA67D0BFA3636 /* PDFTableCell.swift */; };
		41DDAD675693932C1AE45E228048E473 /* DSL.swift in Sources */ = {isa = PBXBuildFile; fileRef = 71BC0356EB4125F8FBE88556A95E7197 /* DSL.swift */; };
		43E95567704203A2DE95E07947BDF70E /* Equal.swift in Sources */ = {isa = PBXBuildFile; fileRef = FDEC0E1E73BA5272D7B8159356ED6ECB /* Equal.swift */; settings = {COMPILER_FLAGS = "-DPRODUCT_NAME=Nimble/Nimble"; }; };
		44BE77AFADAC644881CF913C85B3F3F9 /* PDFLineObject.swift in Sources */ = {isa = PBXBuildFile; fileRef = BE2B9F3A8C91D7C44D722761BB8A55BF /* PDFLineObject.swift */; };
		45D0ACE4EB73B6941E3257201CBCC084 /* PDFTableCellStyle.swift in Sources */ = {isa = PBXBuildFile; fileRef = AF46C5DA440FEA876C882A49AB09C11A /* PDFTableCellStyle.swift */; };
		4AED4D5B6970AFBA0C00E075A1B0B8D1 /* PDFSectionObject.swift in Sources */ = {isa = PBXBuildFile; fileRef = 7DC7D57A48646D5484D77A532C8C14B2 /* PDFSectionObject.swift */; };
		4B2400D4BDE61F3E1C32DF62F627533B /* TPPDF-umbrella.h in Headers */ = {isa = PBXBuildFile; fileRef = F71738DDA10F75FFBA87F055D8BFBBC4 /* TPPDF-umbrella.h */; settings = {ATTRIBUTES = (Public, ); }; };
		4BA0150D2D7330A64E9320FBDC90CD2E /* PDFLayoutIndentations.swift in Sources */ = {isa = PBXBuildFile; fileRef = 44B2A12C8418616ABC29A9878DAD006F /* PDFLayoutIndentations.swift */; };
		4BC1262137C1609662F1D515FD157AD2 /* PDFLayoutHeights.swift in Sources */ = {isa = PBXBuildFile; fileRef = ACDFFA8D11873B99DFFEAE88AF86065D /* PDFLayoutHeights.swift */; };
		4E70FE29FB2BAD7E5427532B5D2FCF26 /* XCTestObservationCenter+Register.m in Sources */ = {isa = PBXBuildFile; fileRef = E69C46AE772C928891B21BF9707CAF0B /* XCTestObservationCenter+Register.m */; settings = {COMPILER_FLAGS = "-DPRODUCT_NAME=Nimble/Nimble"; }; };
		4FB592C3049D8ADB600F099CF550BEB0 /* PDFSectionColumn+Objects.swift in Sources */ = {isa = PBXBuildFile; fileRef = 37BD0E0D16F940B08124077970BE1C8E /* PDFSectionColumn+Objects.swift */; };
		509F2B6EE804AA356DBE5CC9C57CB535 /* PDFSectionColumnContainer.swift in Sources */ = {isa = PBXBuildFile; fileRef = 8110E84EAE1A2A0D23BB55FE5CE9D7A2 /* PDFSectionColumnContainer.swift */; };
		519927343082D1C41CF4C5CFB1F12DE4 /* PDFTableContent+Equatable.swift in Sources */ = {isa = PBXBuildFile; fileRef = EB29233C8890FB2387335F292DACB34B /* PDFTableContent+Equatable.swift */; };
		52BC2D1AD50942911165C19EBFD6A961 /* PDFLineStyle+Equatable.swift in Sources */ = {isa = PBXBuildFile; fileRef = F4B296B50232D303EAFFBCEC6FECC5C8 /* PDFLineStyle+Equatable.swift */; };
		552916D8F8D4936A10ED52E7010AB86A /* Quick.h in Headers */ = {isa = PBXBuildFile; fileRef = 60E595BBA24FEDB548252887F38B3DCE /* Quick.h */; settings = {ATTRIBUTES = (Public, ); }; };
		56E850670B4BE5BC99A71EC81BAB3F30 /* QuickSpec.h in Headers */ = {isa = PBXBuildFile; fileRef = 407A6B82A0FB629082DCC0121F2F2331 /* QuickSpec.h */; settings = {ATTRIBUTES = (Public, ); }; };
		580A1E4A30C7EC9A4A0C0157A20CDB52 /* SuiteHooks.swift in Sources */ = {isa = PBXBuildFile; fileRef = 73302C4908EC872A2249A5269A672033 /* SuiteHooks.swift */; };
		5A6756DE5BB277A4C40ED5FD5E6E69EC /* PDFAttributedText.swift in Sources */ = {isa = PBXBuildFile; fileRef = 4CD7BE881E0DD7A26AA08C91EA23EF9E /* PDFAttributedText.swift */; };
		5AEC6AD9DF3DACB25C1A5D9E28CA6A2F /* Callsite.swift in Sources */ = {isa = PBXBuildFile; fileRef = D5A0F75656CB7DFBE2122B0D68259153 /* Callsite.swift */; };
		5C3D933E941C11B946CF4EB87A3CC268 /* PDFText.swift in Sources */ = {isa = PBXBuildFile; fileRef = 199DB9A6262BE436E56DBDFC66D360BC /* PDFText.swift */; };
		5DD4D2D3E187B6812EAD93F09B41ED44 /* PDFGraphics.swift in Sources */ = {isa = PBXBuildFile; fileRef = D8BB2C8C837FE4F04CF84EA2F5306DC5 /* PDFGraphics.swift */; };
		5EC9C195DB01B6CC538875171ACEB680 /* PDFTableCellPosition+Equatable-Hashable.swift in Sources */ = {isa = PBXBuildFile; fileRef = A52DC5C2C84FFA5B4081AB332BB000A1 /* PDFTableCellPosition+Equatable-Hashable.swift */; };
=======
		3CD0B5F8BE6990FCA1474A8F4BE9DAE1 /* PDFImage.swift in Sources */ = {isa = PBXBuildFile; fileRef = 69B60D03593EA38A77986B39567E36C6 /* PDFImage.swift */; };
		3F46BBC25159938DACB38F3774A78360 /* QuickConfiguration.m in Sources */ = {isa = PBXBuildFile; fileRef = 3B83E60C519E93CC51AF1A862C8411CF /* QuickConfiguration.m */; };
		413552ADA6A94A331FD05EBE9EF98A79 /* PDFListItemSymbol.swift in Sources */ = {isa = PBXBuildFile; fileRef = E31240B57339CFE530AC148BF178D777 /* PDFListItemSymbol.swift */; };
		41DDAD675693932C1AE45E228048E473 /* DSL.swift in Sources */ = {isa = PBXBuildFile; fileRef = 71BC0356EB4125F8FBE88556A95E7197 /* DSL.swift */; };
		428F6B689E0CE54137CFC85302D5CACB /* PDFSectionColumnObject.swift in Sources */ = {isa = PBXBuildFile; fileRef = 38994938E05ADFAB86D2456EACCD0C4E /* PDFSectionColumnObject.swift */; };
		43E95567704203A2DE95E07947BDF70E /* Equal.swift in Sources */ = {isa = PBXBuildFile; fileRef = FDEC0E1E73BA5272D7B8159356ED6ECB /* Equal.swift */; settings = {COMPILER_FLAGS = "-DPRODUCT_NAME=Nimble/Nimble"; }; };
		449EA2BBF93E6A4E6FED33C6CAF470F9 /* PDFTableContent+Equatable.swift in Sources */ = {isa = PBXBuildFile; fileRef = 2F214D0B5947C99FE3B73563FA845704 /* PDFTableContent+Equatable.swift */; };
		44AEA6B036F9F01DEB988C877E450A55 /* PDFPageLayout.swift in Sources */ = {isa = PBXBuildFile; fileRef = F39BEB077A6B394FE202E254C7DE0CE4 /* PDFPageLayout.swift */; };
		4511B8CC2EAF4C0379A04909F706B2F9 /* PDFTableStyle+Equatable.swift in Sources */ = {isa = PBXBuildFile; fileRef = 206D72F0D0F2B2FB11FCDD0F743B6F7C /* PDFTableStyle+Equatable.swift */; };
		4787FA30688426BCA591DC4285E8DFA9 /* PDFLineObject.swift in Sources */ = {isa = PBXBuildFile; fileRef = 06B52FD72A05BE2C1AA1EB906BD4BA57 /* PDFLineObject.swift */; };
		480A903388F2E43353211FBC096E0A1A /* PDFSectionColumn+Objects.swift in Sources */ = {isa = PBXBuildFile; fileRef = E131E446FC35CDC206F9EA2B26545333 /* PDFSectionColumn+Objects.swift */; };
		4B2400D4BDE61F3E1C32DF62F627533B /* TPPDF-umbrella.h in Headers */ = {isa = PBXBuildFile; fileRef = 99C1900FE3FBBE93C50CE52596F2BC0A /* TPPDF-umbrella.h */; settings = {ATTRIBUTES = (Public, ); }; };
		4B305E4B19FA5EF57846138F46263DA5 /* PDFAttributedText.swift in Sources */ = {isa = PBXBuildFile; fileRef = 912BADA50658CED03B4CD30670CFFA2D /* PDFAttributedText.swift */; };
		4E70FE29FB2BAD7E5427532B5D2FCF26 /* XCTestObservationCenter+Register.m in Sources */ = {isa = PBXBuildFile; fileRef = E69C46AE772C928891B21BF9707CAF0B /* XCTestObservationCenter+Register.m */; settings = {COMPILER_FLAGS = "-DPRODUCT_NAME=Nimble/Nimble"; }; };
		4EA767E9E4924667BA1542A33DE3F9A7 /* PDFGenerator+Debug.swift in Sources */ = {isa = PBXBuildFile; fileRef = B9FB4762C6FBD3AD889472AD7A726661 /* PDFGenerator+Debug.swift */; };
		4FA4DEB80ED77D5638EA2F9C37E9D34C /* PDFText.swift in Sources */ = {isa = PBXBuildFile; fileRef = EC8935EE12304AB51896169900CE11A1 /* PDFText.swift */; };
		53B9AA0AA785EC1016D9E7DF3371AEA0 /* PDFObject.swift in Sources */ = {isa = PBXBuildFile; fileRef = 8E0E91BF6A318D2352C08B02BC819EF7 /* PDFObject.swift */; };
		552916D8F8D4936A10ED52E7010AB86A /* Quick.h in Headers */ = {isa = PBXBuildFile; fileRef = 60E595BBA24FEDB548252887F38B3DCE /* Quick.h */; settings = {ATTRIBUTES = (Public, ); }; };
		55A5C5D3FA47D944448812C0940C354A /* PDFError.swift in Sources */ = {isa = PBXBuildFile; fileRef = 3B51452F6F3817A8AF8C41BC97FD60C8 /* PDFError.swift */; };
		55BDFFFD06B3B7265F38AEFD837B9F20 /* PDFTable+Equatable.swift in Sources */ = {isa = PBXBuildFile; fileRef = BF6BAFA82ED713DD59A34DE17B4C97AE /* PDFTable+Equatable.swift */; };
		56E850670B4BE5BC99A71EC81BAB3F30 /* QuickSpec.h in Headers */ = {isa = PBXBuildFile; fileRef = 407A6B82A0FB629082DCC0121F2F2331 /* QuickSpec.h */; settings = {ATTRIBUTES = (Public, ); }; };
		580A1E4A30C7EC9A4A0C0157A20CDB52 /* SuiteHooks.swift in Sources */ = {isa = PBXBuildFile; fileRef = 73302C4908EC872A2249A5269A672033 /* SuiteHooks.swift */; };
		5AB86C33FAB317B80BF1B12D1FFEC1D3 /* PDFGenerator+Layout.swift in Sources */ = {isa = PBXBuildFile; fileRef = 60E66AA3E4B4A021BC5C9FC98DF6BA9A /* PDFGenerator+Layout.swift */; };
		5AEC6AD9DF3DACB25C1A5D9E28CA6A2F /* Callsite.swift in Sources */ = {isa = PBXBuildFile; fileRef = D5A0F75656CB7DFBE2122B0D68259153 /* Callsite.swift */; };
		5C07992EE1B455089A1A66022BAAE855 /* TPPDF-dummy.m in Sources */ = {isa = PBXBuildFile; fileRef = 7662FFC56BE6945696DA16829DCF4F17 /* TPPDF-dummy.m */; };
		5D468CF85F34B4AE03A293D51438D23F /* PDFCalculations.swift in Sources */ = {isa = PBXBuildFile; fileRef = D6B775F5A52E9E8F266A8E1F5E23DFC4 /* PDFCalculations.swift */; };
>>>>>>> 35e8543d
		5F154C985B9DE1085A993CF9AB332BF2 /* AssertionRecorder.swift in Sources */ = {isa = PBXBuildFile; fileRef = 18FFF6C989F56048F84B6CCDD858BE86 /* AssertionRecorder.swift */; settings = {COMPILER_FLAGS = "-DPRODUCT_NAME=Nimble/Nimble"; }; };
		603054B9AD638DD426C6691C20E70E23 /* PDFInfo+Equatable.swift in Sources */ = {isa = PBXBuildFile; fileRef = 21B59AD5853972EE5388D6F51C5D8C34 /* PDFInfo+Equatable.swift */; };
		624CA833309767755465B6C41BF27F77 /* PDFPagination+Equatable.swift in Sources */ = {isa = PBXBuildFile; fileRef = 6D839DA07CA52E79DCC90B768D585A7C /* PDFPagination+Equatable.swift */; };
		6266F92EECF9350B3AA76FFAA05696D8 /* Foundation.framework in Frameworks */ = {isa = PBXBuildFile; fileRef = 3E9918E473A3EAA67C469D7119E74EB1 /* Foundation.framework */; };
<<<<<<< HEAD
		671195FD762A7E4D21117485591B2123 /* PDFListItemSymbol.swift in Sources */ = {isa = PBXBuildFile; fileRef = 20B96CFA7489D43F042DA1A74396C7C6 /* PDFListItemSymbol.swift */; };
		6990B86FB3F3694D928549EF4CFFABDF /* PDFPageFormat+Layout.swift in Sources */ = {isa = PBXBuildFile; fileRef = 11C593F065385A75C8B96882C776B7AE /* PDFPageFormat+Layout.swift */; };
		6A53199713A0F97253D9C8E00CF22FB3 /* PDFPaginationClosure.swift in Sources */ = {isa = PBXBuildFile; fileRef = F0AA5501CE1F69D351495F6F6197F8F3 /* PDFPaginationClosure.swift */; };
=======
		62B939CA72597428F99752038657C8C3 /* PDFRectangleObject.swift in Sources */ = {isa = PBXBuildFile; fileRef = 7C096D4668A0BA079880E29FCE66338F /* PDFRectangleObject.swift */; };
		6A7B5309DE5C603B6EBC5057E249A477 /* PDFLayout.swift in Sources */ = {isa = PBXBuildFile; fileRef = F3EC79E872A2E504901CEA57910464CD /* PDFLayout.swift */; };
>>>>>>> 35e8543d
		6B4197D2E87B5B445A7AAF18DBA22509 /* SatisfyAnyOf.swift in Sources */ = {isa = PBXBuildFile; fileRef = 07899136DEE8E2CEC33597FE0FA7CC19 /* SatisfyAnyOf.swift */; settings = {COMPILER_FLAGS = "-DPRODUCT_NAME=Nimble/Nimble"; }; };
		6ED749CAF781EDB557E30C69637DBC5F /* MatchError.swift in Sources */ = {isa = PBXBuildFile; fileRef = 61589F35A711E8D662F644C7D562C954 /* MatchError.swift */; settings = {COMPILER_FLAGS = "-DPRODUCT_NAME=Nimble/Nimble"; }; };
		6FC59CBB360B3EF8E45D151D945BCA54 /* mach_excServer.h in Headers */ = {isa = PBXBuildFile; fileRef = C069559C34FC38BD037CFEBE645875C7 /* mach_excServer.h */; settings = {ATTRIBUTES = (Public, ); }; };
		7403EBDEC592DF5F4AA19EEFED35AC5A /* BeIdenticalTo.swift in Sources */ = {isa = PBXBuildFile; fileRef = A427809945BED8D399EDD9418A14D406 /* BeIdenticalTo.swift */; settings = {COMPILER_FLAGS = "-DPRODUCT_NAME=Nimble/Nimble"; }; };
		74C4A30A55AC7DB057CE14BCA15299C4 /* NMBStringify.h in Headers */ = {isa = PBXBuildFile; fileRef = CEDA645917FC98E9E264E9952BF05AE1 /* NMBStringify.h */; settings = {ATTRIBUTES = (Public, ); }; };
<<<<<<< HEAD
		765BDFEC4BF8784E720FF50E9D583BE0 /* PDFGenerator+Debug.swift in Sources */ = {isa = PBXBuildFile; fileRef = C33490A5895F68701C3767DDC6F994F7 /* PDFGenerator+Debug.swift */; };
		7781FA739E0A8D24401595041B7C8413 /* Example.swift in Sources */ = {isa = PBXBuildFile; fileRef = 3E04A56415D8750B385CBC3AB8BBA4D0 /* Example.swift */; };
		77CA408D03E6FAE55DA1C5D898B32DCD /* PDFTableObject.swift in Sources */ = {isa = PBXBuildFile; fileRef = 0DE757F103A49868A6B372708252DA49 /* PDFTableObject.swift */; };
		7832601C15135D66405F10FD9FC5645E /* TPPDF-dummy.m in Sources */ = {isa = PBXBuildFile; fileRef = 9D354B5CEB89791FB06507D5941B65B3 /* TPPDF-dummy.m */; };
		784DC54B4603FF9B368122FCD7D1D897 /* ElementsEqual.swift in Sources */ = {isa = PBXBuildFile; fileRef = 4C200E7215CC5D0A3A4694E394899C1F /* ElementsEqual.swift */; settings = {COMPILER_FLAGS = "-DPRODUCT_NAME=Nimble/Nimble"; }; };
		7AA21A2A7686580BEF335C12D3D7AB81 /* Await.swift in Sources */ = {isa = PBXBuildFile; fileRef = 769948AC67FCD7CFBB879B1BB1309818 /* Await.swift */; settings = {COMPILER_FLAGS = "-DPRODUCT_NAME=Nimble/Nimble"; }; };
		7D1D81C49C33C015B590BE48AE832418 /* QuickSpec.m in Sources */ = {isa = PBXBuildFile; fileRef = 9F298FDA5A2ACA603E9A9809DB386040 /* QuickSpec.m */; };
		7DA75C98CE11643D65EC95F5EB076C88 /* PDFOffsetObject+Equatable.swift in Sources */ = {isa = PBXBuildFile; fileRef = 6553E3F1C16DEB7AA298DDF02FA9C2F0 /* PDFOffsetObject+Equatable.swift */; };
		7F874212E8AF64927C208D467E9C9D1E /* PDFContainer.swift in Sources */ = {isa = PBXBuildFile; fileRef = B43360A6EA1D6384F2AC6EF9F89E4879 /* PDFContainer.swift */; };
=======
		7781FA739E0A8D24401595041B7C8413 /* Example.swift in Sources */ = {isa = PBXBuildFile; fileRef = 3E04A56415D8750B385CBC3AB8BBA4D0 /* Example.swift */; };
		784DC54B4603FF9B368122FCD7D1D897 /* ElementsEqual.swift in Sources */ = {isa = PBXBuildFile; fileRef = 4C200E7215CC5D0A3A4694E394899C1F /* ElementsEqual.swift */; settings = {COMPILER_FLAGS = "-DPRODUCT_NAME=Nimble/Nimble"; }; };
		7AA21A2A7686580BEF335C12D3D7AB81 /* Await.swift in Sources */ = {isa = PBXBuildFile; fileRef = 769948AC67FCD7CFBB879B1BB1309818 /* Await.swift */; settings = {COMPILER_FLAGS = "-DPRODUCT_NAME=Nimble/Nimble"; }; };
		7AE3A6EDFB9B1950C0E3282CA183E81E /* PDFListItem.swift in Sources */ = {isa = PBXBuildFile; fileRef = C64B373C494D2AD98D90F2D2713D6BEF /* PDFListItem.swift */; };
		7C0B8C384A5224072378A27CEA7BE0F9 /* PDFAttributedText+Equatable.swift in Sources */ = {isa = PBXBuildFile; fileRef = 53083DD5CA0EC7CD8B518AB931648F6C /* PDFAttributedText+Equatable.swift */; };
		7D1D81C49C33C015B590BE48AE832418 /* QuickSpec.m in Sources */ = {isa = PBXBuildFile; fileRef = 9F298FDA5A2ACA603E9A9809DB386040 /* QuickSpec.m */; };
>>>>>>> 35e8543d
		7FA411A969F1D1A7AD517C3E7B739AA6 /* DSL+Wait.swift in Sources */ = {isa = PBXBuildFile; fileRef = 44EB90348987AA4ABA301EC67C20130D /* DSL+Wait.swift */; settings = {COMPILER_FLAGS = "-DPRODUCT_NAME=Nimble/Nimble"; }; };
		8026A393FCF948F62B4D4A2F56F3BB45 /* PDFIndentationObject.swift in Sources */ = {isa = PBXBuildFile; fileRef = 143C29E9E68996E775EC0554BEDED069 /* PDFIndentationObject.swift */; };
		82607C525BEE07050E18F0BFCF0AEA52 /* DSL.m in Sources */ = {isa = PBXBuildFile; fileRef = 9D49C8B0E4DDF7307221CC17B0B4F2D7 /* DSL.m */; settings = {COMPILER_FLAGS = "-DPRODUCT_NAME=Nimble/Nimble"; }; };
		82F53FC6018245DE86F55A74F0F9D5BF /* PDFColumnWrapSectionObject.swift in Sources */ = {isa = PBXBuildFile; fileRef = 00FDD2EF58D7C733FE5448C557EEA016 /* PDFColumnWrapSectionObject.swift */; };
		836B968E1EA15BA9CB9B2705638A2679 /* Foundation.framework in Frameworks */ = {isa = PBXBuildFile; fileRef = 3E9918E473A3EAA67C469D7119E74EB1 /* Foundation.framework */; };
		83E49C3B8280FEEAE4F2A81F64A549B4 /* Match.swift in Sources */ = {isa = PBXBuildFile; fileRef = EE382A2A53B129725972BDC05AFB9DEF /* Match.swift */; settings = {COMPILER_FLAGS = "-DPRODUCT_NAME=Nimble/Nimble"; }; };
		8413172B4FBB9E364EC42674F13A9FE3 /* BeLogical.swift in Sources */ = {isa = PBXBuildFile; fileRef = FB9485383C44BC16419DBD28E99622F3 /* BeLogical.swift */; settings = {COMPILER_FLAGS = "-DPRODUCT_NAME=Nimble/Nimble"; }; };
		870471424FE3C6BA3E33C949BEF04D50 /* ToSucceed.swift in Sources */ = {isa = PBXBuildFile; fileRef = EEB71913CABA16FE67E2E5AFDA03B314 /* ToSucceed.swift */; settings = {COMPILER_FLAGS = "-DPRODUCT_NAME=Nimble/Nimble"; }; };
		8784230CBBBC7267F29611E0E1DC961E /* BeAKindOf.swift in Sources */ = {isa = PBXBuildFile; fileRef = D26049FAC4B09F8992B1FCBBE891BB85 /* BeAKindOf.swift */; settings = {COMPILER_FLAGS = "-DPRODUCT_NAME=Nimble/Nimble"; }; };
		888B88EF8BDEBCB1702F8BB33BCBC3B2 /* CwlCatchException.m in Sources */ = {isa = PBXBuildFile; fileRef = 5B8E0E0D158305661649F7FD180C5FF5 /* CwlCatchException.m */; settings = {COMPILER_FLAGS = "-DPRODUCT_NAME=Nimble/Nimble"; }; };
		88C85F15C02ECBE02FF6EFCF0DBA2567 /* HooksPhase.swift in Sources */ = {isa = PBXBuildFile; fileRef = E3BD0F6A0A283C9E739C317D83488F74 /* HooksPhase.swift */; };
<<<<<<< HEAD
		88CF1ABC49B46FBADE16C191BA4E6587 /* PDFPageFormat+SizeConstants.swift in Sources */ = {isa = PBXBuildFile; fileRef = 9344B32733997D740A0B34C81D66ECD0 /* PDFPageFormat+SizeConstants.swift */; };
=======
		896EAC047FF0F098B615EBE9C2E27DFF /* PDFPageBreakObject.swift in Sources */ = {isa = PBXBuildFile; fileRef = E2247A3DCEA796ACD673F7C8C7462E76 /* PDFPageBreakObject.swift */; };
>>>>>>> 35e8543d
		89A206D51752309E13BD5C427C35A090 /* BeLessThan.swift in Sources */ = {isa = PBXBuildFile; fileRef = 59DBAB8A85D5ADDE0BAEE96D20DDC5BA /* BeLessThan.swift */; settings = {COMPILER_FLAGS = "-DPRODUCT_NAME=Nimble/Nimble"; }; };
		89D30C28183DF9BFC6C940211DA889D7 /* BeLessThanOrEqual.swift in Sources */ = {isa = PBXBuildFile; fileRef = A8B2203834BBE03D923296F1DB4D43F0 /* BeLessThanOrEqual.swift */; settings = {COMPILER_FLAGS = "-DPRODUCT_NAME=Nimble/Nimble"; }; };
		8D6DABB268297B4BFB9DE17323689547 /* PDFPagination.swift in Sources */ = {isa = PBXBuildFile; fileRef = 19FF0757A76FDAE02890C24A19BEA5C8 /* PDFPagination.swift */; };
		930889C8FB4FE8FB5E0EDBB5946B20D9 /* PDFLineSeparatorObject+Equatable.swift in Sources */ = {isa = PBXBuildFile; fileRef = 05E525AF00F12152AB001556C05F7559 /* PDFLineSeparatorObject+Equatable.swift */; };
		93214866DB4739E0FAE72C9E1C54415A /* PDFList+Equatable.swift in Sources */ = {isa = PBXBuildFile; fileRef = D5575BC7C148EAB306F1B0D3233F4D44 /* PDFList+Equatable.swift */; };
		936F59386A1975C4EA465B805E2DE359 /* Pods-TPPDF_Example-umbrella.h in Headers */ = {isa = PBXBuildFile; fileRef = A5D59A3C124E9E763BDA1945C29F24CE /* Pods-TPPDF_Example-umbrella.h */; settings = {ATTRIBUTES = (Public, ); }; };
		94C84E6DFA71C70DF521E9D995C1505F /* BeVoid.swift in Sources */ = {isa = PBXBuildFile; fileRef = A6B23F3863F77E47C1CCA8FB4FBF4033 /* BeVoid.swift */; settings = {COMPILER_FLAGS = "-DPRODUCT_NAME=Nimble/Nimble"; }; };
		956534F8C392CE07B4CAE3B35B24FBD6 /* PDFOffsetObject.swift in Sources */ = {isa = PBXBuildFile; fileRef = 95A6733E61BF3DFCBEBF7AAE550DFD39 /* PDFOffsetObject.swift */; };
		95A7EB7EA8BC2508E737B1C0892EF7BA /* PDFAttributedText+Equatable.swift in Sources */ = {isa = PBXBuildFile; fileRef = 6C36F5BE93713237B91C3C444C22B0A4 /* PDFAttributedText+Equatable.swift */; };
		95DCC59970593D8B553F8F7CA6F1238F /* PDFCopy.swift in Sources */ = {isa = PBXBuildFile; fileRef = 54852A2603967A0DF6110142F18FCA97 /* PDFCopy.swift */; };
		966FBB84C847F2BCAED02AA147A2CFAB /* MatcherFunc.swift in Sources */ = {isa = PBXBuildFile; fileRef = 1CAA2B9A11BA93D38CC61E2400A88A90 /* MatcherFunc.swift */; settings = {COMPILER_FLAGS = "-DPRODUCT_NAME=Nimble/Nimble"; }; };
<<<<<<< HEAD
		96D04620D35E92F2A45A44C74C94E1EC /* PDFTableCellBorders+Equatable.swift in Sources */ = {isa = PBXBuildFile; fileRef = 9BC303F7D42A3E46C4D37083206A2E58 /* PDFTableCellBorders+Equatable.swift */; };
		979F00D9FD17F36506AAA9B2AF008AD2 /* QCKDSL.h in Headers */ = {isa = PBXBuildFile; fileRef = 0B61C2CB472C1E79F3B3793FA059016C /* QCKDSL.h */; settings = {ATTRIBUTES = (Public, ); }; };
		980A3A0C175FEC2FF55E5A5229A64C0F /* PDFFontObject.swift in Sources */ = {isa = PBXBuildFile; fileRef = A65D0F02CDCDED4539A40775B3C93E65 /* PDFFontObject.swift */; };
		997910C5EA13B1FDD48C5E5D61D575F7 /* PDFSectionColumn.swift in Sources */ = {isa = PBXBuildFile; fileRef = F20BBD322B01EB41B4E43C16C397BD13 /* PDFSectionColumn.swift */; };
		9A604864F60563868F58901AFC74E5A9 /* QuickConfiguration.h in Headers */ = {isa = PBXBuildFile; fileRef = 3E6836F9312687D1A74AFEAB434356E6 /* QuickConfiguration.h */; settings = {ATTRIBUTES = (Public, ); }; };
		9B8DE513A0F2893DEF56D0E845769B3F /* PDFPageLayout.swift in Sources */ = {isa = PBXBuildFile; fileRef = 27C924D2BF0F99BBAE74FB686A0D3330 /* PDFPageLayout.swift */; };
=======
		979F00D9FD17F36506AAA9B2AF008AD2 /* QCKDSL.h in Headers */ = {isa = PBXBuildFile; fileRef = 0B61C2CB472C1E79F3B3793FA059016C /* QCKDSL.h */; settings = {ATTRIBUTES = (Public, ); }; };
		988641EF5B54C5D6B7567B6E7B8CE380 /* PDFLineStyle+Equatable.swift in Sources */ = {isa = PBXBuildFile; fileRef = 504F775898282A77D9EE9D3A466C8C75 /* PDFLineStyle+Equatable.swift */; };
		9A604864F60563868F58901AFC74E5A9 /* QuickConfiguration.h in Headers */ = {isa = PBXBuildFile; fileRef = 3E6836F9312687D1A74AFEAB434356E6 /* QuickConfiguration.h */; settings = {ATTRIBUTES = (Public, ); }; };
>>>>>>> 35e8543d
		9C2B1FA191A4F1A32D2D1986BE967387 /* Filter.swift in Sources */ = {isa = PBXBuildFile; fileRef = A3DCE710AF71ED74B0574EBDD83C02E0 /* Filter.swift */; };
		9C3F7FC69ADC5BFCE26D5BCB0B9234C6 /* Errors.swift in Sources */ = {isa = PBXBuildFile; fileRef = 2BB6F4F6661D1E6E46D933DA749A4DA5 /* Errors.swift */; settings = {COMPILER_FLAGS = "-DPRODUCT_NAME=Nimble/Nimble"; }; };
		9D774A2D1B3787165F1395F3E90781AD /* PDFLayout+Equatable.swift in Sources */ = {isa = PBXBuildFile; fileRef = 273E429956F9C8353F04C12310D33DA1 /* PDFLayout+Equatable.swift */; };
		9DB1E08337AC3FF955539F4E0D1074D2 /* PostNotification.swift in Sources */ = {isa = PBXBuildFile; fileRef = 9B33F0F96C3C27D5D89CDA49055C9954 /* PostNotification.swift */; settings = {COMPILER_FLAGS = "-DPRODUCT_NAME=Nimble/Nimble"; }; };
		9EEF9E84E580920E11E06170D25F65C3 /* DSL.h in Headers */ = {isa = PBXBuildFile; fileRef = 92D62A29E31F37F9F6570954D217B5C4 /* DSL.h */; settings = {ATTRIBUTES = (Public, ); }; };
<<<<<<< HEAD
		9F98E3709C4C373D010D5D86F587BA24 /* PDFSectionColumnObject.swift in Sources */ = {isa = PBXBuildFile; fileRef = 3E2C9C67B5BF1F9E916C165BC01CD496 /* PDFSectionColumnObject.swift */; };
		A0DD615F2C905050D85100417DF143A0 /* QCKDSL.m in Sources */ = {isa = PBXBuildFile; fileRef = 70AC7175CDFE257F9AEBF0CF4250725D /* QCKDSL.m */; };
		A4B6197170839BA97DE105AA9D1FAD7D /* NimbleEnvironment.swift in Sources */ = {isa = PBXBuildFile; fileRef = E3DDAB94345BC231B1E4957E9BDBC1ED /* NimbleEnvironment.swift */; settings = {COMPILER_FLAGS = "-DPRODUCT_NAME=Nimble/Nimble"; }; };
		A51570857887E8E40B39F91C35358E2D /* Predicate.swift in Sources */ = {isa = PBXBuildFile; fileRef = 90981DEE29087CFB1ABC6E706BABE1C7 /* Predicate.swift */; settings = {COMPILER_FLAGS = "-DPRODUCT_NAME=Nimble/Nimble"; }; };
		A5BF298D5BA6D919FC4725B9153DA8E8 /* PDFTable+Equatable.swift in Sources */ = {isa = PBXBuildFile; fileRef = CE708DE00C767B8AA72ED5E1F08D251E /* PDFTable+Equatable.swift */; };
		A71A451C511FD01A47EF5D2CD9990C9E /* URL+FileName.swift in Sources */ = {isa = PBXBuildFile; fileRef = 9434AD9BD3839FB76D96FB233672DC06 /* URL+FileName.swift */; };
		A74CEEC58BDEB1F9A37685FCA3376746 /* BeGreaterThanOrEqualTo.swift in Sources */ = {isa = PBXBuildFile; fileRef = BDFF12405109E40C1E341A5A80C54544 /* BeGreaterThanOrEqualTo.swift */; settings = {COMPILER_FLAGS = "-DPRODUCT_NAME=Nimble/Nimble"; }; };
		A7CFEA14D2195C458C09583AD1B1D85F /* PDFPaginationStyle.swift in Sources */ = {isa = PBXBuildFile; fileRef = F1395D12794F095EC78B19154FF7FD4D /* PDFPaginationStyle.swift */; };
=======
		A087CC26F4017DE9498C84A3C0F49394 /* PDFList+Equatable.swift in Sources */ = {isa = PBXBuildFile; fileRef = 0A3233F79164E6BAA49528E5963D931C /* PDFList+Equatable.swift */; };
		A0DD615F2C905050D85100417DF143A0 /* QCKDSL.m in Sources */ = {isa = PBXBuildFile; fileRef = 70AC7175CDFE257F9AEBF0CF4250725D /* QCKDSL.m */; };
		A4B6197170839BA97DE105AA9D1FAD7D /* NimbleEnvironment.swift in Sources */ = {isa = PBXBuildFile; fileRef = E3DDAB94345BC231B1E4957E9BDBC1ED /* NimbleEnvironment.swift */; settings = {COMPILER_FLAGS = "-DPRODUCT_NAME=Nimble/Nimble"; }; };
		A51570857887E8E40B39F91C35358E2D /* Predicate.swift in Sources */ = {isa = PBXBuildFile; fileRef = 90981DEE29087CFB1ABC6E706BABE1C7 /* Predicate.swift */; settings = {COMPILER_FLAGS = "-DPRODUCT_NAME=Nimble/Nimble"; }; };
		A6BC9A51CF420027CF5DEBD8BF39D02F /* PDFSectionObject.swift in Sources */ = {isa = PBXBuildFile; fileRef = ECC5CCB8A9F5285A6A58200A84F9E344 /* PDFSectionObject.swift */; };
		A71A451C511FD01A47EF5D2CD9990C9E /* URL+FileName.swift in Sources */ = {isa = PBXBuildFile; fileRef = 9434AD9BD3839FB76D96FB233672DC06 /* URL+FileName.swift */; };
		A74CEEC58BDEB1F9A37685FCA3376746 /* BeGreaterThanOrEqualTo.swift in Sources */ = {isa = PBXBuildFile; fileRef = BDFF12405109E40C1E341A5A80C54544 /* BeGreaterThanOrEqualTo.swift */; settings = {COMPILER_FLAGS = "-DPRODUCT_NAME=Nimble/Nimble"; }; };
>>>>>>> 35e8543d
		A8F762A1146D754F0AF1F6297F292F7D /* Quick-dummy.m in Sources */ = {isa = PBXBuildFile; fileRef = 2F116E1EB5CEF48F2F118B7688271B6C /* Quick-dummy.m */; };
		A9F93A9C40771906414564A30333FDB9 /* AdapterProtocols.swift in Sources */ = {isa = PBXBuildFile; fileRef = 6A1E55522A60920B2686F9D121D12230 /* AdapterProtocols.swift */; settings = {COMPILER_FLAGS = "-DPRODUCT_NAME=Nimble/Nimble"; }; };
		AB1BAD8A9708C5FC61B477AC94EA3446 /* PDFJSONSerializable.swift in Sources */ = {isa = PBXBuildFile; fileRef = 6DB10AC6E46C0CDBD40C91EE67B22825 /* PDFJSONSerializable.swift */; };
		ABADE1103827A8DC9D9905AD25A4E5B2 /* UIKit.framework in Frameworks */ = {isa = PBXBuildFile; fileRef = A78A63F4B04747F9E0BFFCD650CD9DDF /* UIKit.framework */; };
		AC26B8C4461E89CC285F1D3273A659BC /* ThrowAssertion.swift in Sources */ = {isa = PBXBuildFile; fileRef = 544822AEF80E316F1F939828AC23F369 /* ThrowAssertion.swift */; settings = {COMPILER_FLAGS = "-DPRODUCT_NAME=Nimble/Nimble"; }; };
		ADCADED627D1A6B9FFF54A01D1192D5A /* PDFTableStyle+Equatable.swift in Sources */ = {isa = PBXBuildFile; fileRef = 18DEB669C1C21E880488991BD90926DB /* PDFTableStyle+Equatable.swift */; };
		B10EF086B32296137CDC3896DFF5B84B /* PDFGenerator.swift in Sources */ = {isa = PBXBuildFile; fileRef = 163ED4D7100C3C0382548F5EA3C0D147 /* PDFGenerator.swift */; };
		B1B60CDFDE74755D892A61F6595873CD /* XCTest.framework in Frameworks */ = {isa = PBXBuildFile; fileRef = D3453C0AEAB572D06578B028F5502E96 /* XCTest.framework */; };
		B35D540292C0EEEEF2A94B0483940D05 /* Foundation.framework in Frameworks */ = {isa = PBXBuildFile; fileRef = 3E9918E473A3EAA67C469D7119E74EB1 /* Foundation.framework */; };
		B49D3889E26232A7A79E89A7C9F3462C /* Foundation.framework in Frameworks */ = {isa = PBXBuildFile; fileRef = 3E9918E473A3EAA67C469D7119E74EB1 /* Foundation.framework */; };
<<<<<<< HEAD
=======
		B7AD52D2A781CA8A333E62ED685AC23B /* PDFImage+Equatable.swift in Sources */ = {isa = PBXBuildFile; fileRef = E8E3D482385E710DE7755A1567DA6F30 /* PDFImage+Equatable.swift */; };
>>>>>>> 35e8543d
		B836AB3DB63144FE21C715D2944AEA07 /* NMBExceptionCapture.m in Sources */ = {isa = PBXBuildFile; fileRef = 6F9D70A8056BCE15E634A4087915A446 /* NMBExceptionCapture.m */; settings = {COMPILER_FLAGS = "-DPRODUCT_NAME=Nimble/Nimble"; }; };
		B9CF36E19519EEA31460B9698063932C /* PDFJSONRepresentable.swift in Sources */ = {isa = PBXBuildFile; fileRef = 21BF66F90501FAAA78DF8D20821D679D /* PDFJSONRepresentable.swift */; };
		BDB99F0A3EBBAC1AFD839B8F6F84F680 /* PDFTableStyle+Defaults.swift in Sources */ = {isa = PBXBuildFile; fileRef = DE3BE705851F2446770C7B43E7FE852F /* PDFTableStyle+Defaults.swift */; };
		BEA2EE98B9F40496F8A7A7056A7946F8 /* PDFTextColorObject.swift in Sources */ = {isa = PBXBuildFile; fileRef = A26ED42309C5D375642DF6AD9C7861CB /* PDFTextColorObject.swift */; };
		BF223CDF5DE2D0D3C852D247A811B598 /* PDFSpaceObject.swift in Sources */ = {isa = PBXBuildFile; fileRef = 013C1010DC00FDE5021C03E13241D499 /* PDFSpaceObject.swift */; };
		C0367D0510CE9E409A33E9B356422017 /* Nimble-umbrella.h in Headers */ = {isa = PBXBuildFile; fileRef = 5CFD62FD2E8D891F1DAD7B4220A38D1C /* Nimble-umbrella.h */; settings = {ATTRIBUTES = (Public, ); }; };
<<<<<<< HEAD
		C059EF0D199D733D3D59C238058C4F67 /* PDFSimpleText.swift in Sources */ = {isa = PBXBuildFile; fileRef = 813A6A34AEE023CDAA4B8553CE3C70C8 /* PDFSimpleText.swift */; };
		C3666DC6C226FEBE02572388F270F71C /* PDFImageRowObject.swift in Sources */ = {isa = PBXBuildFile; fileRef = D7245D6C26277FA2E4D1351D9277DDC8 /* PDFImageRowObject.swift */; };
=======
		C0A5CE0E88F84FB7D0D4F039EF0B2259 /* PDFImageSizeFit.swift in Sources */ = {isa = PBXBuildFile; fileRef = 82830799DFBDFB53C591C4569AEA39FE /* PDFImageSizeFit.swift */; };
		C0EB957EC0DA8242A029651EB326150D /* PDFPaginationStyle.swift in Sources */ = {isa = PBXBuildFile; fileRef = DC2A7AE0FBE41401EE2F9AE2AB32F34E /* PDFPaginationStyle.swift */; };
		C511C147DEEDDF9CD47719DA7618B504 /* PDFLineStyle.swift in Sources */ = {isa = PBXBuildFile; fileRef = 0086AE6E2E10335154537D19E98B9517 /* PDFLineStyle.swift */; };
>>>>>>> 35e8543d
		C56CE025F6E708D6F5F11DB4EA23728C /* MatcherProtocols.swift in Sources */ = {isa = PBXBuildFile; fileRef = CD3071F2A3883C446C97C1F881BD3FEF /* MatcherProtocols.swift */; settings = {COMPILER_FLAGS = "-DPRODUCT_NAME=Nimble/Nimble"; }; };
		C5808A46FC4C07F235753E2AE4A7511A /* mach_excServer.c in Sources */ = {isa = PBXBuildFile; fileRef = C6C6248EE6E5C34EFB80F7B2A8F4B133 /* mach_excServer.c */; settings = {COMPILER_FLAGS = "-DPRODUCT_NAME=Nimble/Nimble"; }; };
		C7B9D1E45DDA944F4C7E372D3A20999C /* Stringers.swift in Sources */ = {isa = PBXBuildFile; fileRef = 5AB2AEA696CBBAA2E20B15CFF659CC70 /* Stringers.swift */; settings = {COMPILER_FLAGS = "-DPRODUCT_NAME=Nimble/Nimble"; }; };
<<<<<<< HEAD
		C8107594BF17C659B0236D1448A42220 /* PDFTableValidator.swift in Sources */ = {isa = PBXBuildFile; fileRef = D7645534A97528EAB9411E7E0BB01F90 /* PDFTableValidator.swift */; };
		C87508B2BD3A9F3383A7C9E234908D91 /* Quick-umbrella.h in Headers */ = {isa = PBXBuildFile; fileRef = E060805D7A04FA9757AC2B458C66DE16 /* Quick-umbrella.h */; settings = {ATTRIBUTES = (Public, ); }; };
		C9E277C9B8CDA3585471A60177A05246 /* UIImage+Pixel.swift in Sources */ = {isa = PBXBuildFile; fileRef = 41647834BCF1A29AAC3D1A099FBF6E8B /* UIImage+Pixel.swift */; };
=======
		C86803B18E3DDA21592CC95865FA932B /* PDFPaginationClosure.swift in Sources */ = {isa = PBXBuildFile; fileRef = 813071C5846E7F6D0768985826DFAB25 /* PDFPaginationClosure.swift */; };
		C87508B2BD3A9F3383A7C9E234908D91 /* Quick-umbrella.h in Headers */ = {isa = PBXBuildFile; fileRef = E060805D7A04FA9757AC2B458C66DE16 /* Quick-umbrella.h */; settings = {ATTRIBUTES = (Public, ); }; };
>>>>>>> 35e8543d
		CA1B13A4DDAF62030DE4AC2AA23C1609 /* Foundation.framework in Frameworks */ = {isa = PBXBuildFile; fileRef = 3E9918E473A3EAA67C469D7119E74EB1 /* Foundation.framework */; };
		CBA1859653733267001CA40243A0E88A /* PDFTableStyle.swift in Sources */ = {isa = PBXBuildFile; fileRef = E19F19D22E403474CD75777A05B5568F /* PDFTableStyle.swift */; };
		CCA4365EF9DBB642BDD8D484188B1516 /* PDFSimpleText+Equatable.swift in Sources */ = {isa = PBXBuildFile; fileRef = EE96C2DD824328D1DABC9D4E7D30A1BC /* PDFSimpleText+Equatable.swift */; };
		D0117BC10CB96CA7F32536A69C085C49 /* Expression.swift in Sources */ = {isa = PBXBuildFile; fileRef = 2991DB69A7FD29EBF062D47388D8164A /* Expression.swift */; settings = {COMPILER_FLAGS = "-DPRODUCT_NAME=Nimble/Nimble"; }; };
		D1004C2DF0A07F7F55C85A3A760D8A8D /* ExampleMetadata.swift in Sources */ = {isa = PBXBuildFile; fileRef = 300C952E18E465358123B10CFABB9B07 /* ExampleMetadata.swift */; };
		D1A4A1DD617C96759F7B2AB2A6AEB0E1 /* NimbleXCTestHandler.swift in Sources */ = {isa = PBXBuildFile; fileRef = B901CFF19819D28F0BCFD3F5EDA22777 /* NimbleXCTestHandler.swift */; settings = {COMPILER_FLAGS = "-DPRODUCT_NAME=Nimble/Nimble"; }; };
		D1FD91581D2DC0A42C9134862F569C83 /* RaisesException.swift in Sources */ = {isa = PBXBuildFile; fileRef = F06059EFCC00B2A4C0B9054511FE2CE8 /* RaisesException.swift */; settings = {COMPILER_FLAGS = "-DPRODUCT_NAME=Nimble/Nimble"; }; };
		D3296FB7C4F5D5593978611A0E18A1C1 /* PDFPageLayout+Equatable.swift in Sources */ = {isa = PBXBuildFile; fileRef = AD7998FE8D86F1A972FD3D54A9D3C7D9 /* PDFPageLayout+Equatable.swift */; };
		D3A571F180E2A2D8A1248890490C9E36 /* BeEmpty.swift in Sources */ = {isa = PBXBuildFile; fileRef = 8C5096B75F86417D2500DD3E22CD83C5 /* BeEmpty.swift */; settings = {COMPILER_FLAGS = "-DPRODUCT_NAME=Nimble/Nimble"; }; };
		D477C4CF229FF43600EF14B3 /* Array+PDFJSONSerializable.swift in Sources */ = {isa = PBXBuildFile; fileRef = D477C4CE229FF43600EF14B3 /* Array+PDFJSONSerializable.swift */; };
		D477C4D1229FF47000EF14B3 /* UIColor+PDFJSONSerializable.swift in Sources */ = {isa = PBXBuildFile; fileRef = D477C4D0229FF47000EF14B3 /* UIColor+PDFJSONSerializable.swift */; };
		D477C4D3229FF47800EF14B3 /* Data+PDFJSONSerializable.swift in Sources */ = {isa = PBXBuildFile; fileRef = D477C4D2229FF47800EF14B3 /* Data+PDFJSONSerializable.swift */; };
		D477C4D5229FF48200EF14B3 /* UIImage+PDFJSONSerializable.swift in Sources */ = {isa = PBXBuildFile; fileRef = D477C4D4229FF48200EF14B3 /* UIImage+PDFJSONSerializable.swift */; };
		D477C4D7229FF4F200EF14B3 /* Dictionary+PDFJSONSerializable.swift in Sources */ = {isa = PBXBuildFile; fileRef = D477C4D6229FF4F200EF14B3 /* Dictionary+PDFJSONSerializable.swift */; };
		D477C4D9229FF50900EF14B3 /* CGRect+PDFJSONSerializable.swift in Sources */ = {isa = PBXBuildFile; fileRef = D477C4D8229FF50900EF14B3 /* CGRect+PDFJSONSerializable.swift */; };
		D477C4DB229FF53600EF14B3 /* UIFont+PDFJSONSerializable.swift in Sources */ = {isa = PBXBuildFile; fileRef = D477C4DA229FF53600EF14B3 /* UIFont+PDFJSONSerializable.swift */; };
		D477C4DD229FF55C00EF14B3 /* CGPoint+PDFJSONSerializable.swift in Sources */ = {isa = PBXBuildFile; fileRef = D477C4DC229FF55C00EF14B3 /* CGPoint+PDFJSONSerializable.swift */; };
		D477C4DF229FF57700EF14B3 /* CGSize+PDFJSONSerializable.swift in Sources */ = {isa = PBXBuildFile; fileRef = D477C4DE229FF57700EF14B3 /* CGSize+PDFJSONSerializable.swift */; };
		D477C4E1229FF59500EF14B3 /* NSAttributedString+PDFJSONSerializable.swift in Sources */ = {isa = PBXBuildFile; fileRef = D477C4E0229FF59500EF14B3 /* NSAttributedString+PDFJSONSerializable.swift */; };
		D477C4E3229FFDE000EF14B3 /* PDFPaginationStyle+PDFJSONSerializable.swift in Sources */ = {isa = PBXBuildFile; fileRef = D477C4E2229FFDE000EF14B3 /* PDFPaginationStyle+PDFJSONSerializable.swift */; };
		D477C4E522A010D200EF14B3 /* PDFTableCellAlignment+PDFJSONSerializable.swift in Sources */ = {isa = PBXBuildFile; fileRef = D477C4E422A010D200EF14B3 /* PDFTableCellAlignment+PDFJSONSerializable.swift */; };
		D4FF0990DB524278EB20490C5311E19B /* AllPass.swift in Sources */ = {isa = PBXBuildFile; fileRef = 1B764100A35680567D74DEAAC37CD583 /* AllPass.swift */; settings = {COMPILER_FLAGS = "-DPRODUCT_NAME=Nimble/Nimble"; }; };
<<<<<<< HEAD
=======
		D68BE963D3287CB3B5977D218E99B6A7 /* PDFSimpleText.swift in Sources */ = {isa = PBXBuildFile; fileRef = 151743AD78300FDB0AAD39AD6C9CBFB7 /* PDFSimpleText.swift */; };
		D6D06CC5E79E3706EE0198FF29200C9E /* PDFTableStyle+Defaults.swift in Sources */ = {isa = PBXBuildFile; fileRef = 360BC6B2E767C4D9A75605D4EC065AD6 /* PDFTableStyle+Defaults.swift */; };
>>>>>>> 35e8543d
		D845D55E7CD75BA58F753A5AA454E422 /* Async.swift in Sources */ = {isa = PBXBuildFile; fileRef = 2D8CF9AF7F2B33E2F572D0E7834043C9 /* Async.swift */; settings = {COMPILER_FLAGS = "-DPRODUCT_NAME=Nimble/Nimble"; }; };
		D9FEB1F14A7C841D4BE3109A0F193843 /* CwlBadInstructionException.swift in Sources */ = {isa = PBXBuildFile; fileRef = 796AA8B97AEF21E320EC0FFBA0581089 /* CwlBadInstructionException.swift */; settings = {COMPILER_FLAGS = "-DPRODUCT_NAME=Nimble/Nimble"; }; };
		DA28D44BB7C7CE1CC8F91BEE1E89C610 /* BeNil.swift in Sources */ = {isa = PBXBuildFile; fileRef = E45614FF27DE560CC3C1E11E1EF6E8D0 /* BeNil.swift */; settings = {COMPILER_FLAGS = "-DPRODUCT_NAME=Nimble/Nimble"; }; };
		DB3AA2DA73EEF39DEAE29B9C6568D31E /* PDFError.swift in Sources */ = {isa = PBXBuildFile; fileRef = 01C517D351426771ACFB3608FBF2D207 /* PDFError.swift */; };
		DD0401118C78088C4DDB42CBA07D816B /* PDFImageOptions.swift in Sources */ = {isa = PBXBuildFile; fileRef = CE842C96BCDF3213ACE2984D0872878F /* PDFImageOptions.swift */; };
		DDD5253D964D02A7B871F637722F0C0C /* PDFTableCell+Equatable.swift in Sources */ = {isa = PBXBuildFile; fileRef = 8F88AA9F81409316C20E872741406B66 /* PDFTableCell+Equatable.swift */; };
		DE41036F5CDFE75D351DEAC46ECD9FA9 /* Nimble-dummy.m in Sources */ = {isa = PBXBuildFile; fileRef = C81EE98963B29ED697A14F2DFFFD5D1C /* Nimble-dummy.m */; };
		DE54DDE5C5B6283DE5ADBBDAA91ED589 /* EndWith.swift in Sources */ = {isa = PBXBuildFile; fileRef = E6F14222E1F8178A5717534DE5032BE2 /* EndWith.swift */; settings = {COMPILER_FLAGS = "-DPRODUCT_NAME=Nimble/Nimble"; }; };
		DF50C201EB25B9BDDD6363698ADE639C /* HaveCount.swift in Sources */ = {isa = PBXBuildFile; fileRef = AA84BB4A03EA0E92AD292F0F60EA101B /* HaveCount.swift */; settings = {COMPILER_FLAGS = "-DPRODUCT_NAME=Nimble/Nimble"; }; };
		E0BE420CF2E3C1513270964005AAA561 /* Pods-TPPDF_Example-dummy.m in Sources */ = {isa = PBXBuildFile; fileRef = 15F574AD8B988C719705A8CF4D678A33 /* Pods-TPPDF_Example-dummy.m */; };
		E1C5AE23F3288A2E8A13489165FD3FF2 /* CwlCatchException.h in Headers */ = {isa = PBXBuildFile; fileRef = E6FD5A08FFF54CE6FE2814C98B3B97B4 /* CwlCatchException.h */; settings = {ATTRIBUTES = (Public, ); }; };
		E40A6E85823CE585BF269D1DF4EF5E04 /* ThrowError.swift in Sources */ = {isa = PBXBuildFile; fileRef = 1345A9E4BD274296E2AD4F51AC1FB042 /* ThrowError.swift */; settings = {COMPILER_FLAGS = "-DPRODUCT_NAME=Nimble/Nimble"; }; };
		E41F8348E710DAC11540EBB89CB38E55 /* Behavior.swift in Sources */ = {isa = PBXBuildFile; fileRef = 9636D5936A5AA005BF948AF6A505C578 /* Behavior.swift */; };
		E421CC9222B4DCD92124CA45FBA6A247 /* BeGreaterThan.swift in Sources */ = {isa = PBXBuildFile; fileRef = 2B2448ECE23FA3C4A9F5F9B8590A8490 /* BeGreaterThan.swift */; settings = {COMPILER_FLAGS = "-DPRODUCT_NAME=Nimble/Nimble"; }; };
		E471AF24C5CA80EEBC17F038DBF1384C /* PDFImageObject.swift in Sources */ = {isa = PBXBuildFile; fileRef = BD49602B9949AF08B9B1FCC63D12D7D9 /* PDFImageObject.swift */; };
		E74C63A506330D4E6E1DC8F3894BDC22 /* Expectation.swift in Sources */ = {isa = PBXBuildFile; fileRef = AD85178C9FEBB9F9790FDA7DDA49BCB5 /* Expectation.swift */; settings = {COMPILER_FLAGS = "-DPRODUCT_NAME=Nimble/Nimble"; }; };
		E80F2F25B622EBC3F1CACD1AFD851A11 /* ExpectationMessage.swift in Sources */ = {isa = PBXBuildFile; fileRef = B4DC9C9BD94FA0AD7BD84605FEB90EAE /* ExpectationMessage.swift */; settings = {COMPILER_FLAGS = "-DPRODUCT_NAME=Nimble/Nimble"; }; };
		EB062EA45D4A3859C6CEA85DAC1ED237 /* AssertionDispatcher.swift in Sources */ = {isa = PBXBuildFile; fileRef = 55FB08D918DE01E662D5A97301481111 /* AssertionDispatcher.swift */; settings = {COMPILER_FLAGS = "-DPRODUCT_NAME=Nimble/Nimble"; }; };
<<<<<<< HEAD
		EBE60A5C71845425B611FD0924F4A04C /* PDFObject.swift in Sources */ = {isa = PBXBuildFile; fileRef = 57864EF0F0B02974C8C5C339732A5589 /* PDFObject.swift */; };
		EEE5C01477AA75EEB1F56DC23701177A /* String+C99ExtendedIdentifier.swift in Sources */ = {isa = PBXBuildFile; fileRef = 170715461DBBF2A9156230C94FCD23BF /* String+C99ExtendedIdentifier.swift */; };
		EF116784B2A0D6DACF6CD9F694E569BE /* PDFImage+Equatable.swift in Sources */ = {isa = PBXBuildFile; fileRef = A66086A1A432DE1DD5C89B635FD41F82 /* PDFImage+Equatable.swift */; };
		EF8049FDCF404AD6318997AD8067739D /* PDFPageBreakObject.swift in Sources */ = {isa = PBXBuildFile; fileRef = C792656EA0CDFA0D8B9B36C64CDCD56A /* PDFPageBreakObject.swift */; };
		F5090F52CF4E6B768D0FB5F676B61AE9 /* Functional.swift in Sources */ = {isa = PBXBuildFile; fileRef = 221187EA83E3570837F45189B763B74A /* Functional.swift */; settings = {COMPILER_FLAGS = "-DPRODUCT_NAME=Nimble/Nimble"; }; };
		F569DDAF2D381A2D0FFB66A8B8511CCF /* PDFTableCellBorders.swift in Sources */ = {isa = PBXBuildFile; fileRef = EF3BE7892F8A2BCC1DED183464564AC9 /* PDFTableCellBorders.swift */; };
		F596D6BBE5BAD012376F7CB73D44CE6B /* BeCloseTo.swift in Sources */ = {isa = PBXBuildFile; fileRef = A825F5CB203777C6B7B8CE39302B11CC /* BeCloseTo.swift */; settings = {COMPILER_FLAGS = "-DPRODUCT_NAME=Nimble/Nimble"; }; };
		F5C528D776DC6DCFD6759843A41ABABF /* NSBundle+CurrentTestBundle.swift in Sources */ = {isa = PBXBuildFile; fileRef = F270B3BF01B92C0ABE1E0B49AFBCE399 /* NSBundle+CurrentTestBundle.swift */; };
		F6466184D60BFC7D19BE4FF5A8B78048 /* PDFTable.swift in Sources */ = {isa = PBXBuildFile; fileRef = EB350E28DB8690ADB7E315E1BFD3663B /* PDFTable.swift */; };
		FC71A766238A9CD17F9C05FFCADA5C69 /* QuickSelectedTestSuiteBuilder.swift in Sources */ = {isa = PBXBuildFile; fileRef = DBD66F7B76AADB3011307636209097CF /* QuickSelectedTestSuiteBuilder.swift */; };
		FDE7E3F7A9C28A5D4F39A71F740E3532 /* ErrorUtility.swift in Sources */ = {isa = PBXBuildFile; fileRef = 4EF01D33B54DC205E8E9DA85CB17800F /* ErrorUtility.swift */; };
		FF16C6551EC9A8A10022C4875AB8387E /* Closures.swift in Sources */ = {isa = PBXBuildFile; fileRef = 11715B5BFB8D830BE211D426EA6FE18A /* Closures.swift */; };
		FF90FB4519479C76B857F93B6CAD0682 /* PDFTableCellAlignment.swift in Sources */ = {isa = PBXBuildFile; fileRef = 98F047E66F03678589FD3B8F99CCACEE /* PDFTableCellAlignment.swift */; };
		FFD0A6F5C299692FE4059B51078124D2 /* PDFLayoutIndentations+Equatable.swift in Sources */ = {isa = PBXBuildFile; fileRef = D9375CC0E58C143AF49A3E42E6356874 /* PDFLayoutIndentations+Equatable.swift */; };
=======
		EBE99CD10890E458A85EB6199D95B119 /* PDFTableContent.swift in Sources */ = {isa = PBXBuildFile; fileRef = 202FBCE945A6E0D47325E48124B77369 /* PDFTableContent.swift */; };
		EC92A3F64B7F8ADC4D93DCE30729903C /* PDFSectionColumnContainer.swift in Sources */ = {isa = PBXBuildFile; fileRef = E385D03F465A611C6F2E5DBBE98BC8C4 /* PDFSectionColumnContainer.swift */; };
		EE1FA2CF0294EF77AC150CBC23BB68A1 /* PDFTableCellPosition.swift in Sources */ = {isa = PBXBuildFile; fileRef = 901924C801D30C2F2513328300E1C9EF /* PDFTableCellPosition.swift */; };
		EEE5C01477AA75EEB1F56DC23701177A /* String+C99ExtendedIdentifier.swift in Sources */ = {isa = PBXBuildFile; fileRef = 170715461DBBF2A9156230C94FCD23BF /* String+C99ExtendedIdentifier.swift */; };
		EEE85966F4ED19F56130948D76E17E24 /* PDFTableObject.swift in Sources */ = {isa = PBXBuildFile; fileRef = CF5EA04C78EDFBC8C49DAC1B456B32B3 /* PDFTableObject.swift */; };
		F0F3C4465265A211505C33F8187ED0EE /* PDFJSONSerializable.swift in Sources */ = {isa = PBXBuildFile; fileRef = 43774CEDFCB64E935BB2CDA6AE7F63A8 /* PDFJSONSerializable.swift */; };
		F3174B0B99C31E4D92F2A8B858E50693 /* CGPoint+Math.swift in Sources */ = {isa = PBXBuildFile; fileRef = 322533E4B14F1597E38A3C6A1F78066D /* CGPoint+Math.swift */; };
		F5090F52CF4E6B768D0FB5F676B61AE9 /* Functional.swift in Sources */ = {isa = PBXBuildFile; fileRef = 221187EA83E3570837F45189B763B74A /* Functional.swift */; settings = {COMPILER_FLAGS = "-DPRODUCT_NAME=Nimble/Nimble"; }; };
		F596D6BBE5BAD012376F7CB73D44CE6B /* BeCloseTo.swift in Sources */ = {isa = PBXBuildFile; fileRef = A825F5CB203777C6B7B8CE39302B11CC /* BeCloseTo.swift */; settings = {COMPILER_FLAGS = "-DPRODUCT_NAME=Nimble/Nimble"; }; };
		F5C528D776DC6DCFD6759843A41ABABF /* NSBundle+CurrentTestBundle.swift in Sources */ = {isa = PBXBuildFile; fileRef = F270B3BF01B92C0ABE1E0B49AFBCE399 /* NSBundle+CurrentTestBundle.swift */; };
		FA522EDF65D278B1D2E8E4734FF63EC1 /* PDFGenerator+Generation.swift in Sources */ = {isa = PBXBuildFile; fileRef = 027A18459002544FBE069D8554743D14 /* PDFGenerator+Generation.swift */; };
		FA8B5BFFB1EF63AB3D266AEC8F7007F7 /* PDFLineSeparatorObject.swift in Sources */ = {isa = PBXBuildFile; fileRef = 355282CF57DA337F8B046D5BAD147136 /* PDFLineSeparatorObject.swift */; };
		FAA03D3F207212F162292E5958725075 /* PDFIndentationObject.swift in Sources */ = {isa = PBXBuildFile; fileRef = 38B4427C1A98FD12953DBFA8F0042391 /* PDFIndentationObject.swift */; };
		FADE26B3709C84A593758E055227D57B /* PDFPageFormat+Layout.swift in Sources */ = {isa = PBXBuildFile; fileRef = 798BCFCC9A01870FE9100CCABE4AADA2 /* PDFPageFormat+Layout.swift */; };
		FB23C0CE6D6B2E17EE88300C5938B43B /* PDFLayoutIndentations.swift in Sources */ = {isa = PBXBuildFile; fileRef = 55AEB83B5813FE7EE14877A090CD9DB4 /* PDFLayoutIndentations.swift */; };
		FC0F703448E5E50262601316984B1719 /* PDFInfo.swift in Sources */ = {isa = PBXBuildFile; fileRef = DDE97A6933FF9A2F86A7D5CD00CFBF8F /* PDFInfo.swift */; };
		FC71A766238A9CD17F9C05FFCADA5C69 /* QuickSelectedTestSuiteBuilder.swift in Sources */ = {isa = PBXBuildFile; fileRef = DBD66F7B76AADB3011307636209097CF /* QuickSelectedTestSuiteBuilder.swift */; };
		FDE7E3F7A9C28A5D4F39A71F740E3532 /* ErrorUtility.swift in Sources */ = {isa = PBXBuildFile; fileRef = 4EF01D33B54DC205E8E9DA85CB17800F /* ErrorUtility.swift */; };
		FF16C6551EC9A8A10022C4875AB8387E /* Closures.swift in Sources */ = {isa = PBXBuildFile; fileRef = 11715B5BFB8D830BE211D426EA6FE18A /* Closures.swift */; };
		FFE697ACFC60BEF93F44D5743001E9E5 /* PDFTableStyle.swift in Sources */ = {isa = PBXBuildFile; fileRef = F2B1C56131BDEA54C3021D2157898F12 /* PDFTableStyle.swift */; };
>>>>>>> 35e8543d
/* End PBXBuildFile section */

/* Begin PBXContainerItemProxy section */
		08A1172C3D859E6299665D3B8B67CA12 /* PBXContainerItemProxy */ = {
			isa = PBXContainerItemProxy;
			containerPortal = BFDFE7DC352907FC980B868725387E98 /* Project object */;
			proxyType = 1;
			remoteGlobalIDString = 4320383F67CB94718E8C8D71E2D1F279;
			remoteInfo = "Pods-TPPDF_Example";
		};
		0ED87B41944D84DB6ACF2CAC02E11CAE /* PBXContainerItemProxy */ = {
			isa = PBXContainerItemProxy;
			containerPortal = BFDFE7DC352907FC980B868725387E98 /* Project object */;
			proxyType = 1;
			remoteGlobalIDString = F3D7F5720B6419F44CACB4252E195E89;
			remoteInfo = Quick;
		};
		202077CF3931D93943887E1ECFE10BDF /* PBXContainerItemProxy */ = {
			isa = PBXContainerItemProxy;
			containerPortal = BFDFE7DC352907FC980B868725387E98 /* Project object */;
			proxyType = 1;
			remoteGlobalIDString = F554EA343D656E7FB0C1ACC045EB2666;
			remoteInfo = Nimble;
		};
		3525505686BC390FA1366E8582A0CD47 /* PBXContainerItemProxy */ = {
			isa = PBXContainerItemProxy;
			containerPortal = BFDFE7DC352907FC980B868725387E98 /* Project object */;
			proxyType = 1;
			remoteGlobalIDString = FDE8308E82034CD56C5B6153CBC1D9E8;
			remoteInfo = TPPDF;
		};
		76587C109FA97B66D8DC051950DDAFCB /* PBXContainerItemProxy */ = {
			isa = PBXContainerItemProxy;
			containerPortal = BFDFE7DC352907FC980B868725387E98 /* Project object */;
			proxyType = 1;
			remoteGlobalIDString = AD809FC96561317B4C31DA3057F3770F;
			remoteInfo = SwiftLint;
		};
		DD94198F2F19BBC3BF041EC2A95595A5 /* PBXContainerItemProxy */ = {
			isa = PBXContainerItemProxy;
			containerPortal = BFDFE7DC352907FC980B868725387E98 /* Project object */;
			proxyType = 1;
			remoteGlobalIDString = AD809FC96561317B4C31DA3057F3770F;
			remoteInfo = SwiftLint;
		};
/* End PBXContainerItemProxy section */

/* Begin PBXFileReference section */
<<<<<<< HEAD
		00877CD62BF97AFD199FA037CCDC0013 /* PDFListItem.swift */ = {isa = PBXFileReference; includeInIndex = 1; lastKnownFileType = sourcecode.swift; path = PDFListItem.swift; sourceTree = "<group>"; };
		00FDD2EF58D7C733FE5448C557EEA016 /* PDFColumnWrapSectionObject.swift */ = {isa = PBXFileReference; includeInIndex = 1; lastKnownFileType = sourcecode.swift; path = PDFColumnWrapSectionObject.swift; sourceTree = "<group>"; };
		013C1010DC00FDE5021C03E13241D499 /* PDFSpaceObject.swift */ = {isa = PBXFileReference; includeInIndex = 1; lastKnownFileType = sourcecode.swift; path = PDFSpaceObject.swift; sourceTree = "<group>"; };
		01C517D351426771ACFB3608FBF2D207 /* PDFError.swift */ = {isa = PBXFileReference; includeInIndex = 1; lastKnownFileType = sourcecode.swift; path = PDFError.swift; sourceTree = "<group>"; };
		02A352AC6E1ECEE48DDF16AFF88F1446 /* TPJSONRepresentable.html */ = {isa = PBXFileReference; includeInIndex = 1; name = TPJSONRepresentable.html; path = docs/docsets/TPPDF.docset/Contents/Resources/Documents/Protocols/TPJSONRepresentable.html; sourceTree = "<group>"; };
		033083AAD645ECE53CA58C5DBA6657D7 /* PDFTable.html */ = {isa = PBXFileReference; includeInIndex = 1; name = PDFTable.html; path = docs/Classes/PDFTable.html; sourceTree = "<group>"; };
		05004DA67743E8BA17464D6B234A5041 /* Pods_TPPDF_Tests.framework */ = {isa = PBXFileReference; explicitFileType = wrapper.framework; includeInIndex = 0; name = Pods_TPPDF_Tests.framework; path = "Pods-TPPDF_Tests.framework"; sourceTree = BUILT_PRODUCTS_DIR; };
		05CDAA74F82900500A463A3DB9ECFD17 /* TPPDF.podspec */ = {isa = PBXFileReference; explicitFileType = text.script.ruby; includeInIndex = 1; indentWidth = 2; lastKnownFileType = text; path = TPPDF.podspec; sourceTree = "<group>"; tabWidth = 2; xcLanguageSpecificationIdentifier = xcode.lang.ruby; };
		05E525AF00F12152AB001556C05F7559 /* PDFLineSeparatorObject+Equatable.swift */ = {isa = PBXFileReference; includeInIndex = 1; lastKnownFileType = sourcecode.swift; path = "PDFLineSeparatorObject+Equatable.swift"; sourceTree = "<group>"; };
		074DF5226D9B5BD3D913EFC6E43C6D1A /* jazzy.js */ = {isa = PBXFileReference; includeInIndex = 1; name = jazzy.js; path = docs/docsets/TPPDF.docset/Contents/Resources/Documents/js/jazzy.js; sourceTree = "<group>"; };
		07899136DEE8E2CEC33597FE0FA7CC19 /* SatisfyAnyOf.swift */ = {isa = PBXFileReference; includeInIndex = 1; lastKnownFileType = sourcecode.swift; name = SatisfyAnyOf.swift; path = Sources/Nimble/Matchers/SatisfyAnyOf.swift; sourceTree = "<group>"; };
		0815C49EB62D123637289C1EDEFF723C /* PDFDocument.swift */ = {isa = PBXFileReference; includeInIndex = 1; lastKnownFileType = sourcecode.swift; name = PDFDocument.swift; path = Source/PDFDocument.swift; sourceTree = "<group>"; };
		0848D2A6BCE07A618417B947B70017F6 /* PDFPageFormat.swift */ = {isa = PBXFileReference; includeInIndex = 1; lastKnownFileType = sourcecode.swift; path = PDFPageFormat.swift; sourceTree = "<group>"; };
		09D88AB4EA0F8B587EBB16D22C55EF44 /* Quick-prefix.pch */ = {isa = PBXFileReference; includeInIndex = 1; lastKnownFileType = sourcecode.c.h; path = "Quick-prefix.pch"; sourceTree = "<group>"; };
		0B61C2CB472C1E79F3B3793FA059016C /* QCKDSL.h */ = {isa = PBXFileReference; includeInIndex = 1; lastKnownFileType = sourcecode.c.h; name = QCKDSL.h; path = Sources/QuickObjectiveC/DSL/QCKDSL.h; sourceTree = "<group>"; };
		0BDE72EE61C4AE2D5A31B3AD9E11CCB2 /* PDFListItemSymbol.html */ = {isa = PBXFileReference; includeInIndex = 1; name = PDFListItemSymbol.html; path = docs/docsets/TPPDF.docset/Contents/Resources/Documents/Enums/PDFListItemSymbol.html; sourceTree = "<group>"; };
		0C4CF0944AC80E488138D5DEFFB676F1 /* PDFTableCell.html */ = {isa = PBXFileReference; includeInIndex = 1; name = PDFTableCell.html; path = docs/docsets/TPPDF.docset/Contents/Resources/Documents/Classes/PDFTableCell.html; sourceTree = "<group>"; };
		0D61DD9BBC45E69CFC3BCD0DD1A1976C /* typeahead.jquery.js */ = {isa = PBXFileReference; includeInIndex = 1; name = typeahead.jquery.js; path = docs/js/typeahead.jquery.js; sourceTree = "<group>"; };
		0DB9D7E7643FA7175C4796CCA2C3130B /* Array.html */ = {isa = PBXFileReference; includeInIndex = 1; name = Array.html; path = docs/docsets/TPPDF.docset/Contents/Resources/Documents/Extensions/Array.html; sourceTree = "<group>"; };
		0DE757F103A49868A6B372708252DA49 /* PDFTableObject.swift */ = {isa = PBXFileReference; includeInIndex = 1; lastKnownFileType = sourcecode.swift; path = PDFTableObject.swift; sourceTree = "<group>"; };
		0FF5D1008CA5B0F13D54AB4FEE897370 /* CwlDarwinDefinitions.swift */ = {isa = PBXFileReference; includeInIndex = 1; lastKnownFileType = sourcecode.swift; name = CwlDarwinDefinitions.swift; path = Carthage/Checkouts/CwlPreconditionTesting/Sources/CwlPreconditionTesting/CwlDarwinDefinitions.swift; sourceTree = "<group>"; };
		11715B5BFB8D830BE211D426EA6FE18A /* Closures.swift */ = {isa = PBXFileReference; includeInIndex = 1; lastKnownFileType = sourcecode.swift; name = Closures.swift; path = Sources/Quick/Hooks/Closures.swift; sourceTree = "<group>"; };
		11C593F065385A75C8B96882C776B7AE /* PDFPageFormat+Layout.swift */ = {isa = PBXFileReference; includeInIndex = 1; lastKnownFileType = sourcecode.swift; path = "PDFPageFormat+Layout.swift"; sourceTree = "<group>"; };
		11CB62E13AA71AB1741033C55D0365D8 /* carat.png */ = {isa = PBXFileReference; includeInIndex = 1; lastKnownFileType = image.png; name = carat.png; path = docs/img/carat.png; sourceTree = "<group>"; };
		1345A9E4BD274296E2AD4F51AC1FB042 /* ThrowError.swift */ = {isa = PBXFileReference; includeInIndex = 1; lastKnownFileType = sourcecode.swift; name = ThrowError.swift; path = Sources/Nimble/Matchers/ThrowError.swift; sourceTree = "<group>"; };
		1369FD76DCCA7463FD76CD0E1A548767 /* TPPDF.xml */ = {isa = PBXFileReference; includeInIndex = 1; name = TPPDF.xml; path = docs/docsets/TPPDF.xml; sourceTree = "<group>"; };
		13C16DB6A9E9C9E559DC55C07FC185A1 /* TPJSONSerializable.html */ = {isa = PBXFileReference; includeInIndex = 1; name = TPJSONSerializable.html; path = docs/Protocols/TPJSONSerializable.html; sourceTree = "<group>"; };
		1410257E77F7E73BA0031BC4A3EE9ACF /* Symbol.html */ = {isa = PBXFileReference; includeInIndex = 1; name = Symbol.html; path = docs/docsets/TPPDF.docset/Contents/Resources/Documents/Classes/PDFListItem/Symbol.html; sourceTree = "<group>"; };
		143C29E9E68996E775EC0554BEDED069 /* PDFIndentationObject.swift */ = {isa = PBXFileReference; includeInIndex = 1; lastKnownFileType = sourcecode.swift; path = PDFIndentationObject.swift; sourceTree = "<group>"; };
		14B44AA863816F8DDD178F9CF08099A4 /* PDFAttributedTextObject.swift */ = {isa = PBXFileReference; includeInIndex = 1; lastKnownFileType = sourcecode.swift; path = PDFAttributedTextObject.swift; sourceTree = "<group>"; };
		15096F217D2A8AA845724C93ACEEEA8D /* PDFSectionColumnContainer.html */ = {isa = PBXFileReference; includeInIndex = 1; name = PDFSectionColumnContainer.html; path = docs/docsets/TPPDF.docset/Contents/Resources/Documents/Enums/PDFSectionColumnContainer.html; sourceTree = "<group>"; };
		15F574AD8B988C719705A8CF4D678A33 /* Pods-TPPDF_Example-dummy.m */ = {isa = PBXFileReference; includeInIndex = 1; lastKnownFileType = sourcecode.c.objc; path = "Pods-TPPDF_Example-dummy.m"; sourceTree = "<group>"; };
		163ED4D7100C3C0382548F5EA3C0D147 /* PDFGenerator.swift */ = {isa = PBXFileReference; includeInIndex = 1; lastKnownFileType = sourcecode.swift; name = PDFGenerator.swift; path = Source/PDFGenerator.swift; sourceTree = "<group>"; };
=======
		00688D0211785AFFA02A340F87CA9C4E /* PDFSpaceObject.swift */ = {isa = PBXFileReference; includeInIndex = 1; lastKnownFileType = sourcecode.swift; path = PDFSpaceObject.swift; sourceTree = "<group>"; };
		0086AE6E2E10335154537D19E98B9517 /* PDFLineStyle.swift */ = {isa = PBXFileReference; includeInIndex = 1; lastKnownFileType = sourcecode.swift; path = PDFLineStyle.swift; sourceTree = "<group>"; };
		020A52057AF34529D7521F957E75EBF3 /* undocumented.json */ = {isa = PBXFileReference; includeInIndex = 1; lastKnownFileType = text.json; name = undocumented.json; path = docs/undocumented.json; sourceTree = "<group>"; };
		027A18459002544FBE069D8554743D14 /* PDFGenerator+Generation.swift */ = {isa = PBXFileReference; includeInIndex = 1; lastKnownFileType = sourcecode.swift; name = "PDFGenerator+Generation.swift"; path = "Source/PDFGenerator+Generation.swift"; sourceTree = "<group>"; };
		039E74B4FC32F7FB7E3676D7E72E1BFF /* PDFTableCellStyle+Equatable.swift */ = {isa = PBXFileReference; includeInIndex = 1; lastKnownFileType = sourcecode.swift; path = "PDFTableCellStyle+Equatable.swift"; sourceTree = "<group>"; };
		04E343571984E113E9B122D1DE72AC99 /* PDFInfo+Equatable.swift */ = {isa = PBXFileReference; includeInIndex = 1; lastKnownFileType = sourcecode.swift; path = "PDFInfo+Equatable.swift"; sourceTree = "<group>"; };
		05004DA67743E8BA17464D6B234A5041 /* Pods_TPPDF_Tests.framework */ = {isa = PBXFileReference; explicitFileType = wrapper.framework; includeInIndex = 0; path = Pods_TPPDF_Tests.framework; sourceTree = BUILT_PRODUCTS_DIR; };
		06B52FD72A05BE2C1AA1EB906BD4BA57 /* PDFLineObject.swift */ = {isa = PBXFileReference; includeInIndex = 1; lastKnownFileType = sourcecode.swift; path = PDFLineObject.swift; sourceTree = "<group>"; };
		06F16BF92DF48EEC440723257D47F228 /* PDFLineType.html */ = {isa = PBXFileReference; includeInIndex = 1; lastKnownFileType = text.html; name = PDFLineType.html; path = docs/Enums/PDFLineType.html; sourceTree = "<group>"; };
		071A78A13A6766C28F67A70ED6AFDD36 /* PDFList.swift */ = {isa = PBXFileReference; includeInIndex = 1; lastKnownFileType = sourcecode.swift; path = PDFList.swift; sourceTree = "<group>"; };
		07899136DEE8E2CEC33597FE0FA7CC19 /* SatisfyAnyOf.swift */ = {isa = PBXFileReference; includeInIndex = 1; lastKnownFileType = sourcecode.swift; name = SatisfyAnyOf.swift; path = Sources/Nimble/Matchers/SatisfyAnyOf.swift; sourceTree = "<group>"; };
		07F0351BFBA5340BEB3CDC8A8CC47809 /* UIColor+Hex.swift */ = {isa = PBXFileReference; includeInIndex = 1; lastKnownFileType = sourcecode.swift; path = "UIColor+Hex.swift"; sourceTree = "<group>"; };
		09D88AB4EA0F8B587EBB16D22C55EF44 /* Quick-prefix.pch */ = {isa = PBXFileReference; includeInIndex = 1; lastKnownFileType = sourcecode.c.h; path = "Quick-prefix.pch"; sourceTree = "<group>"; };
		0A18F394B6E528E36301824439F1471D /* PDFOffsetObject.html */ = {isa = PBXFileReference; includeInIndex = 1; lastKnownFileType = text.html.documentation; name = PDFOffsetObject.html; path = docs/docsets/TPPDF.docset/Contents/Resources/Documents/Extensions/PDFOffsetObject.html; sourceTree = "<group>"; };
		0A3233F79164E6BAA49528E5963D931C /* PDFList+Equatable.swift */ = {isa = PBXFileReference; includeInIndex = 1; lastKnownFileType = sourcecode.swift; path = "PDFList+Equatable.swift"; sourceTree = "<group>"; };
		0B61C2CB472C1E79F3B3793FA059016C /* QCKDSL.h */ = {isa = PBXFileReference; includeInIndex = 1; lastKnownFileType = sourcecode.c.h; name = QCKDSL.h; path = Sources/QuickObjectiveC/DSL/QCKDSL.h; sourceTree = "<group>"; };
		0E3A1246F3565B8C193132B4F4A5DE6F /* index.html */ = {isa = PBXFileReference; includeInIndex = 1; lastKnownFileType = text.html.documentation; name = index.html; path = docs/docsets/TPPDF.docset/Contents/Resources/Documents/index.html; sourceTree = "<group>"; };
		0EFAC7D9F61F2C2D0F7279456566D3D7 /* PDFLayout+Equatable.swift */ = {isa = PBXFileReference; includeInIndex = 1; lastKnownFileType = sourcecode.swift; path = "PDFLayout+Equatable.swift"; sourceTree = "<group>"; };
		0FF5D1008CA5B0F13D54AB4FEE897370 /* CwlDarwinDefinitions.swift */ = {isa = PBXFileReference; includeInIndex = 1; lastKnownFileType = sourcecode.swift; name = CwlDarwinDefinitions.swift; path = Carthage/Checkouts/CwlPreconditionTesting/Sources/CwlPreconditionTesting/CwlDarwinDefinitions.swift; sourceTree = "<group>"; };
		111B1125089F9C2CE96A59DE5A859A82 /* jazzy.js */ = {isa = PBXFileReference; includeInIndex = 1; lastKnownFileType = sourcecode.javascript; name = jazzy.js; path = docs/docsets/TPPDF.docset/Contents/Resources/Documents/js/jazzy.js; sourceTree = "<group>"; };
		11715B5BFB8D830BE211D426EA6FE18A /* Closures.swift */ = {isa = PBXFileReference; includeInIndex = 1; lastKnownFileType = sourcecode.swift; name = Closures.swift; path = Sources/Quick/Hooks/Closures.swift; sourceTree = "<group>"; };
		11F1ECE284A3DDA393115F4A5BE30190 /* PDFPageBreakObject.html */ = {isa = PBXFileReference; includeInIndex = 1; lastKnownFileType = text.html.documentation; name = PDFPageBreakObject.html; path = docs/docsets/TPPDF.docset/Contents/Resources/Documents/Extensions/PDFPageBreakObject.html; sourceTree = "<group>"; };
		12348B0017A6C373525DD0D69F85DAE3 /* NSAttributedString.html */ = {isa = PBXFileReference; includeInIndex = 1; lastKnownFileType = text.html; name = NSAttributedString.html; path = docs/Extensions/NSAttributedString.html; sourceTree = "<group>"; };
		12B361D0C9FBFCF12220298202F00279 /* LICENSE */ = {isa = PBXFileReference; includeInIndex = 1; lastKnownFileType = text; path = LICENSE; sourceTree = "<group>"; };
		1345A9E4BD274296E2AD4F51AC1FB042 /* ThrowError.swift */ = {isa = PBXFileReference; includeInIndex = 1; lastKnownFileType = sourcecode.swift; name = ThrowError.swift; path = Sources/Nimble/Matchers/ThrowError.swift; sourceTree = "<group>"; };
		144663208BDE8DDE17D45E4069BF4866 /* TPJSONRepresentable.html */ = {isa = PBXFileReference; includeInIndex = 1; lastKnownFileType = text.html.documentation; name = TPJSONRepresentable.html; path = docs/docsets/TPPDF.docset/Contents/Resources/Documents/Protocols/TPJSONRepresentable.html; sourceTree = "<group>"; };
		146A8801D942F7E2AD8074F93A2A7351 /* PDFPaginationStyle+Equatable.swift */ = {isa = PBXFileReference; includeInIndex = 1; lastKnownFileType = sourcecode.swift; path = "PDFPaginationStyle+Equatable.swift"; sourceTree = "<group>"; };
		150D192CE3830D474AA592583A3A31F5 /* PDFListItem.html */ = {isa = PBXFileReference; includeInIndex = 1; lastKnownFileType = text.html.documentation; name = PDFListItem.html; path = docs/docsets/TPPDF.docset/Contents/Resources/Documents/Classes/PDFListItem.html; sourceTree = "<group>"; };
		151743AD78300FDB0AAD39AD6C9CBFB7 /* PDFSimpleText.swift */ = {isa = PBXFileReference; includeInIndex = 1; lastKnownFileType = sourcecode.swift; path = PDFSimpleText.swift; sourceTree = "<group>"; };
		15F574AD8B988C719705A8CF4D678A33 /* Pods-TPPDF_Example-dummy.m */ = {isa = PBXFileReference; includeInIndex = 1; lastKnownFileType = sourcecode.c.objc; path = "Pods-TPPDF_Example-dummy.m"; sourceTree = "<group>"; };
		167BEC6A12EB90BD32320004C2D5F0BD /* Structs.html */ = {isa = PBXFileReference; includeInIndex = 1; lastKnownFileType = text.html.documentation; name = Structs.html; path = docs/docsets/TPPDF.docset/Contents/Resources/Documents/Structs.html; sourceTree = "<group>"; };
>>>>>>> 35e8543d
		170715461DBBF2A9156230C94FCD23BF /* String+C99ExtendedIdentifier.swift */ = {isa = PBXFileReference; includeInIndex = 1; lastKnownFileType = sourcecode.swift; name = "String+C99ExtendedIdentifier.swift"; path = "Sources/Quick/String+C99ExtendedIdentifier.swift"; sourceTree = "<group>"; };
		17DD5B7C4C38CC0D1EC6B280902DCDED /* SatisfyAllOf.swift */ = {isa = PBXFileReference; includeInIndex = 1; lastKnownFileType = sourcecode.swift; name = SatisfyAllOf.swift; path = Sources/Nimble/Matchers/SatisfyAllOf.swift; sourceTree = "<group>"; };
		18DEB669C1C21E880488991BD90926DB /* PDFTableStyle+Equatable.swift */ = {isa = PBXFileReference; includeInIndex = 1; lastKnownFileType = sourcecode.swift; path = "PDFTableStyle+Equatable.swift"; sourceTree = "<group>"; };
		18FFF6C989F56048F84B6CCDD858BE86 /* AssertionRecorder.swift */ = {isa = PBXFileReference; includeInIndex = 1; lastKnownFileType = sourcecode.swift; name = AssertionRecorder.swift; path = Sources/Nimble/Adapters/AssertionRecorder.swift; sourceTree = "<group>"; };
		1989DB2E4F904C9F1D0B607837AD2CEB /* highlight.css */ = {isa = PBXFileReference; includeInIndex = 1; name = highlight.css; path = docs/css/highlight.css; sourceTree = "<group>"; };
		199DB9A6262BE436E56DBDFC66D360BC /* PDFText.swift */ = {isa = PBXFileReference; includeInIndex = 1; lastKnownFileType = sourcecode.swift; path = PDFText.swift; sourceTree = "<group>"; };
		19FF0757A76FDAE02890C24A19BEA5C8 /* PDFPagination.swift */ = {isa = PBXFileReference; includeInIndex = 1; lastKnownFileType = sourcecode.swift; path = PDFPagination.swift; sourceTree = "<group>"; };
		1A308BD60D20E03F58747EBA3A2FBB91 /* PDFIndentationObject.html */ = {isa = PBXFileReference; includeInIndex = 1; name = PDFIndentationObject.html; path = docs/docsets/TPPDF.docset/Contents/Resources/Documents/Extensions/PDFIndentationObject.html; sourceTree = "<group>"; };
		1AC20E11263972E03AECE8BA0255E514 /* search.json */ = {isa = PBXFileReference; includeInIndex = 1; name = search.json; path = docs/search.json; sourceTree = "<group>"; };
		1B764100A35680567D74DEAAC37CD583 /* AllPass.swift */ = {isa = PBXFileReference; includeInIndex = 1; lastKnownFileType = sourcecode.swift; name = AllPass.swift; path = Sources/Nimble/Matchers/AllPass.swift; sourceTree = "<group>"; };
		1B82E96EA3FAEF2892E8CFE5F57ECFC9 /* PDFTableStyle.html */ = {isa = PBXFileReference; includeInIndex = 1; name = PDFTableStyle.html; path = docs/docsets/TPPDF.docset/Contents/Resources/Documents/Classes/PDFTableStyle.html; sourceTree = "<group>"; };
		1BE5EE074AF783466B67A49ABB114F26 /* _config.yml */ = {isa = PBXFileReference; includeInIndex = 1; name = _config.yml; path = docs/_config.yml; sourceTree = "<group>"; };
		1CAA2B9A11BA93D38CC61E2400A88A90 /* MatcherFunc.swift */ = {isa = PBXFileReference; includeInIndex = 1; lastKnownFileType = sourcecode.swift; name = MatcherFunc.swift; path = Sources/Nimble/Matchers/MatcherFunc.swift; sourceTree = "<group>"; };
<<<<<<< HEAD
		1CDF9DA76B3586A0250EB600467F6908 /* PDFTableCellPosition.html */ = {isa = PBXFileReference; includeInIndex = 1; name = PDFTableCellPosition.html; path = docs/Structs/PDFTableCellPosition.html; sourceTree = "<group>"; };
		1E910D6BE33B87A7336A841FB869BC36 /* PDFPaginationStyle+Equatable.swift */ = {isa = PBXFileReference; includeInIndex = 1; lastKnownFileType = sourcecode.swift; path = "PDFPaginationStyle+Equatable.swift"; sourceTree = "<group>"; };
		1ED1BFE5F3CEB10630EC21F9358B6404 /* dash.png */ = {isa = PBXFileReference; includeInIndex = 1; lastKnownFileType = image.png; name = dash.png; path = docs/docsets/TPPDF.docset/Contents/Resources/Documents/img/dash.png; sourceTree = "<group>"; };
		202A3AD535C59AF55BA08601322FB558 /* Data.html */ = {isa = PBXFileReference; includeInIndex = 1; name = Data.html; path = docs/Extensions/Data.html; sourceTree = "<group>"; };
		208A7095EE31241F8A36E085541AC9A0 /* Nimble.framework */ = {isa = PBXFileReference; explicitFileType = wrapper.framework; includeInIndex = 0; name = Nimble.framework; path = Nimble.framework; sourceTree = BUILT_PRODUCTS_DIR; };
		20B96CFA7489D43F042DA1A74396C7C6 /* PDFListItemSymbol.swift */ = {isa = PBXFileReference; includeInIndex = 1; lastKnownFileType = sourcecode.swift; path = PDFListItemSymbol.swift; sourceTree = "<group>"; };
		210B0E24F2D4DEE7167A7A72D076BAAE /* README.md */ = {isa = PBXFileReference; includeInIndex = 1; path = README.md; sourceTree = "<group>"; };
=======
		1CD2A2B377890A73B858E7E3F8B8D402 /* PDFDocument.html */ = {isa = PBXFileReference; includeInIndex = 1; lastKnownFileType = text.html; name = PDFDocument.html; path = docs/Classes/PDFDocument.html; sourceTree = "<group>"; };
		1EFE3C7FAC3BD7CC7FF25266396F8539 /* jazzy.search.js */ = {isa = PBXFileReference; includeInIndex = 1; lastKnownFileType = sourcecode.javascript; name = jazzy.search.js; path = docs/js/jazzy.search.js; sourceTree = "<group>"; };
		1F6284EA2DB54531FEE14237F52AE694 /* String.html */ = {isa = PBXFileReference; includeInIndex = 1; lastKnownFileType = text.html.documentation; name = String.html; path = docs/docsets/TPPDF.docset/Contents/Resources/Documents/Extensions/String.html; sourceTree = "<group>"; };
		1FA578B3E8EAFA956F356299CBB73E4B /* Data.html */ = {isa = PBXFileReference; includeInIndex = 1; lastKnownFileType = text.html.documentation; name = Data.html; path = docs/docsets/TPPDF.docset/Contents/Resources/Documents/Extensions/Data.html; sourceTree = "<group>"; };
		202FBCE945A6E0D47325E48124B77369 /* PDFTableContent.swift */ = {isa = PBXFileReference; includeInIndex = 1; lastKnownFileType = sourcecode.swift; path = PDFTableContent.swift; sourceTree = "<group>"; };
		202FF37060C31B008B3F5C78F9634D47 /* PDFCopy.html */ = {isa = PBXFileReference; includeInIndex = 1; lastKnownFileType = text.html; name = PDFCopy.html; path = docs/Protocols/PDFCopy.html; sourceTree = "<group>"; };
		206D72F0D0F2B2FB11FCDD0F743B6F7C /* PDFTableStyle+Equatable.swift */ = {isa = PBXFileReference; includeInIndex = 1; lastKnownFileType = sourcecode.swift; path = "PDFTableStyle+Equatable.swift"; sourceTree = "<group>"; };
		208A7095EE31241F8A36E085541AC9A0 /* Nimble.framework */ = {isa = PBXFileReference; explicitFileType = wrapper.framework; includeInIndex = 0; path = Nimble.framework; sourceTree = BUILT_PRODUCTS_DIR; };
>>>>>>> 35e8543d
		2183FD9E719C75BAC5E0CA568708EF56 /* CwlCatchBadInstruction.swift */ = {isa = PBXFileReference; includeInIndex = 1; lastKnownFileType = sourcecode.swift; name = CwlCatchBadInstruction.swift; path = Carthage/Checkouts/CwlPreconditionTesting/Sources/CwlPreconditionTesting/CwlCatchBadInstruction.swift; sourceTree = "<group>"; };
		21B59AD5853972EE5388D6F51C5D8C34 /* PDFInfo+Equatable.swift */ = {isa = PBXFileReference; includeInIndex = 1; lastKnownFileType = sourcecode.swift; path = "PDFInfo+Equatable.swift"; sourceTree = "<group>"; };
		21BF66F90501FAAA78DF8D20821D679D /* PDFJSONRepresentable.swift */ = {isa = PBXFileReference; includeInIndex = 1; lastKnownFileType = sourcecode.swift; path = PDFJSONRepresentable.swift; sourceTree = "<group>"; };
		221187EA83E3570837F45189B763B74A /* Functional.swift */ = {isa = PBXFileReference; includeInIndex = 1; lastKnownFileType = sourcecode.swift; name = Functional.swift; path = Sources/Nimble/Utils/Functional.swift; sourceTree = "<group>"; };
<<<<<<< HEAD
		23F6E1F2A67419AC819C462736EA89B8 /* jquery.min.js */ = {isa = PBXFileReference; includeInIndex = 1; name = jquery.min.js; path = docs/docsets/TPPDF.docset/Contents/Resources/Documents/js/jquery.min.js; sourceTree = "<group>"; };
		25089C22473563AAB04CC748A5AAE4AE /* PDFError.html */ = {isa = PBXFileReference; includeInIndex = 1; name = PDFError.html; path = docs/docsets/TPPDF.docset/Contents/Resources/Documents/Enums/PDFError.html; sourceTree = "<group>"; };
		256DCD8FF70C65FFA4ADCD1CDBDD86F0 /* PDFJSONSerializable.html */ = {isa = PBXFileReference; includeInIndex = 1; name = PDFJSONSerializable.html; path = docs/Protocols/PDFJSONSerializable.html; sourceTree = "<group>"; };
		25BB4753C9F3F79ED9ED12F9D7FE0015 /* XCTestSuite+QuickTestSuiteBuilder.m */ = {isa = PBXFileReference; includeInIndex = 1; lastKnownFileType = sourcecode.c.objc; name = "XCTestSuite+QuickTestSuiteBuilder.m"; path = "Sources/QuickObjectiveC/XCTestSuite+QuickTestSuiteBuilder.m"; sourceTree = "<group>"; };
		273E429956F9C8353F04C12310D33DA1 /* PDFLayout+Equatable.swift */ = {isa = PBXFileReference; includeInIndex = 1; lastKnownFileType = sourcecode.swift; path = "PDFLayout+Equatable.swift"; sourceTree = "<group>"; };
		27C924D2BF0F99BBAE74FB686A0D3330 /* PDFPageLayout.swift */ = {isa = PBXFileReference; includeInIndex = 1; lastKnownFileType = sourcecode.swift; path = PDFPageLayout.swift; sourceTree = "<group>"; };
=======
		222B01ACBB2014BBD1C2D8FE2EE755BB /* jazzy.css */ = {isa = PBXFileReference; includeInIndex = 1; lastKnownFileType = text.css; name = jazzy.css; path = docs/docsets/TPPDF.docset/Contents/Resources/Documents/css/jazzy.css; sourceTree = "<group>"; };
		2428122D51D92589C04EAD61FFEB059E /* PDFTableCell+Equatable.swift */ = {isa = PBXFileReference; includeInIndex = 1; lastKnownFileType = sourcecode.swift; path = "PDFTableCell+Equatable.swift"; sourceTree = "<group>"; };
		2521519B19981D7B9E94EE2035940D64 /* PDFInfo.html */ = {isa = PBXFileReference; includeInIndex = 1; lastKnownFileType = text.html; name = PDFInfo.html; path = docs/Classes/PDFInfo.html; sourceTree = "<group>"; };
		25BB4753C9F3F79ED9ED12F9D7FE0015 /* XCTestSuite+QuickTestSuiteBuilder.m */ = {isa = PBXFileReference; includeInIndex = 1; lastKnownFileType = sourcecode.c.objc; name = "XCTestSuite+QuickTestSuiteBuilder.m"; path = "Sources/QuickObjectiveC/XCTestSuite+QuickTestSuiteBuilder.m"; sourceTree = "<group>"; };
		26051AE2C66120DDE0B24A58DAA6FB28 /* PDFError.html */ = {isa = PBXFileReference; includeInIndex = 1; lastKnownFileType = text.html; name = PDFError.html; path = docs/Enums/PDFError.html; sourceTree = "<group>"; };
		2759BFA2A685440DF838D0903827679B /* dash.png */ = {isa = PBXFileReference; includeInIndex = 1; lastKnownFileType = image.png; name = dash.png; path = docs/img/dash.png; sourceTree = "<group>"; };
		2934F41CB1F83CB2A05570F58C67C05B /* PDFLayout.html */ = {isa = PBXFileReference; includeInIndex = 1; lastKnownFileType = text.html.documentation; name = PDFLayout.html; path = docs/docsets/TPPDF.docset/Contents/Resources/Documents/Extensions/PDFLayout.html; sourceTree = "<group>"; };
>>>>>>> 35e8543d
		2991DB69A7FD29EBF062D47388D8164A /* Expression.swift */ = {isa = PBXFileReference; includeInIndex = 1; lastKnownFileType = sourcecode.swift; name = Expression.swift; path = Sources/Nimble/Expression.swift; sourceTree = "<group>"; };
		2B2448ECE23FA3C4A9F5F9B8590A8490 /* BeGreaterThan.swift */ = {isa = PBXFileReference; includeInIndex = 1; lastKnownFileType = sourcecode.swift; name = BeGreaterThan.swift; path = Sources/Nimble/Matchers/BeGreaterThan.swift; sourceTree = "<group>"; };
		2B2C578B66B1286D30F1B840FD3673D4 /* PDFPageBreakObject.html */ = {isa = PBXFileReference; includeInIndex = 1; name = PDFPageBreakObject.html; path = docs/docsets/TPPDF.docset/Contents/Resources/Documents/Extensions/PDFPageBreakObject.html; sourceTree = "<group>"; };
		2B5B655F03866E8136110D2C9DCB5CA9 /* PDFIndentationObject+Equatable.swift */ = {isa = PBXFileReference; includeInIndex = 1; lastKnownFileType = sourcecode.swift; path = "PDFIndentationObject+Equatable.swift"; sourceTree = "<group>"; };
		2BB6F4F6661D1E6E46D933DA749A4DA5 /* Errors.swift */ = {isa = PBXFileReference; includeInIndex = 1; lastKnownFileType = sourcecode.swift; name = Errors.swift; path = Sources/Nimble/Utils/Errors.swift; sourceTree = "<group>"; };
<<<<<<< HEAD
		2C7B076CAA52B1CC31870771D75CD520 /* PDFList.html */ = {isa = PBXFileReference; includeInIndex = 1; name = PDFList.html; path = docs/docsets/TPPDF.docset/Contents/Resources/Documents/Classes/PDFList.html; sourceTree = "<group>"; };
		2C7FE7196CBAA123704E9CB239049A20 /* PDFPageLayout.html */ = {isa = PBXFileReference; includeInIndex = 1; name = PDFPageLayout.html; path = docs/docsets/TPPDF.docset/Contents/Resources/Documents/Structs/PDFPageLayout.html; sourceTree = "<group>"; };
		2D2B0786AC975048A87B8B2EA9BEBC82 /* NMBStringify.m */ = {isa = PBXFileReference; includeInIndex = 1; lastKnownFileType = sourcecode.c.objc; name = NMBStringify.m; path = Sources/NimbleObjectiveC/NMBStringify.m; sourceTree = "<group>"; };
		2D8CF9AF7F2B33E2F572D0E7834043C9 /* Async.swift */ = {isa = PBXFileReference; includeInIndex = 1; lastKnownFileType = sourcecode.swift; name = Async.swift; path = Sources/Nimble/Matchers/Async.swift; sourceTree = "<group>"; };
		2DC4B5443E5F22E6F3265CF33477EAA3 /* PDFLayout.html */ = {isa = PBXFileReference; includeInIndex = 1; name = PDFLayout.html; path = docs/Extensions/PDFLayout.html; sourceTree = "<group>"; };
		2E4E5F735D0A0D316C64B61254CBA909 /* World.swift */ = {isa = PBXFileReference; includeInIndex = 1; lastKnownFileType = sourcecode.swift; name = World.swift; path = Sources/Quick/World.swift; sourceTree = "<group>"; };
		2F116E1EB5CEF48F2F118B7688271B6C /* Quick-dummy.m */ = {isa = PBXFileReference; includeInIndex = 1; lastKnownFileType = sourcecode.c.objc; path = "Quick-dummy.m"; sourceTree = "<group>"; };
		300C952E18E465358123B10CFABB9B07 /* ExampleMetadata.swift */ = {isa = PBXFileReference; includeInIndex = 1; lastKnownFileType = sourcecode.swift; name = ExampleMetadata.swift; path = Sources/Quick/ExampleMetadata.swift; sourceTree = "<group>"; };
		31C47F518D352DBC5A1A6542AEBDF715 /* PDFLayoutHeights.html */ = {isa = PBXFileReference; includeInIndex = 1; name = PDFLayoutHeights.html; path = docs/docsets/TPPDF.docset/Contents/Resources/Documents/Extensions/PDFLayoutHeights.html; sourceTree = "<group>"; };
		32A669BB1787AE3047ABFFA22D61F4EC /* PDFInfo.html */ = {isa = PBXFileReference; includeInIndex = 1; name = PDFInfo.html; path = docs/Classes/PDFInfo.html; sourceTree = "<group>"; };
		330F4CD6573B5DD91C3E6BD386F4AEAE /* jquery.min.js */ = {isa = PBXFileReference; includeInIndex = 1; name = jquery.min.js; path = docs/js/jquery.min.js; sourceTree = "<group>"; };
		35270340E310B19955E3D36080D4E9F9 /* ContainElementSatisfying.swift */ = {isa = PBXFileReference; includeInIndex = 1; lastKnownFileType = sourcecode.swift; name = ContainElementSatisfying.swift; path = Sources/Nimble/Matchers/ContainElementSatisfying.swift; sourceTree = "<group>"; };
		3562B2FEFCAC558A1826B3755ADB256D /* PDFTableCellBorders.html */ = {isa = PBXFileReference; includeInIndex = 1; name = PDFTableCellBorders.html; path = docs/Structs/PDFTableCellBorders.html; sourceTree = "<group>"; };
		37897C088B33F2252EFC317BD32ED7BA /* UIColor.html */ = {isa = PBXFileReference; includeInIndex = 1; name = UIColor.html; path = docs/docsets/TPPDF.docset/Contents/Resources/Documents/Extensions/UIColor.html; sourceTree = "<group>"; };
		37BD0E0D16F940B08124077970BE1C8E /* PDFSectionColumn+Objects.swift */ = {isa = PBXFileReference; includeInIndex = 1; lastKnownFileType = sourcecode.swift; path = "PDFSectionColumn+Objects.swift"; sourceTree = "<group>"; };
		37C54F7CE6E661BD3ADDD10E52FD4DBC /* PDFSimpleText.html */ = {isa = PBXFileReference; includeInIndex = 1; name = PDFSimpleText.html; path = docs/docsets/TPPDF.docset/Contents/Resources/Documents/Classes/PDFSimpleText.html; sourceTree = "<group>"; };
		383F9B7B0530F776B1FE837553DADF13 /* PDFRectangleObject.swift */ = {isa = PBXFileReference; includeInIndex = 1; lastKnownFileType = sourcecode.swift; path = PDFRectangleObject.swift; sourceTree = "<group>"; };
		3852C1274DDD608132BAEF1D23308A24 /* PDFSection.swift */ = {isa = PBXFileReference; includeInIndex = 1; lastKnownFileType = sourcecode.swift; path = PDFSection.swift; sourceTree = "<group>"; };
		388C79F169A6D35F1DF242E071CCE009 /* typeahead.jquery.js */ = {isa = PBXFileReference; includeInIndex = 1; name = typeahead.jquery.js; path = docs/docsets/TPPDF.docset/Contents/Resources/Documents/js/typeahead.jquery.js; sourceTree = "<group>"; };
		3AD451333526D3B96E3DC7B0F665450B /* PDFAttributedText.html */ = {isa = PBXFileReference; includeInIndex = 1; name = PDFAttributedText.html; path = docs/Classes/PDFAttributedText.html; sourceTree = "<group>"; };
		3B83E60C519E93CC51AF1A862C8411CF /* QuickConfiguration.m */ = {isa = PBXFileReference; includeInIndex = 1; lastKnownFileType = sourcecode.c.objc; name = QuickConfiguration.m; path = Sources/QuickObjectiveC/Configuration/QuickConfiguration.m; sourceTree = "<group>"; };
		3B98D62D7F57057FCEBF94102575E08B /* PDFList.swift */ = {isa = PBXFileReference; includeInIndex = 1; lastKnownFileType = sourcecode.swift; path = PDFList.swift; sourceTree = "<group>"; };
		3C1D251C587F251491C0433F72F408B2 /* PDFTableCell.html */ = {isa = PBXFileReference; includeInIndex = 1; name = PDFTableCell.html; path = docs/Classes/PDFTableCell.html; sourceTree = "<group>"; };
		3C1D8FBFC4B43E72E2959C3AA5ECC429 /* LICENSE */ = {isa = PBXFileReference; includeInIndex = 1; path = LICENSE; sourceTree = "<group>"; };
		3C412C5415CEC1D0B3D69B297B75167D /* Extensions.html */ = {isa = PBXFileReference; includeInIndex = 1; name = Extensions.html; path = docs/docsets/TPPDF.docset/Contents/Resources/Documents/Extensions.html; sourceTree = "<group>"; };
		3D8F4EE9F648151ADA65CB123A3697B5 /* PDFLayout.html */ = {isa = PBXFileReference; includeInIndex = 1; name = PDFLayout.html; path = docs/docsets/TPPDF.docset/Contents/Resources/Documents/Extensions/PDFLayout.html; sourceTree = "<group>"; };
		3E04A56415D8750B385CBC3AB8BBA4D0 /* Example.swift */ = {isa = PBXFileReference; includeInIndex = 1; lastKnownFileType = sourcecode.swift; name = Example.swift; path = Sources/Quick/Example.swift; sourceTree = "<group>"; };
		3E2C9C67B5BF1F9E916C165BC01CD496 /* PDFSectionColumnObject.swift */ = {isa = PBXFileReference; includeInIndex = 1; lastKnownFileType = sourcecode.swift; path = PDFSectionColumnObject.swift; sourceTree = "<group>"; };
		3E6836F9312687D1A74AFEAB434356E6 /* QuickConfiguration.h */ = {isa = PBXFileReference; includeInIndex = 1; lastKnownFileType = sourcecode.c.h; name = QuickConfiguration.h; path = Sources/QuickObjectiveC/Configuration/QuickConfiguration.h; sourceTree = "<group>"; };
		3E9918E473A3EAA67C469D7119E74EB1 /* Foundation.framework */ = {isa = PBXFileReference; lastKnownFileType = wrapper.framework; name = Foundation.framework; path = Platforms/iPhoneOS.platform/Developer/SDKs/iPhoneOS12.0.sdk/System/Library/Frameworks/Foundation.framework; sourceTree = DEVELOPER_DIR; };
		3ECC230789740FC68AA87FE7DF77FCF0 /* PDFLayout.swift */ = {isa = PBXFileReference; includeInIndex = 1; lastKnownFileType = sourcecode.swift; path = PDFLayout.swift; sourceTree = "<group>"; };
		405335A9B5CA5C63803301C83920AB20 /* PDFTableContent.html */ = {isa = PBXFileReference; includeInIndex = 1; name = PDFTableContent.html; path = docs/docsets/TPPDF.docset/Contents/Resources/Documents/Classes/PDFTableContent.html; sourceTree = "<group>"; };
		407A6B82A0FB629082DCC0121F2F2331 /* QuickSpec.h */ = {isa = PBXFileReference; includeInIndex = 1; lastKnownFileType = sourcecode.c.h; name = QuickSpec.h; path = Sources/QuickObjectiveC/QuickSpec.h; sourceTree = "<group>"; };
		41647834BCF1A29AAC3D1A099FBF6E8B /* UIImage+Pixel.swift */ = {isa = PBXFileReference; includeInIndex = 1; lastKnownFileType = sourcecode.swift; path = "UIImage+Pixel.swift"; sourceTree = "<group>"; };
		4237D85424D842F66841516F153E6824 /* QuickTestSuite.swift */ = {isa = PBXFileReference; includeInIndex = 1; lastKnownFileType = sourcecode.swift; name = QuickTestSuite.swift; path = Sources/Quick/QuickTestSuite.swift; sourceTree = "<group>"; };
		43603340F003BC8399EC02D59A32BDDE /* gh.png */ = {isa = PBXFileReference; includeInIndex = 1; lastKnownFileType = image.png; name = gh.png; path = docs/docsets/TPPDF.docset/Contents/Resources/Documents/img/gh.png; sourceTree = "<group>"; };
		4373A7DC72DEC1FA710B4F8DB0F0E488 /* PDFGenerator+Generation.swift */ = {isa = PBXFileReference; includeInIndex = 1; lastKnownFileType = sourcecode.swift; name = "PDFGenerator+Generation.swift"; path = "Source/PDFGenerator+Generation.swift"; sourceTree = "<group>"; };
		441A0F0890AA3D2A1358591A22F7AF61 /* TPPDF.framework */ = {isa = PBXFileReference; explicitFileType = wrapper.framework; includeInIndex = 0; name = TPPDF.framework; path = TPPDF.framework; sourceTree = BUILT_PRODUCTS_DIR; };
		4448E832C64DC1A55DAA012071F00AA7 /* PDFImageSizeFit.html */ = {isa = PBXFileReference; includeInIndex = 1; name = PDFImageSizeFit.html; path = docs/docsets/TPPDF.docset/Contents/Resources/Documents/Enums/PDFImageSizeFit.html; sourceTree = "<group>"; };
		44B2A12C8418616ABC29A9878DAD006F /* PDFLayoutIndentations.swift */ = {isa = PBXFileReference; includeInIndex = 1; lastKnownFileType = sourcecode.swift; path = PDFLayoutIndentations.swift; sourceTree = "<group>"; };
=======
		2BC36F54CE853384D1E3FA57A306678C /* PDFTableContent.html */ = {isa = PBXFileReference; includeInIndex = 1; lastKnownFileType = text.html.documentation; name = PDFTableContent.html; path = docs/docsets/TPPDF.docset/Contents/Resources/Documents/Classes/PDFTableContent.html; sourceTree = "<group>"; };
		2D2B0786AC975048A87B8B2EA9BEBC82 /* NMBStringify.m */ = {isa = PBXFileReference; includeInIndex = 1; lastKnownFileType = sourcecode.c.objc; name = NMBStringify.m; path = Sources/NimbleObjectiveC/NMBStringify.m; sourceTree = "<group>"; };
		2D8CF9AF7F2B33E2F572D0E7834043C9 /* Async.swift */ = {isa = PBXFileReference; includeInIndex = 1; lastKnownFileType = sourcecode.swift; name = Async.swift; path = Sources/Nimble/Matchers/Async.swift; sourceTree = "<group>"; };
		2E4E5F735D0A0D316C64B61254CBA909 /* World.swift */ = {isa = PBXFileReference; includeInIndex = 1; lastKnownFileType = sourcecode.swift; name = World.swift; path = Sources/Quick/World.swift; sourceTree = "<group>"; };
		2F116E1EB5CEF48F2F118B7688271B6C /* Quick-dummy.m */ = {isa = PBXFileReference; includeInIndex = 1; lastKnownFileType = sourcecode.c.objc; path = "Quick-dummy.m"; sourceTree = "<group>"; };
		2F214D0B5947C99FE3B73563FA845704 /* PDFTableContent+Equatable.swift */ = {isa = PBXFileReference; includeInIndex = 1; lastKnownFileType = sourcecode.swift; path = "PDFTableContent+Equatable.swift"; sourceTree = "<group>"; };
		2F39EB0769232662713A760A7958C833 /* PDFListItem.html */ = {isa = PBXFileReference; includeInIndex = 1; lastKnownFileType = text.html; name = PDFListItem.html; path = docs/Classes/PDFListItem.html; sourceTree = "<group>"; };
		300C952E18E465358123B10CFABB9B07 /* ExampleMetadata.swift */ = {isa = PBXFileReference; includeInIndex = 1; lastKnownFileType = sourcecode.swift; name = ExampleMetadata.swift; path = Sources/Quick/ExampleMetadata.swift; sourceTree = "<group>"; };
		309E320ED54094EBA4FFBE8B8A239D7F /* PDFLineType.swift */ = {isa = PBXFileReference; includeInIndex = 1; lastKnownFileType = sourcecode.swift; path = PDFLineType.swift; sourceTree = "<group>"; };
		30B6F721F53CF300FA7E250B0655FD6C /* PDFIndentationObject.html */ = {isa = PBXFileReference; includeInIndex = 1; lastKnownFileType = text.html; name = PDFIndentationObject.html; path = docs/Extensions/PDFIndentationObject.html; sourceTree = "<group>"; };
		3202FEB83B6B08AB5AA8BF79F3DBAF74 /* PDFTableStyle.html */ = {isa = PBXFileReference; includeInIndex = 1; lastKnownFileType = text.html; name = PDFTableStyle.html; path = docs/Classes/PDFTableStyle.html; sourceTree = "<group>"; };
		322533E4B14F1597E38A3C6A1F78066D /* CGPoint+Math.swift */ = {isa = PBXFileReference; includeInIndex = 1; lastKnownFileType = sourcecode.swift; path = "CGPoint+Math.swift"; sourceTree = "<group>"; };
		33C89C83701634102FA138D32FB2B03D /* PDFAttributedText.html */ = {isa = PBXFileReference; includeInIndex = 1; lastKnownFileType = text.html.documentation; name = PDFAttributedText.html; path = docs/docsets/TPPDF.docset/Contents/Resources/Documents/Classes/PDFAttributedText.html; sourceTree = "<group>"; };
		34368B32E8DAC763EC04230FF4B3AFF2 /* PDFSimpleText.html */ = {isa = PBXFileReference; includeInIndex = 1; lastKnownFileType = text.html; name = PDFSimpleText.html; path = docs/Classes/PDFSimpleText.html; sourceTree = "<group>"; };
		344AE7D18DE0127E849B9E7037D1104D /* TPPDF.modulemap */ = {isa = PBXFileReference; includeInIndex = 1; lastKnownFileType = sourcecode.module; path = TPPDF.modulemap; sourceTree = "<group>"; };
		34862B555411D8D49738F8B175ECE1F0 /* PDFTextColorObject.swift */ = {isa = PBXFileReference; includeInIndex = 1; lastKnownFileType = sourcecode.swift; path = PDFTextColorObject.swift; sourceTree = "<group>"; };
		35270340E310B19955E3D36080D4E9F9 /* ContainElementSatisfying.swift */ = {isa = PBXFileReference; includeInIndex = 1; lastKnownFileType = sourcecode.swift; name = ContainElementSatisfying.swift; path = Sources/Nimble/Matchers/ContainElementSatisfying.swift; sourceTree = "<group>"; };
		355282CF57DA337F8B046D5BAD147136 /* PDFLineSeparatorObject.swift */ = {isa = PBXFileReference; includeInIndex = 1; lastKnownFileType = sourcecode.swift; path = PDFLineSeparatorObject.swift; sourceTree = "<group>"; };
		360BC6B2E767C4D9A75605D4EC065AD6 /* PDFTableStyle+Defaults.swift */ = {isa = PBXFileReference; includeInIndex = 1; lastKnownFileType = sourcecode.swift; path = "PDFTableStyle+Defaults.swift"; sourceTree = "<group>"; };
		38994938E05ADFAB86D2456EACCD0C4E /* PDFSectionColumnObject.swift */ = {isa = PBXFileReference; includeInIndex = 1; lastKnownFileType = sourcecode.swift; path = PDFSectionColumnObject.swift; sourceTree = "<group>"; };
		38B4427C1A98FD12953DBFA8F0042391 /* PDFIndentationObject.swift */ = {isa = PBXFileReference; includeInIndex = 1; lastKnownFileType = sourcecode.swift; path = PDFIndentationObject.swift; sourceTree = "<group>"; };
		39701E79551BD7461669832396E1D070 /* UIImage+Pixel.swift */ = {isa = PBXFileReference; includeInIndex = 1; lastKnownFileType = sourcecode.swift; path = "UIImage+Pixel.swift"; sourceTree = "<group>"; };
		3B51452F6F3817A8AF8C41BC97FD60C8 /* PDFError.swift */ = {isa = PBXFileReference; includeInIndex = 1; lastKnownFileType = sourcecode.swift; path = PDFError.swift; sourceTree = "<group>"; };
		3B83E60C519E93CC51AF1A862C8411CF /* QuickConfiguration.m */ = {isa = PBXFileReference; includeInIndex = 1; lastKnownFileType = sourcecode.c.objc; name = QuickConfiguration.m; path = Sources/QuickObjectiveC/Configuration/QuickConfiguration.m; sourceTree = "<group>"; };
		3D25FA1EAF3CBB10AB1140BC5F46D4DD /* PDFContainer.html */ = {isa = PBXFileReference; includeInIndex = 1; lastKnownFileType = text.html; name = PDFContainer.html; path = docs/Enums/PDFContainer.html; sourceTree = "<group>"; };
		3E04A56415D8750B385CBC3AB8BBA4D0 /* Example.swift */ = {isa = PBXFileReference; includeInIndex = 1; lastKnownFileType = sourcecode.swift; name = Example.swift; path = Sources/Quick/Example.swift; sourceTree = "<group>"; };
		3E6836F9312687D1A74AFEAB434356E6 /* QuickConfiguration.h */ = {isa = PBXFileReference; includeInIndex = 1; lastKnownFileType = sourcecode.c.h; name = QuickConfiguration.h; path = Sources/QuickObjectiveC/Configuration/QuickConfiguration.h; sourceTree = "<group>"; };
		3E94421A4B8937DDDBE6CAE83F5CFC5F /* Array.html */ = {isa = PBXFileReference; includeInIndex = 1; lastKnownFileType = text.html.documentation; name = Array.html; path = docs/docsets/TPPDF.docset/Contents/Resources/Documents/Extensions/Array.html; sourceTree = "<group>"; };
		3E9918E473A3EAA67C469D7119E74EB1 /* Foundation.framework */ = {isa = PBXFileReference; lastKnownFileType = wrapper.framework; name = Foundation.framework; path = Platforms/iPhoneOS.platform/Developer/SDKs/iPhoneOS12.0.sdk/System/Library/Frameworks/Foundation.framework; sourceTree = DEVELOPER_DIR; };
		3EC2D74376D17A618614F653F87BA2DE /* PDFPageFormat.swift */ = {isa = PBXFileReference; includeInIndex = 1; lastKnownFileType = sourcecode.swift; path = PDFPageFormat.swift; sourceTree = "<group>"; };
		3F00C0F485420C175B26A241DC606217 /* PDFIndentationObject+Equatable.swift */ = {isa = PBXFileReference; includeInIndex = 1; lastKnownFileType = sourcecode.swift; path = "PDFIndentationObject+Equatable.swift"; sourceTree = "<group>"; };
		3F901C6F7BF0E58B5BA7A7D4F1B3352A /* PDFAttributedTextObject.swift */ = {isa = PBXFileReference; includeInIndex = 1; lastKnownFileType = sourcecode.swift; path = PDFAttributedTextObject.swift; sourceTree = "<group>"; };
		4025868DDE6BD910FB38E73F7A7A51D2 /* TPPDF.tgz */ = {isa = PBXFileReference; includeInIndex = 1; lastKnownFileType = file; name = TPPDF.tgz; path = docs/docsets/TPPDF.tgz; sourceTree = "<group>"; };
		407A6B82A0FB629082DCC0121F2F2331 /* QuickSpec.h */ = {isa = PBXFileReference; includeInIndex = 1; lastKnownFileType = sourcecode.c.h; name = QuickSpec.h; path = Sources/QuickObjectiveC/QuickSpec.h; sourceTree = "<group>"; };
		417853649D833545EE98F9F0E270115C /* Int+RomanNumerals.swift */ = {isa = PBXFileReference; includeInIndex = 1; lastKnownFileType = sourcecode.swift; path = "Int+RomanNumerals.swift"; sourceTree = "<group>"; };
		4218C03BAEAB44362BFBDB6CE2E7A285 /* PDFLayoutHeights.html */ = {isa = PBXFileReference; includeInIndex = 1; lastKnownFileType = text.html.documentation; name = PDFLayoutHeights.html; path = docs/docsets/TPPDF.docset/Contents/Resources/Documents/Extensions/PDFLayoutHeights.html; sourceTree = "<group>"; };
		4237D85424D842F66841516F153E6824 /* QuickTestSuite.swift */ = {isa = PBXFileReference; includeInIndex = 1; lastKnownFileType = sourcecode.swift; name = QuickTestSuite.swift; path = Sources/Quick/QuickTestSuite.swift; sourceTree = "<group>"; };
		43774CEDFCB64E935BB2CDA6AE7F63A8 /* PDFJSONSerializable.swift */ = {isa = PBXFileReference; includeInIndex = 1; lastKnownFileType = sourcecode.swift; path = PDFJSONSerializable.swift; sourceTree = "<group>"; };
		441A0F0890AA3D2A1358591A22F7AF61 /* TPPDF.framework */ = {isa = PBXFileReference; explicitFileType = wrapper.framework; includeInIndex = 0; path = TPPDF.framework; sourceTree = BUILT_PRODUCTS_DIR; };
>>>>>>> 35e8543d
		44EB90348987AA4ABA301EC67C20130D /* DSL+Wait.swift */ = {isa = PBXFileReference; includeInIndex = 1; lastKnownFileType = sourcecode.swift; name = "DSL+Wait.swift"; path = "Sources/Nimble/DSL+Wait.swift"; sourceTree = "<group>"; };
		45CA645B87F3221272FE5D8E3920D7DB /* Pods-TPPDF_Tests-acknowledgements.markdown */ = {isa = PBXFileReference; includeInIndex = 1; lastKnownFileType = text; path = "Pods-TPPDF_Tests-acknowledgements.markdown"; sourceTree = "<group>"; };
<<<<<<< HEAD
		45ED90D8B4608B414EBFCC09059C98A5 /* PDFDocument+Objects.swift */ = {isa = PBXFileReference; includeInIndex = 1; lastKnownFileType = sourcecode.swift; name = "PDFDocument+Objects.swift"; path = "Source/PDFDocument+Objects.swift"; sourceTree = "<group>"; };
		46625AA17ACC03B13D25615A8F90D255 /* CwlCatchException.swift */ = {isa = PBXFileReference; includeInIndex = 1; lastKnownFileType = sourcecode.swift; name = CwlCatchException.swift; path = Carthage/Checkouts/CwlCatchException/Sources/CwlCatchException/CwlCatchException.swift; sourceTree = "<group>"; };
		481D11C0237527491DCFD54BEC4582E1 /* Symbol.html */ = {isa = PBXFileReference; includeInIndex = 1; name = Symbol.html; path = docs/Classes/PDFListItem/Symbol.html; sourceTree = "<group>"; };
		4867AACDD73DDD3B2B9DB085B14DDF0F /* PDFTableStyleDefaults.html */ = {isa = PBXFileReference; includeInIndex = 1; name = PDFTableStyleDefaults.html; path = docs/Structs/PDFTableStyleDefaults.html; sourceTree = "<group>"; };
		48984D9C5002D633E93A1D223247B981 /* PDFOffsetObject.html */ = {isa = PBXFileReference; includeInIndex = 1; name = PDFOffsetObject.html; path = docs/docsets/TPPDF.docset/Contents/Resources/Documents/Extensions/PDFOffsetObject.html; sourceTree = "<group>"; };
		4913B9C370F8B4C10B08ED4FCADB3B8D /* PDFImageOptions.html */ = {isa = PBXFileReference; includeInIndex = 1; name = PDFImageOptions.html; path = docs/Structs/PDFImageOptions.html; sourceTree = "<group>"; };
		4952A1E69BCB7D6604BA6FEBE4341C0E /* undocumented.json */ = {isa = PBXFileReference; includeInIndex = 1; name = undocumented.json; path = docs/docsets/TPPDF.docset/Contents/Resources/Documents/undocumented.json; sourceTree = "<group>"; };
		49AA27495485D9FBA7DBA67D0BFA3636 /* PDFTableCell.swift */ = {isa = PBXFileReference; includeInIndex = 1; lastKnownFileType = sourcecode.swift; path = PDFTableCell.swift; sourceTree = "<group>"; };
		4AF565FC6CA22F5AFCE9BDF88917235E /* PDFCopy.html */ = {isa = PBXFileReference; includeInIndex = 1; name = PDFCopy.html; path = docs/Protocols/PDFCopy.html; sourceTree = "<group>"; };
		4B1E5283C444C56245D088B79D85FC70 /* Structs.html */ = {isa = PBXFileReference; includeInIndex = 1; name = Structs.html; path = docs/docsets/TPPDF.docset/Contents/Resources/Documents/Structs.html; sourceTree = "<group>"; };
		4BD3D8FEBEB337ED62B39727E9F9CDF8 /* Pods-TPPDF_Tests-dummy.m */ = {isa = PBXFileReference; includeInIndex = 1; lastKnownFileType = sourcecode.c.objc; path = "Pods-TPPDF_Tests-dummy.m"; sourceTree = "<group>"; };
		4BD550E31DBBA775D0987431F7CDD255 /* docSet.dsidx */ = {isa = PBXFileReference; includeInIndex = 1; name = docSet.dsidx; path = docs/docsets/TPPDF.docset/Contents/Resources/docSet.dsidx; sourceTree = "<group>"; };
		4BDCBCE78A57579733DE9AA638A0412A /* TPJSONRepresentable.html */ = {isa = PBXFileReference; includeInIndex = 1; name = TPJSONRepresentable.html; path = docs/Protocols/TPJSONRepresentable.html; sourceTree = "<group>"; };
		4C200E7215CC5D0A3A4694E394899C1F /* ElementsEqual.swift */ = {isa = PBXFileReference; includeInIndex = 1; lastKnownFileType = sourcecode.swift; name = ElementsEqual.swift; path = Sources/Nimble/Matchers/ElementsEqual.swift; sourceTree = "<group>"; };
		4CD7BE881E0DD7A26AA08C91EA23EF9E /* PDFAttributedText.swift */ = {isa = PBXFileReference; includeInIndex = 1; lastKnownFileType = sourcecode.swift; path = PDFAttributedText.swift; sourceTree = "<group>"; };
		4D0C194805FBB9BBFC20AC5DD18E4359 /* PDFCalculations.swift */ = {isa = PBXFileReference; includeInIndex = 1; lastKnownFileType = sourcecode.swift; path = PDFCalculations.swift; sourceTree = "<group>"; };
		4EF01D33B54DC205E8E9DA85CB17800F /* ErrorUtility.swift */ = {isa = PBXFileReference; includeInIndex = 1; lastKnownFileType = sourcecode.swift; name = ErrorUtility.swift; path = Sources/Quick/ErrorUtility.swift; sourceTree = "<group>"; };
		508C71BF00B400E35DDD2199F4A26CD3 /* Info.plist */ = {isa = PBXFileReference; includeInIndex = 1; lastKnownFileType = text.plist.xml; name = Info.plist; path = docs/docsets/TPPDF.docset/Contents/Info.plist; sourceTree = "<group>"; };
		509F5BD2E20C2BAEA3D89C29379D136C /* PDFLineType.html */ = {isa = PBXFileReference; includeInIndex = 1; name = PDFLineType.html; path = docs/docsets/TPPDF.docset/Contents/Resources/Documents/Enums/PDFLineType.html; sourceTree = "<group>"; };
		50BBFD9F538D1003F1AADACB0D85D966 /* PDFLineStyle.html */ = {isa = PBXFileReference; includeInIndex = 1; name = PDFLineStyle.html; path = docs/docsets/TPPDF.docset/Contents/Resources/Documents/Structs/PDFLineStyle.html; sourceTree = "<group>"; };
		518817D49EB38B136CACE63A64689889 /* PDFLineType.html */ = {isa = PBXFileReference; includeInIndex = 1; name = PDFLineType.html; path = docs/Enums/PDFLineType.html; sourceTree = "<group>"; };
		51DF7C225FC05D99E4E869933BB23DBB /* PDFSectionColumnContainer.html */ = {isa = PBXFileReference; includeInIndex = 1; name = PDFSectionColumnContainer.html; path = docs/Enums/PDFSectionColumnContainer.html; sourceTree = "<group>"; };
=======
		4608036F3D39043F7E10B6696D463BC4 /* Dictionary.html */ = {isa = PBXFileReference; includeInIndex = 1; lastKnownFileType = text.html; name = Dictionary.html; path = docs/Extensions/Dictionary.html; sourceTree = "<group>"; };
		46625AA17ACC03B13D25615A8F90D255 /* CwlCatchException.swift */ = {isa = PBXFileReference; includeInIndex = 1; lastKnownFileType = sourcecode.swift; name = CwlCatchException.swift; path = Carthage/Checkouts/CwlCatchException/Sources/CwlCatchException/CwlCatchException.swift; sourceTree = "<group>"; };
		48439399F2E777EE12F2061E71B70168 /* index.html */ = {isa = PBXFileReference; includeInIndex = 1; lastKnownFileType = text.html; name = index.html; path = docs/index.html; sourceTree = "<group>"; };
		489EC7AA59C26220FFCA2C991A338760 /* PDFFontObject.swift */ = {isa = PBXFileReference; includeInIndex = 1; lastKnownFileType = sourcecode.swift; path = PDFFontObject.swift; sourceTree = "<group>"; };
		49648899EBE531BFBB4195740AFABBDA /* PDFLayoutIndentations.html */ = {isa = PBXFileReference; includeInIndex = 1; lastKnownFileType = text.html; name = PDFLayoutIndentations.html; path = docs/Extensions/PDFLayoutIndentations.html; sourceTree = "<group>"; };
		4BD3D8FEBEB337ED62B39727E9F9CDF8 /* Pods-TPPDF_Tests-dummy.m */ = {isa = PBXFileReference; includeInIndex = 1; lastKnownFileType = sourcecode.c.objc; path = "Pods-TPPDF_Tests-dummy.m"; sourceTree = "<group>"; };
		4C17AF207A3113E179DC8FC0A1E7D0C3 /* PDFTableCellBorders.html */ = {isa = PBXFileReference; includeInIndex = 1; lastKnownFileType = text.html; name = PDFTableCellBorders.html; path = docs/Structs/PDFTableCellBorders.html; sourceTree = "<group>"; };
		4C200E7215CC5D0A3A4694E394899C1F /* ElementsEqual.swift */ = {isa = PBXFileReference; includeInIndex = 1; lastKnownFileType = sourcecode.swift; name = ElementsEqual.swift; path = Sources/Nimble/Matchers/ElementsEqual.swift; sourceTree = "<group>"; };
		4C45FBA94585CCEF43C4BDEE8A70931D /* PDFCopy.swift */ = {isa = PBXFileReference; includeInIndex = 1; lastKnownFileType = sourcecode.swift; path = PDFCopy.swift; sourceTree = "<group>"; };
		4EF01D33B54DC205E8E9DA85CB17800F /* ErrorUtility.swift */ = {isa = PBXFileReference; includeInIndex = 1; lastKnownFileType = sourcecode.swift; name = ErrorUtility.swift; path = Sources/Quick/ErrorUtility.swift; sourceTree = "<group>"; };
		4F441FF43DAD8680525A00944A1D2ECE /* Enums.html */ = {isa = PBXFileReference; includeInIndex = 1; lastKnownFileType = text.html.documentation; name = Enums.html; path = docs/docsets/TPPDF.docset/Contents/Resources/Documents/Enums.html; sourceTree = "<group>"; };
		504F775898282A77D9EE9D3A466C8C75 /* PDFLineStyle+Equatable.swift */ = {isa = PBXFileReference; includeInIndex = 1; lastKnownFileType = sourcecode.swift; path = "PDFLineStyle+Equatable.swift"; sourceTree = "<group>"; };
		51FE4DF7D50160A716688C8ACF3CA60E /* PDFTableContent.html */ = {isa = PBXFileReference; includeInIndex = 1; lastKnownFileType = text.html; name = PDFTableContent.html; path = docs/Classes/PDFTableContent.html; sourceTree = "<group>"; };
		5237482F6AEDAACDFDA50419CEB66EBF /* PDFList.html */ = {isa = PBXFileReference; includeInIndex = 1; lastKnownFileType = text.html; name = PDFList.html; path = docs/Classes/PDFList.html; sourceTree = "<group>"; };
		526BC77C0A35B6D5862F21F8536DF9B0 /* PDFTableCellStyle.swift */ = {isa = PBXFileReference; includeInIndex = 1; lastKnownFileType = sourcecode.swift; path = PDFTableCellStyle.swift; sourceTree = "<group>"; };
		53083DD5CA0EC7CD8B518AB931648F6C /* PDFAttributedText+Equatable.swift */ = {isa = PBXFileReference; includeInIndex = 1; lastKnownFileType = sourcecode.swift; path = "PDFAttributedText+Equatable.swift"; sourceTree = "<group>"; };
		530B21FB1008B41AA1ED7A0EAF4ADFB8 /* PDFJSONRepresentable.html */ = {isa = PBXFileReference; includeInIndex = 1; lastKnownFileType = text.html.documentation; name = PDFJSONRepresentable.html; path = docs/docsets/TPPDF.docset/Contents/Resources/Documents/Protocols/PDFJSONRepresentable.html; sourceTree = "<group>"; };
		534240838D8814ABEF9FF7609402AB13 /* PDFLineSeparatorObject.html */ = {isa = PBXFileReference; includeInIndex = 1; lastKnownFileType = text.html.documentation; name = PDFLineSeparatorObject.html; path = docs/docsets/TPPDF.docset/Contents/Resources/Documents/Extensions/PDFLineSeparatorObject.html; sourceTree = "<group>"; };
		53ED876BFA92239AA08357B82FE147C0 /* PDFImageOptions.swift */ = {isa = PBXFileReference; includeInIndex = 1; lastKnownFileType = sourcecode.swift; path = PDFImageOptions.swift; sourceTree = "<group>"; };
>>>>>>> 35e8543d
		544822AEF80E316F1F939828AC23F369 /* ThrowAssertion.swift */ = {isa = PBXFileReference; includeInIndex = 1; lastKnownFileType = sourcecode.swift; name = ThrowAssertion.swift; path = Sources/Nimble/Matchers/ThrowAssertion.swift; sourceTree = "<group>"; };
		54852A2603967A0DF6110142F18FCA97 /* PDFCopy.swift */ = {isa = PBXFileReference; includeInIndex = 1; lastKnownFileType = sourcecode.swift; path = PDFCopy.swift; sourceTree = "<group>"; };
		55FB08D918DE01E662D5A97301481111 /* AssertionDispatcher.swift */ = {isa = PBXFileReference; includeInIndex = 1; lastKnownFileType = sourcecode.swift; name = AssertionDispatcher.swift; path = Sources/Nimble/Adapters/AssertionDispatcher.swift; sourceTree = "<group>"; };
<<<<<<< HEAD
		572E03A1961485BAF540836F7C95F7B5 /* carat.png */ = {isa = PBXFileReference; includeInIndex = 1; lastKnownFileType = image.png; name = carat.png; path = docs/docsets/TPPDF.docset/Contents/Resources/Documents/img/carat.png; sourceTree = "<group>"; };
		57864EF0F0B02974C8C5C339732A5589 /* PDFObject.swift */ = {isa = PBXFileReference; includeInIndex = 1; lastKnownFileType = sourcecode.swift; path = PDFObject.swift; sourceTree = "<group>"; };
		579B8923C4EC25AE064072F562F6659D /* dash.png */ = {isa = PBXFileReference; includeInIndex = 1; lastKnownFileType = image.png; name = dash.png; path = docs/img/dash.png; sourceTree = "<group>"; };
		59DBAB8A85D5ADDE0BAEE96D20DDC5BA /* BeLessThan.swift */ = {isa = PBXFileReference; includeInIndex = 1; lastKnownFileType = sourcecode.swift; name = BeLessThan.swift; path = Sources/Nimble/Matchers/BeLessThan.swift; sourceTree = "<group>"; };
		59EC18D53C46D71D15F058F020E24109 /* PDFTableStyle.html */ = {isa = PBXFileReference; includeInIndex = 1; name = PDFTableStyle.html; path = docs/Classes/PDFTableStyle.html; sourceTree = "<group>"; };
=======
		56BB3EC932688EECAF609D90E905D8FB /* PDFImageRowObject.swift */ = {isa = PBXFileReference; includeInIndex = 1; lastKnownFileType = sourcecode.swift; path = PDFImageRowObject.swift; sourceTree = "<group>"; };
		56C92B73F6925CECECE30C1AB885B317 /* PDFSection.swift */ = {isa = PBXFileReference; includeInIndex = 1; lastKnownFileType = sourcecode.swift; path = PDFSection.swift; sourceTree = "<group>"; };
		58C421D42ABB497EDA636FA7CC2049DF /* jquery.min.js */ = {isa = PBXFileReference; includeInIndex = 1; lastKnownFileType = sourcecode.javascript; name = jquery.min.js; path = docs/js/jquery.min.js; sourceTree = "<group>"; };
		599C5E77DD2AD0EDB08790770A74BFE5 /* PDFLineStyle.html */ = {isa = PBXFileReference; includeInIndex = 1; lastKnownFileType = text.html; name = PDFLineStyle.html; path = docs/Structs/PDFLineStyle.html; sourceTree = "<group>"; };
		59DBAB8A85D5ADDE0BAEE96D20DDC5BA /* BeLessThan.swift */ = {isa = PBXFileReference; includeInIndex = 1; lastKnownFileType = sourcecode.swift; name = BeLessThan.swift; path = Sources/Nimble/Matchers/BeLessThan.swift; sourceTree = "<group>"; };
		59E9978099931DD96F63E6DE6F9EDCC2 /* TPPDF.xcconfig */ = {isa = PBXFileReference; includeInIndex = 1; lastKnownFileType = text.xcconfig; path = TPPDF.xcconfig; sourceTree = "<group>"; };
		59E9A837F1BA047BF44BEEE3CF12F60D /* PDFTableStyleDefaults.html */ = {isa = PBXFileReference; includeInIndex = 1; lastKnownFileType = text.html; name = PDFTableStyleDefaults.html; path = docs/Structs/PDFTableStyleDefaults.html; sourceTree = "<group>"; };
>>>>>>> 35e8543d
		5AB2AEA696CBBAA2E20B15CFF659CC70 /* Stringers.swift */ = {isa = PBXFileReference; includeInIndex = 1; lastKnownFileType = sourcecode.swift; name = Stringers.swift; path = Sources/Nimble/Utils/Stringers.swift; sourceTree = "<group>"; };
		5B47BCB8B1BBD20EAB53E264F4B1392D /* PDFGenerator+Layout.swift */ = {isa = PBXFileReference; includeInIndex = 1; lastKnownFileType = sourcecode.swift; name = "PDFGenerator+Layout.swift"; path = "Source/PDFGenerator+Layout.swift"; sourceTree = "<group>"; };
		5B899B6BAD11EB841198AD88DC3ACFA9 /* TPPDF.tgz */ = {isa = PBXFileReference; includeInIndex = 1; name = TPPDF.tgz; path = docs/docsets/TPPDF.tgz; sourceTree = "<group>"; };
		5B8E0E0D158305661649F7FD180C5FF5 /* CwlCatchException.m */ = {isa = PBXFileReference; includeInIndex = 1; lastKnownFileType = sourcecode.c.objc; name = CwlCatchException.m; path = Carthage/Checkouts/CwlCatchException/Sources/CwlCatchExceptionSupport/CwlCatchException.m; sourceTree = "<group>"; };
<<<<<<< HEAD
		5BB8C57C299FE22D2E2C609E9071EFE3 /* spinner.gif */ = {isa = PBXFileReference; includeInIndex = 1; lastKnownFileType = image.gif; name = spinner.gif; path = docs/docsets/TPPDF.docset/Contents/Resources/Documents/img/spinner.gif; sourceTree = "<group>"; };
		5BFF28306711ADE85A36CC9B790B64A3 /* PDFPageBreakObject+Equatable.swift */ = {isa = PBXFileReference; includeInIndex = 1; lastKnownFileType = sourcecode.swift; path = "PDFPageBreakObject+Equatable.swift"; sourceTree = "<group>"; };
		5CE20877023737AE7F1C097F611D6BD6 /* Int+RomanNumerals.swift */ = {isa = PBXFileReference; includeInIndex = 1; lastKnownFileType = sourcecode.swift; path = "Int+RomanNumerals.swift"; sourceTree = "<group>"; };
		5CFD62FD2E8D891F1DAD7B4220A38D1C /* Nimble-umbrella.h */ = {isa = PBXFileReference; includeInIndex = 1; lastKnownFileType = sourcecode.c.h; path = "Nimble-umbrella.h"; sourceTree = "<group>"; };
		5DCE299BCF9552BD272D3BEA1FE7EBFA /* PDFLayoutHeights+Equatable.swift */ = {isa = PBXFileReference; includeInIndex = 1; lastKnownFileType = sourcecode.swift; path = "PDFLayoutHeights+Equatable.swift"; sourceTree = "<group>"; };
		60E595BBA24FEDB548252887F38B3DCE /* Quick.h */ = {isa = PBXFileReference; includeInIndex = 1; lastKnownFileType = sourcecode.c.h; name = Quick.h; path = Sources/QuickObjectiveC/Quick.h; sourceTree = "<group>"; };
		612B3AE7FAF4A18F679CBD882CBFF5AD /* TPPDF-prefix.pch */ = {isa = PBXFileReference; includeInIndex = 1; lastKnownFileType = sourcecode.c.h; path = "TPPDF-prefix.pch"; sourceTree = "<group>"; };
		61589F35A711E8D662F644C7D562C954 /* MatchError.swift */ = {isa = PBXFileReference; includeInIndex = 1; lastKnownFileType = sourcecode.swift; name = MatchError.swift; path = Sources/Nimble/Matchers/MatchError.swift; sourceTree = "<group>"; };
		62EBB26FA6CEC7A1D4D1E60BC0CC08A7 /* Pods-TPPDF_Tests-frameworks.sh */ = {isa = PBXFileReference; includeInIndex = 1; lastKnownFileType = text.script.sh; path = "Pods-TPPDF_Tests-frameworks.sh"; sourceTree = "<group>"; };
		641FD73202CC7903C3699645D8850F2E /* Pods-TPPDF_Tests-acknowledgements.plist */ = {isa = PBXFileReference; includeInIndex = 1; lastKnownFileType = text.plist.xml; path = "Pods-TPPDF_Tests-acknowledgements.plist"; sourceTree = "<group>"; };
		6553E3F1C16DEB7AA298DDF02FA9C2F0 /* PDFOffsetObject+Equatable.swift */ = {isa = PBXFileReference; includeInIndex = 1; lastKnownFileType = sourcecode.swift; path = "PDFOffsetObject+Equatable.swift"; sourceTree = "<group>"; };
=======
		5CF5467E9C52DFBD486A60BDAF9C4DB6 /* PDFContainer.html */ = {isa = PBXFileReference; includeInIndex = 1; lastKnownFileType = text.html.documentation; name = PDFContainer.html; path = docs/docsets/TPPDF.docset/Contents/Resources/Documents/Enums/PDFContainer.html; sourceTree = "<group>"; };
		5CFCB77751CD3D6E761AC97A7E5C3F51 /* TPJSONSerializable.html */ = {isa = PBXFileReference; includeInIndex = 1; lastKnownFileType = text.html.documentation; name = TPJSONSerializable.html; path = docs/docsets/TPPDF.docset/Contents/Resources/Documents/Protocols/TPJSONSerializable.html; sourceTree = "<group>"; };
		5CFD62FD2E8D891F1DAD7B4220A38D1C /* Nimble-umbrella.h */ = {isa = PBXFileReference; includeInIndex = 1; lastKnownFileType = sourcecode.c.h; path = "Nimble-umbrella.h"; sourceTree = "<group>"; };
		60AABD1060D2918831B3CB40AAFDBBDA /* dash.png */ = {isa = PBXFileReference; includeInIndex = 1; lastKnownFileType = image.png; name = dash.png; path = docs/docsets/TPPDF.docset/Contents/Resources/Documents/img/dash.png; sourceTree = "<group>"; };
		60E595BBA24FEDB548252887F38B3DCE /* Quick.h */ = {isa = PBXFileReference; includeInIndex = 1; lastKnownFileType = sourcecode.c.h; name = Quick.h; path = Sources/QuickObjectiveC/Quick.h; sourceTree = "<group>"; };
		60E66AA3E4B4A021BC5C9FC98DF6BA9A /* PDFGenerator+Layout.swift */ = {isa = PBXFileReference; includeInIndex = 1; lastKnownFileType = sourcecode.swift; name = "PDFGenerator+Layout.swift"; path = "Source/PDFGenerator+Layout.swift"; sourceTree = "<group>"; };
		61327F631A23722CA184A65D763CED21 /* PDFPagination.html */ = {isa = PBXFileReference; includeInIndex = 1; lastKnownFileType = text.html; name = PDFPagination.html; path = docs/Structs/PDFPagination.html; sourceTree = "<group>"; };
		61589F35A711E8D662F644C7D562C954 /* MatchError.swift */ = {isa = PBXFileReference; includeInIndex = 1; lastKnownFileType = sourcecode.swift; name = MatchError.swift; path = Sources/Nimble/Matchers/MatchError.swift; sourceTree = "<group>"; };
		61C2D31EC47CB788EC250B005C6D597E /* jazzy.js */ = {isa = PBXFileReference; includeInIndex = 1; lastKnownFileType = sourcecode.javascript; name = jazzy.js; path = docs/js/jazzy.js; sourceTree = "<group>"; };
		62EBB26FA6CEC7A1D4D1E60BC0CC08A7 /* Pods-TPPDF_Tests-frameworks.sh */ = {isa = PBXFileReference; includeInIndex = 1; lastKnownFileType = text.script.sh; path = "Pods-TPPDF_Tests-frameworks.sh"; sourceTree = "<group>"; };
		641FD73202CC7903C3699645D8850F2E /* Pods-TPPDF_Tests-acknowledgements.plist */ = {isa = PBXFileReference; includeInIndex = 1; lastKnownFileType = text.plist.xml; path = "Pods-TPPDF_Tests-acknowledgements.plist"; sourceTree = "<group>"; };
		64DD8E80FBEBA4A62813C44F2741B06E /* PDFJSONSerializable.html */ = {isa = PBXFileReference; includeInIndex = 1; lastKnownFileType = text.html; name = PDFJSONSerializable.html; path = docs/Protocols/PDFJSONSerializable.html; sourceTree = "<group>"; };
		65500D35072F4AEA11926E0BD3027459 /* lunr.min.js */ = {isa = PBXFileReference; includeInIndex = 1; lastKnownFileType = sourcecode.javascript; name = lunr.min.js; path = docs/docsets/TPPDF.docset/Contents/Resources/Documents/js/lunr.min.js; sourceTree = "<group>"; };
		65CD48E02F9AD2C9696D720053B836A5 /* PDFJSONSerializable.html */ = {isa = PBXFileReference; includeInIndex = 1; lastKnownFileType = text.html.documentation; name = PDFJSONSerializable.html; path = docs/docsets/TPPDF.docset/Contents/Resources/Documents/Protocols/PDFJSONSerializable.html; sourceTree = "<group>"; };
		66B0C3FFF6DB04AB8ADE3A0240FED7A9 /* PDFListItemSymbol.html */ = {isa = PBXFileReference; includeInIndex = 1; lastKnownFileType = text.html; name = PDFListItemSymbol.html; path = docs/Enums/PDFListItemSymbol.html; sourceTree = "<group>"; };
		66CEB296A2201C444617EB748A1192AA /* PDFPageBreakObject.html */ = {isa = PBXFileReference; includeInIndex = 1; lastKnownFileType = text.html; name = PDFPageBreakObject.html; path = docs/Extensions/PDFPageBreakObject.html; sourceTree = "<group>"; };
>>>>>>> 35e8543d
		679E95984C4EB4B0E7B2FA6CF1DB0904 /* Nimble-Info.plist */ = {isa = PBXFileReference; includeInIndex = 1; lastKnownFileType = text.plist.xml; path = "Nimble-Info.plist"; sourceTree = "<group>"; };
		68A54FD9693B9617E8AA68A532A130CF /* PDFTableCellAlignment.html */ = {isa = PBXFileReference; includeInIndex = 1; name = PDFTableCellAlignment.html; path = docs/Enums/PDFTableCellAlignment.html; sourceTree = "<group>"; };
		695E2AAA383D9FFE135D84A0507B428E /* jazzy.css */ = {isa = PBXFileReference; includeInIndex = 1; name = jazzy.css; path = docs/docsets/TPPDF.docset/Contents/Resources/Documents/css/jazzy.css; sourceTree = "<group>"; };
		6A1E55522A60920B2686F9D121D12230 /* AdapterProtocols.swift */ = {isa = PBXFileReference; includeInIndex = 1; lastKnownFileType = sourcecode.swift; name = AdapterProtocols.swift; path = Sources/Nimble/Adapters/AdapterProtocols.swift; sourceTree = "<group>"; };
<<<<<<< HEAD
		6A43D41BE07F8B64BA154664B4108C7C /* PDFListObject.swift */ = {isa = PBXFileReference; includeInIndex = 1; lastKnownFileType = sourcecode.swift; path = PDFListObject.swift; sourceTree = "<group>"; };
		6BD2C1877ABEA6A1D0B01A43DFD7D559 /* PDFImageSizeFit.html */ = {isa = PBXFileReference; includeInIndex = 1; name = PDFImageSizeFit.html; path = docs/Enums/PDFImageSizeFit.html; sourceTree = "<group>"; };
		6C36F5BE93713237B91C3C444C22B0A4 /* PDFAttributedText+Equatable.swift */ = {isa = PBXFileReference; includeInIndex = 1; lastKnownFileType = sourcecode.swift; path = "PDFAttributedText+Equatable.swift"; sourceTree = "<group>"; };
		6CD43F9E9FAA1ED61573295D5124D164 /* Pods-TPPDF_Example-acknowledgements.markdown */ = {isa = PBXFileReference; includeInIndex = 1; lastKnownFileType = text; path = "Pods-TPPDF_Example-acknowledgements.markdown"; sourceTree = "<group>"; };
		6D09CCDB01F5B1AA394825409A66BAD7 /* undocumented.json */ = {isa = PBXFileReference; includeInIndex = 1; name = undocumented.json; path = docs/undocumented.json; sourceTree = "<group>"; };
		6D839DA07CA52E79DCC90B768D585A7C /* PDFPagination+Equatable.swift */ = {isa = PBXFileReference; includeInIndex = 1; lastKnownFileType = sourcecode.swift; path = "PDFPagination+Equatable.swift"; sourceTree = "<group>"; };
		6D84DAF8699E614E3035E09666F42BEB /* Nimble.modulemap */ = {isa = PBXFileReference; includeInIndex = 1; lastKnownFileType = sourcecode.module; path = Nimble.modulemap; sourceTree = "<group>"; };
		6DB10AC6E46C0CDBD40C91EE67B22825 /* PDFJSONSerializable.swift */ = {isa = PBXFileReference; includeInIndex = 1; lastKnownFileType = sourcecode.swift; path = PDFJSONSerializable.swift; sourceTree = "<group>"; };
		6DDFFC0FF7904CEAC55BD573739638A1 /* TPJSONSerializable.html */ = {isa = PBXFileReference; includeInIndex = 1; name = TPJSONSerializable.html; path = docs/docsets/TPPDF.docset/Contents/Resources/Documents/Protocols/TPJSONSerializable.html; sourceTree = "<group>"; };
		6EE303CCE503F7B566B629611E63F07D /* gh.png */ = {isa = PBXFileReference; includeInIndex = 1; lastKnownFileType = image.png; name = gh.png; path = docs/img/gh.png; sourceTree = "<group>"; };
		6F9D70A8056BCE15E634A4087915A446 /* NMBExceptionCapture.m */ = {isa = PBXFileReference; includeInIndex = 1; lastKnownFileType = sourcecode.c.objc; name = NMBExceptionCapture.m; path = Sources/NimbleObjectiveC/NMBExceptionCapture.m; sourceTree = "<group>"; };
		70AC7175CDFE257F9AEBF0CF4250725D /* QCKDSL.m */ = {isa = PBXFileReference; includeInIndex = 1; lastKnownFileType = sourcecode.c.objc; name = QCKDSL.m; path = Sources/QuickObjectiveC/DSL/QCKDSL.m; sourceTree = "<group>"; };
		71491F08209C76E2461D2D8CA6A2D436 /* String.html */ = {isa = PBXFileReference; includeInIndex = 1; name = String.html; path = docs/docsets/TPPDF.docset/Contents/Resources/Documents/Extensions/String.html; sourceTree = "<group>"; };
		71BC0356EB4125F8FBE88556A95E7197 /* DSL.swift */ = {isa = PBXFileReference; includeInIndex = 1; lastKnownFileType = sourcecode.swift; name = DSL.swift; path = Sources/Quick/DSL/DSL.swift; sourceTree = "<group>"; };
		73302C4908EC872A2249A5269A672033 /* SuiteHooks.swift */ = {isa = PBXFileReference; includeInIndex = 1; lastKnownFileType = sourcecode.swift; name = SuiteHooks.swift; path = Sources/Quick/Hooks/SuiteHooks.swift; sourceTree = "<group>"; };
		73807064EFEA737FAA9A46A5136B632F /* BeginWith.swift */ = {isa = PBXFileReference; includeInIndex = 1; lastKnownFileType = sourcecode.swift; name = BeginWith.swift; path = Sources/Nimble/Matchers/BeginWith.swift; sourceTree = "<group>"; };
		74DCDF9483C4F354A628245C8CA71B17 /* PDFTableCellPosition.html */ = {isa = PBXFileReference; includeInIndex = 1; name = PDFTableCellPosition.html; path = docs/docsets/TPPDF.docset/Contents/Resources/Documents/Structs/PDFTableCellPosition.html; sourceTree = "<group>"; };
		769948AC67FCD7CFBB879B1BB1309818 /* Await.swift */ = {isa = PBXFileReference; includeInIndex = 1; lastKnownFileType = sourcecode.swift; name = Await.swift; path = Sources/Nimble/Utils/Await.swift; sourceTree = "<group>"; };
		7760FBF6B12131DEC1573F36C21168B0 /* PDFPagination.html */ = {isa = PBXFileReference; includeInIndex = 1; name = PDFPagination.html; path = docs/docsets/TPPDF.docset/Contents/Resources/Documents/Structs/PDFPagination.html; sourceTree = "<group>"; };
		77C36F96DDD7100D8FB7EA2A1FF03F9B /* PDFDocument.html */ = {isa = PBXFileReference; includeInIndex = 1; name = PDFDocument.html; path = docs/Classes/PDFDocument.html; sourceTree = "<group>"; };
		787808DC538D2A48681CEA7B0F4B2B39 /* PDFTable.html */ = {isa = PBXFileReference; includeInIndex = 1; name = PDFTable.html; path = docs/docsets/TPPDF.docset/Contents/Resources/Documents/Classes/PDFTable.html; sourceTree = "<group>"; };
		796AA8B97AEF21E320EC0FFBA0581089 /* CwlBadInstructionException.swift */ = {isa = PBXFileReference; includeInIndex = 1; lastKnownFileType = sourcecode.swift; name = CwlBadInstructionException.swift; path = Carthage/Checkouts/CwlPreconditionTesting/Sources/CwlPreconditionTesting/CwlBadInstructionException.swift; sourceTree = "<group>"; };
		79ADB3401716566677C4B279C42380A6 /* UIColor.html */ = {isa = PBXFileReference; includeInIndex = 1; name = UIColor.html; path = docs/Extensions/UIColor.html; sourceTree = "<group>"; };
		7A921FFB47066EB526A086699D67ACB4 /* PDFJSONSerializable.html */ = {isa = PBXFileReference; includeInIndex = 1; name = PDFJSONSerializable.html; path = docs/docsets/TPPDF.docset/Contents/Resources/Documents/Protocols/PDFJSONSerializable.html; sourceTree = "<group>"; };
		7BB7A8D8BE177F676D5D70427AE5DBAD /* PDFPagination.html */ = {isa = PBXFileReference; includeInIndex = 1; name = PDFPagination.html; path = docs/Structs/PDFPagination.html; sourceTree = "<group>"; };
		7BC928992CB31AE98589283E2F59E9E4 /* PDFImageOptions.html */ = {isa = PBXFileReference; includeInIndex = 1; name = PDFImageOptions.html; path = docs/docsets/TPPDF.docset/Contents/Resources/Documents/Structs/PDFImageOptions.html; sourceTree = "<group>"; };
		7C9689FAA2C734F0E154AEF0CD428B5F /* PDFLineStyle.html */ = {isa = PBXFileReference; includeInIndex = 1; name = PDFLineStyle.html; path = docs/Structs/PDFLineStyle.html; sourceTree = "<group>"; };
		7D4738465502BA7B502DF160799A3781 /* PDFLayoutIndentations.html */ = {isa = PBXFileReference; includeInIndex = 1; name = PDFLayoutIndentations.html; path = docs/Extensions/PDFLayoutIndentations.html; sourceTree = "<group>"; };
		7D5F69176F0718F8659FBCA7AA2AA3E5 /* Classes.html */ = {isa = PBXFileReference; includeInIndex = 1; name = Classes.html; path = docs/docsets/TPPDF.docset/Contents/Resources/Documents/Classes.html; sourceTree = "<group>"; };
		7DC00A9219F27DEF4DCE8E28DA76C38B /* PDFLineType.swift */ = {isa = PBXFileReference; includeInIndex = 1; lastKnownFileType = sourcecode.swift; path = PDFLineType.swift; sourceTree = "<group>"; };
		7DC7D57A48646D5484D77A532C8C14B2 /* PDFSectionObject.swift */ = {isa = PBXFileReference; includeInIndex = 1; lastKnownFileType = sourcecode.swift; path = PDFSectionObject.swift; sourceTree = "<group>"; };
		7F1D1D54F9E8228375404AE1651EA56E /* index.html */ = {isa = PBXFileReference; includeInIndex = 1; name = index.html; path = docs/index.html; sourceTree = "<group>"; };
		7F5BC92FAEAEEC745BF5CFAA11DEC9EC /* PDFTableCellPosition.swift */ = {isa = PBXFileReference; includeInIndex = 1; lastKnownFileType = sourcecode.swift; path = PDFTableCellPosition.swift; sourceTree = "<group>"; };
		8024470AD984BDAA74684548AD7D65C9 /* DSL.swift */ = {isa = PBXFileReference; includeInIndex = 1; lastKnownFileType = sourcecode.swift; name = DSL.swift; path = Sources/Nimble/DSL.swift; sourceTree = "<group>"; };
		8106C6BE9B18353E6DEBAD106304C942 /* NMBExceptionCapture.h */ = {isa = PBXFileReference; includeInIndex = 1; lastKnownFileType = sourcecode.c.h; name = NMBExceptionCapture.h; path = Sources/NimbleObjectiveC/NMBExceptionCapture.h; sourceTree = "<group>"; };
		8110E84EAE1A2A0D23BB55FE5CE9D7A2 /* PDFSectionColumnContainer.swift */ = {isa = PBXFileReference; includeInIndex = 1; lastKnownFileType = sourcecode.swift; path = PDFSectionColumnContainer.swift; sourceTree = "<group>"; };
		813A6A34AEE023CDAA4B8553CE3C70C8 /* PDFSimpleText.swift */ = {isa = PBXFileReference; includeInIndex = 1; lastKnownFileType = sourcecode.swift; path = PDFSimpleText.swift; sourceTree = "<group>"; };
		84570CEA498F2BC09DE8931D6CEB8346 /* World+DSL.swift */ = {isa = PBXFileReference; includeInIndex = 1; lastKnownFileType = sourcecode.swift; name = "World+DSL.swift"; path = "Sources/Quick/DSL/World+DSL.swift"; sourceTree = "<group>"; };
		8539C1A1453EC1E6BBA3707A1286BA03 /* Extensions.html */ = {isa = PBXFileReference; includeInIndex = 1; name = Extensions.html; path = docs/Extensions.html; sourceTree = "<group>"; };
		8546DCAA5300AAB9B3F352EC8DFACB98 /* lunr.min.js */ = {isa = PBXFileReference; includeInIndex = 1; name = lunr.min.js; path = docs/js/lunr.min.js; sourceTree = "<group>"; };
		85CD158414AD99E7585B1FB889B65151 /* Nimble.h */ = {isa = PBXFileReference; includeInIndex = 1; lastKnownFileType = sourcecode.c.h; name = Nimble.h; path = Sources/Nimble/Nimble.h; sourceTree = "<group>"; };
		86EA07EAF3F92404A7E464881F7E712F /* Configuration.swift */ = {isa = PBXFileReference; includeInIndex = 1; lastKnownFileType = sourcecode.swift; name = Configuration.swift; path = Sources/Quick/Configuration/Configuration.swift; sourceTree = "<group>"; };
		873A149144A4505B4273B11DF638E923 /* Nimble.xcconfig */ = {isa = PBXFileReference; includeInIndex = 1; lastKnownFileType = text.xcconfig; path = Nimble.xcconfig; sourceTree = "<group>"; };
		88EDCE36C310D8E381FC4C13E3000418 /* Pods-TPPDF_Tests-umbrella.h */ = {isa = PBXFileReference; includeInIndex = 1; lastKnownFileType = sourcecode.c.h; path = "Pods-TPPDF_Tests-umbrella.h"; sourceTree = "<group>"; };
		895804337CE126B7D57BE3777FD66233 /* PDFPaginationStyle.html */ = {isa = PBXFileReference; includeInIndex = 1; name = PDFPaginationStyle.html; path = docs/docsets/TPPDF.docset/Contents/Resources/Documents/Enums/PDFPaginationStyle.html; sourceTree = "<group>"; };
		89E844D0E2DD481DB6CFDBC7C4903A98 /* UIColor+Hex.swift */ = {isa = PBXFileReference; includeInIndex = 1; lastKnownFileType = sourcecode.swift; path = "UIColor+Hex.swift"; sourceTree = "<group>"; };
		89F6431D19C5C5D7A94A578FC9B911DE /* PDFLineSeparatorObject.html */ = {isa = PBXFileReference; includeInIndex = 1; name = PDFLineSeparatorObject.html; path = docs/Extensions/PDFLineSeparatorObject.html; sourceTree = "<group>"; };
		8C16F71F87F7FAE7AA86FD13C03718D6 /* Typealiases.html */ = {isa = PBXFileReference; includeInIndex = 1; name = Typealiases.html; path = docs/docsets/TPPDF.docset/Contents/Resources/Documents/Typealiases.html; sourceTree = "<group>"; };
		8C5096B75F86417D2500DD3E22CD83C5 /* BeEmpty.swift */ = {isa = PBXFileReference; includeInIndex = 1; lastKnownFileType = sourcecode.swift; name = BeEmpty.swift; path = Sources/Nimble/Matchers/BeEmpty.swift; sourceTree = "<group>"; };
		8DCC01B2E199FEAAAA07E41E8A2B0F3E /* Functions.html */ = {isa = PBXFileReference; includeInIndex = 1; name = Functions.html; path = docs/Functions.html; sourceTree = "<group>"; };
		8F88AA9F81409316C20E872741406B66 /* PDFTableCell+Equatable.swift */ = {isa = PBXFileReference; includeInIndex = 1; lastKnownFileType = sourcecode.swift; path = "PDFTableCell+Equatable.swift"; sourceTree = "<group>"; };
		8FFFE11271AF8B1982A31A52E7035DC7 /* TPPDF.modulemap */ = {isa = PBXFileReference; includeInIndex = 1; lastKnownFileType = sourcecode.module; path = TPPDF.modulemap; sourceTree = "<group>"; };
		90981DEE29087CFB1ABC6E706BABE1C7 /* Predicate.swift */ = {isa = PBXFileReference; includeInIndex = 1; lastKnownFileType = sourcecode.swift; name = Predicate.swift; path = Sources/Nimble/Matchers/Predicate.swift; sourceTree = "<group>"; };
		90E164721DAEDB0E1B30B7455247CD32 /* PDFCopy.html */ = {isa = PBXFileReference; includeInIndex = 1; name = PDFCopy.html; path = docs/docsets/TPPDF.docset/Contents/Resources/Documents/Protocols/PDFCopy.html; sourceTree = "<group>"; };
		912D9CFF4231167EE741086D47054457 /* PDFTableCellBorders.html */ = {isa = PBXFileReference; includeInIndex = 1; name = PDFTableCellBorders.html; path = docs/docsets/TPPDF.docset/Contents/Resources/Documents/Structs/PDFTableCellBorders.html; sourceTree = "<group>"; };
		9144560F38E00BC92122EDEFD8B26A08 /* Nimble-prefix.pch */ = {isa = PBXFileReference; includeInIndex = 1; lastKnownFileType = sourcecode.c.h; path = "Nimble-prefix.pch"; sourceTree = "<group>"; };
		91FA0C47182F53418200646DB6133A2B /* CwlPreconditionTesting.h */ = {isa = PBXFileReference; includeInIndex = 1; lastKnownFileType = sourcecode.c.h; name = CwlPreconditionTesting.h; path = Carthage/Checkouts/CwlPreconditionTesting/Sources/CwlPreconditionTesting/Mach/CwlPreconditionTesting.h; sourceTree = "<group>"; };
		92D62A29E31F37F9F6570954D217B5C4 /* DSL.h */ = {isa = PBXFileReference; includeInIndex = 1; lastKnownFileType = sourcecode.c.h; name = DSL.h; path = Sources/NimbleObjectiveC/DSL.h; sourceTree = "<group>"; };
		9344B32733997D740A0B34C81D66ECD0 /* PDFPageFormat+SizeConstants.swift */ = {isa = PBXFileReference; includeInIndex = 1; lastKnownFileType = sourcecode.swift; path = "PDFPageFormat+SizeConstants.swift"; sourceTree = "<group>"; };
		9434AD9BD3839FB76D96FB233672DC06 /* URL+FileName.swift */ = {isa = PBXFileReference; includeInIndex = 1; lastKnownFileType = sourcecode.swift; name = "URL+FileName.swift"; path = "Sources/Quick/URL+FileName.swift"; sourceTree = "<group>"; };
		953B52F390562B560C03FFDAFECAE0E2 /* PDFImage.swift */ = {isa = PBXFileReference; includeInIndex = 1; lastKnownFileType = sourcecode.swift; path = PDFImage.swift; sourceTree = "<group>"; };
		956A4007CF5F0084589DB217A8F7E333 /* _config.yml */ = {isa = PBXFileReference; includeInIndex = 1; name = _config.yml; path = docs/docsets/TPPDF.docset/Contents/Resources/Documents/_config.yml; sourceTree = "<group>"; };
		95A6733E61BF3DFCBEBF7AAE550DFD39 /* PDFOffsetObject.swift */ = {isa = PBXFileReference; includeInIndex = 1; lastKnownFileType = sourcecode.swift; path = PDFOffsetObject.swift; sourceTree = "<group>"; };
		9636D5936A5AA005BF948AF6A505C578 /* Behavior.swift */ = {isa = PBXFileReference; includeInIndex = 1; lastKnownFileType = sourcecode.swift; name = Behavior.swift; path = Sources/Quick/Behavior.swift; sourceTree = "<group>"; };
		9667D294FE8E691AA301478E279E517A /* CGPoint+Math.swift */ = {isa = PBXFileReference; includeInIndex = 1; lastKnownFileType = sourcecode.swift; path = "CGPoint+Math.swift"; sourceTree = "<group>"; };
		97B6215004DA46AF39AED2FFB2C06998 /* PDFTableStyleDefaults.html */ = {isa = PBXFileReference; includeInIndex = 1; name = PDFTableStyleDefaults.html; path = docs/docsets/TPPDF.docset/Contents/Resources/Documents/Structs/PDFTableStyleDefaults.html; sourceTree = "<group>"; };
		9832ACD15DE2423A0F05CC09D9FE1181 /* UIColor+CloseToEqual.swift */ = {isa = PBXFileReference; includeInIndex = 1; lastKnownFileType = sourcecode.swift; path = "UIColor+CloseToEqual.swift"; sourceTree = "<group>"; };
		98A8BF274C384ED0357A87C2E0FBF07C /* BeAnInstanceOf.swift */ = {isa = PBXFileReference; includeInIndex = 1; lastKnownFileType = sourcecode.swift; name = BeAnInstanceOf.swift; path = Sources/Nimble/Matchers/BeAnInstanceOf.swift; sourceTree = "<group>"; };
		98F047E66F03678589FD3B8F99CCACEE /* PDFTableCellAlignment.swift */ = {isa = PBXFileReference; includeInIndex = 1; lastKnownFileType = sourcecode.swift; path = PDFTableCellAlignment.swift; sourceTree = "<group>"; };
		9A62A66457DC5F4712741FCA23760E55 /* PDFGenerator.html */ = {isa = PBXFileReference; includeInIndex = 1; name = PDFGenerator.html; path = docs/Classes/PDFGenerator.html; sourceTree = "<group>"; };
=======
		6B4571AD2E416CA5A002E1AE41AF9E36 /* carat.png */ = {isa = PBXFileReference; includeInIndex = 1; lastKnownFileType = image.png; name = carat.png; path = docs/docsets/TPPDF.docset/Contents/Resources/Documents/img/carat.png; sourceTree = "<group>"; };
		6BC0C132B74FFFFC64BC5CDF8DA03D68 /* PDFTable.html */ = {isa = PBXFileReference; includeInIndex = 1; lastKnownFileType = text.html; name = PDFTable.html; path = docs/Classes/PDFTable.html; sourceTree = "<group>"; };
		6CD43F9E9FAA1ED61573295D5124D164 /* Pods-TPPDF_Example-acknowledgements.markdown */ = {isa = PBXFileReference; includeInIndex = 1; lastKnownFileType = text; path = "Pods-TPPDF_Example-acknowledgements.markdown"; sourceTree = "<group>"; };
		6CEDCA66A4D64BA3E2962DAF79226E02 /* PDFSimpleText+Equatable.swift */ = {isa = PBXFileReference; includeInIndex = 1; lastKnownFileType = sourcecode.swift; path = "PDFSimpleText+Equatable.swift"; sourceTree = "<group>"; };
		6D27F06E7DD2CF8B95DC623799CED4F4 /* PDFTableCellPosition.html */ = {isa = PBXFileReference; includeInIndex = 1; lastKnownFileType = text.html.documentation; name = PDFTableCellPosition.html; path = docs/docsets/TPPDF.docset/Contents/Resources/Documents/Structs/PDFTableCellPosition.html; sourceTree = "<group>"; };
		6D282ED9D782F8D8AA4DBAAE44E5FC19 /* typeahead.jquery.js */ = {isa = PBXFileReference; includeInIndex = 1; lastKnownFileType = sourcecode.javascript; name = typeahead.jquery.js; path = docs/docsets/TPPDF.docset/Contents/Resources/Documents/js/typeahead.jquery.js; sourceTree = "<group>"; };
		6D5BFC258543B1A8AF469F75D250F4BF /* Protocols.html */ = {isa = PBXFileReference; includeInIndex = 1; lastKnownFileType = text.html.documentation; name = Protocols.html; path = docs/docsets/TPPDF.docset/Contents/Resources/Documents/Protocols.html; sourceTree = "<group>"; };
		6D84DAF8699E614E3035E09666F42BEB /* Nimble.modulemap */ = {isa = PBXFileReference; includeInIndex = 1; lastKnownFileType = sourcecode.module; path = Nimble.modulemap; sourceTree = "<group>"; };
		6DA0E337C9A79EC8007A1D76F417E773 /* PDFOffsetObject+Equatable.swift */ = {isa = PBXFileReference; includeInIndex = 1; lastKnownFileType = sourcecode.swift; path = "PDFOffsetObject+Equatable.swift"; sourceTree = "<group>"; };
		6F9D70A8056BCE15E634A4087915A446 /* NMBExceptionCapture.m */ = {isa = PBXFileReference; includeInIndex = 1; lastKnownFileType = sourcecode.c.objc; name = NMBExceptionCapture.m; path = Sources/NimbleObjectiveC/NMBExceptionCapture.m; sourceTree = "<group>"; };
		70AC7175CDFE257F9AEBF0CF4250725D /* QCKDSL.m */ = {isa = PBXFileReference; includeInIndex = 1; lastKnownFileType = sourcecode.c.objc; name = QCKDSL.m; path = Sources/QuickObjectiveC/DSL/QCKDSL.m; sourceTree = "<group>"; };
		70B98FDBF81B9C2F0F89C3B6082CA496 /* PDFPagination+Equatable.swift */ = {isa = PBXFileReference; includeInIndex = 1; lastKnownFileType = sourcecode.swift; path = "PDFPagination+Equatable.swift"; sourceTree = "<group>"; };
		71BC0356EB4125F8FBE88556A95E7197 /* DSL.swift */ = {isa = PBXFileReference; includeInIndex = 1; lastKnownFileType = sourcecode.swift; name = DSL.swift; path = Sources/Quick/DSL/DSL.swift; sourceTree = "<group>"; };
		7224D48E6CB4C74FC8E7F87F06173963 /* PDFAttributedText.html */ = {isa = PBXFileReference; includeInIndex = 1; lastKnownFileType = text.html; name = PDFAttributedText.html; path = docs/Classes/PDFAttributedText.html; sourceTree = "<group>"; };
		73302C4908EC872A2249A5269A672033 /* SuiteHooks.swift */ = {isa = PBXFileReference; includeInIndex = 1; lastKnownFileType = sourcecode.swift; name = SuiteHooks.swift; path = Sources/Quick/Hooks/SuiteHooks.swift; sourceTree = "<group>"; };
		73807064EFEA737FAA9A46A5136B632F /* BeginWith.swift */ = {isa = PBXFileReference; includeInIndex = 1; lastKnownFileType = sourcecode.swift; name = BeginWith.swift; path = Sources/Nimble/Matchers/BeginWith.swift; sourceTree = "<group>"; };
		7445366680C0F2827EF44D93D89F0A12 /* carat.png */ = {isa = PBXFileReference; includeInIndex = 1; lastKnownFileType = image.png; name = carat.png; path = docs/img/carat.png; sourceTree = "<group>"; };
		75A89C25EE3639C7E6DB50E63D500C15 /* PDFSection.html */ = {isa = PBXFileReference; includeInIndex = 1; lastKnownFileType = text.html; name = PDFSection.html; path = docs/Classes/PDFSection.html; sourceTree = "<group>"; };
		7662FFC56BE6945696DA16829DCF4F17 /* TPPDF-dummy.m */ = {isa = PBXFileReference; includeInIndex = 1; lastKnownFileType = sourcecode.c.objc; path = "TPPDF-dummy.m"; sourceTree = "<group>"; };
		769948AC67FCD7CFBB879B1BB1309818 /* Await.swift */ = {isa = PBXFileReference; includeInIndex = 1; lastKnownFileType = sourcecode.swift; name = Await.swift; path = Sources/Nimble/Utils/Await.swift; sourceTree = "<group>"; };
		774533CE7EDF2D728498A6564A1AF33E /* search.json */ = {isa = PBXFileReference; includeInIndex = 1; lastKnownFileType = text.json; name = search.json; path = docs/docsets/TPPDF.docset/Contents/Resources/Documents/search.json; sourceTree = "<group>"; };
		77F85AE6772A2B23E9ADCD1A83287D9A /* highlight.css */ = {isa = PBXFileReference; includeInIndex = 1; lastKnownFileType = text.css; name = highlight.css; path = docs/css/highlight.css; sourceTree = "<group>"; };
		791FB01D15E7A38B24135F0396D56A12 /* TPPDF.xml */ = {isa = PBXFileReference; includeInIndex = 1; lastKnownFileType = text.xml; name = TPPDF.xml; path = docs/docsets/TPPDF.xml; sourceTree = "<group>"; };
		794FA5A57BDB5A02BFB63D7405EDB58A /* Extensions.html */ = {isa = PBXFileReference; includeInIndex = 1; lastKnownFileType = text.html.documentation; name = Extensions.html; path = docs/docsets/TPPDF.docset/Contents/Resources/Documents/Extensions.html; sourceTree = "<group>"; };
		796AA8B97AEF21E320EC0FFBA0581089 /* CwlBadInstructionException.swift */ = {isa = PBXFileReference; includeInIndex = 1; lastKnownFileType = sourcecode.swift; name = CwlBadInstructionException.swift; path = Carthage/Checkouts/CwlPreconditionTesting/Sources/CwlPreconditionTesting/CwlBadInstructionException.swift; sourceTree = "<group>"; };
		798BCFCC9A01870FE9100CCABE4AADA2 /* PDFPageFormat+Layout.swift */ = {isa = PBXFileReference; includeInIndex = 1; lastKnownFileType = sourcecode.swift; path = "PDFPageFormat+Layout.swift"; sourceTree = "<group>"; };
		7B1C3B6F565302E4AC4C4CF12B4CFFC9 /* PDFTableCellBorders.swift */ = {isa = PBXFileReference; includeInIndex = 1; lastKnownFileType = sourcecode.swift; path = PDFTableCellBorders.swift; sourceTree = "<group>"; };
		7B5E009A1FB58C86A36CE32D4409266F /* PDFPagination.swift */ = {isa = PBXFileReference; includeInIndex = 1; lastKnownFileType = sourcecode.swift; path = PDFPagination.swift; sourceTree = "<group>"; };
		7C096D4668A0BA079880E29FCE66338F /* PDFRectangleObject.swift */ = {isa = PBXFileReference; includeInIndex = 1; lastKnownFileType = sourcecode.swift; path = PDFRectangleObject.swift; sourceTree = "<group>"; };
		7C1CD13B9AAF62005F66F832881C8630 /* NSAttributedString.html */ = {isa = PBXFileReference; includeInIndex = 1; lastKnownFileType = text.html.documentation; name = NSAttributedString.html; path = docs/docsets/TPPDF.docset/Contents/Resources/Documents/Extensions/NSAttributedString.html; sourceTree = "<group>"; };
		7C1CD8306A554E0BF8E32CBC2B72F5D8 /* jazzy.css */ = {isa = PBXFileReference; includeInIndex = 1; lastKnownFileType = text.css; name = jazzy.css; path = docs/css/jazzy.css; sourceTree = "<group>"; };
		7C28DD4E18D8E11214C736321E50EBE3 /* PDFImageObject.swift */ = {isa = PBXFileReference; includeInIndex = 1; lastKnownFileType = sourcecode.swift; path = PDFImageObject.swift; sourceTree = "<group>"; };
		7DBF9F2526ECF7643D82CEB38C03D278 /* PDFGenerator.html */ = {isa = PBXFileReference; includeInIndex = 1; lastKnownFileType = text.html.documentation; name = PDFGenerator.html; path = docs/docsets/TPPDF.docset/Contents/Resources/Documents/Classes/PDFGenerator.html; sourceTree = "<group>"; };
		7EE7CF822B2718A14766C0FFCD5B8DA6 /* badge.svg */ = {isa = PBXFileReference; includeInIndex = 1; lastKnownFileType = text; name = badge.svg; path = docs/badge.svg; sourceTree = "<group>"; };
		7F4A074FF1C81AB210BB98E1E175E861 /* PDFInfo.html */ = {isa = PBXFileReference; includeInIndex = 1; lastKnownFileType = text.html.documentation; name = PDFInfo.html; path = docs/docsets/TPPDF.docset/Contents/Resources/Documents/Classes/PDFInfo.html; sourceTree = "<group>"; };
		7F59FE4C7DC9A8F23D11C411B8064CA9 /* badge.svg */ = {isa = PBXFileReference; includeInIndex = 1; lastKnownFileType = text; name = badge.svg; path = docs/docsets/TPPDF.docset/Contents/Resources/Documents/badge.svg; sourceTree = "<group>"; };
		8024470AD984BDAA74684548AD7D65C9 /* DSL.swift */ = {isa = PBXFileReference; includeInIndex = 1; lastKnownFileType = sourcecode.swift; name = DSL.swift; path = Sources/Nimble/DSL.swift; sourceTree = "<group>"; };
		8106C6BE9B18353E6DEBAD106304C942 /* NMBExceptionCapture.h */ = {isa = PBXFileReference; includeInIndex = 1; lastKnownFileType = sourcecode.c.h; name = NMBExceptionCapture.h; path = Sources/NimbleObjectiveC/NMBExceptionCapture.h; sourceTree = "<group>"; };
		810FB8402553DC89980DCC8CE5C7565B /* Protocols.html */ = {isa = PBXFileReference; includeInIndex = 1; lastKnownFileType = text.html; name = Protocols.html; path = docs/Protocols.html; sourceTree = "<group>"; };
		813071C5846E7F6D0768985826DFAB25 /* PDFPaginationClosure.swift */ = {isa = PBXFileReference; includeInIndex = 1; lastKnownFileType = sourcecode.swift; path = PDFPaginationClosure.swift; sourceTree = "<group>"; };
		82830799DFBDFB53C591C4569AEA39FE /* PDFImageSizeFit.swift */ = {isa = PBXFileReference; includeInIndex = 1; lastKnownFileType = sourcecode.swift; path = PDFImageSizeFit.swift; sourceTree = "<group>"; };
		838DC90EB93330886D6C9AFC4FC070CF /* PDFLayoutIndentations+Equatable.swift */ = {isa = PBXFileReference; includeInIndex = 1; lastKnownFileType = sourcecode.swift; path = "PDFLayoutIndentations+Equatable.swift"; sourceTree = "<group>"; };
		842442FBCF7E64E57604018B2F8A3C7C /* UIImage.html */ = {isa = PBXFileReference; includeInIndex = 1; lastKnownFileType = text.html.documentation; name = UIImage.html; path = docs/docsets/TPPDF.docset/Contents/Resources/Documents/Extensions/UIImage.html; sourceTree = "<group>"; };
		84570CEA498F2BC09DE8931D6CEB8346 /* World+DSL.swift */ = {isa = PBXFileReference; includeInIndex = 1; lastKnownFileType = sourcecode.swift; name = "World+DSL.swift"; path = "Sources/Quick/DSL/World+DSL.swift"; sourceTree = "<group>"; };
		847893B6669BDCE71C4E8A2323354E54 /* PDFImageSizeFit.html */ = {isa = PBXFileReference; includeInIndex = 1; lastKnownFileType = text.html; name = PDFImageSizeFit.html; path = docs/Enums/PDFImageSizeFit.html; sourceTree = "<group>"; };
		855C0499210EF53E042AB227B0C3DEB4 /* PDFCopy.html */ = {isa = PBXFileReference; includeInIndex = 1; lastKnownFileType = text.html.documentation; name = PDFCopy.html; path = docs/docsets/TPPDF.docset/Contents/Resources/Documents/Protocols/PDFCopy.html; sourceTree = "<group>"; };
		85CD158414AD99E7585B1FB889B65151 /* Nimble.h */ = {isa = PBXFileReference; includeInIndex = 1; lastKnownFileType = sourcecode.c.h; name = Nimble.h; path = Sources/Nimble/Nimble.h; sourceTree = "<group>"; };
		8631BCA9959B7D11EEAECA7AEF881693 /* PDFPagination.html */ = {isa = PBXFileReference; includeInIndex = 1; lastKnownFileType = text.html.documentation; name = PDFPagination.html; path = docs/docsets/TPPDF.docset/Contents/Resources/Documents/Structs/PDFPagination.html; sourceTree = "<group>"; };
		86EA07EAF3F92404A7E464881F7E712F /* Configuration.swift */ = {isa = PBXFileReference; includeInIndex = 1; lastKnownFileType = sourcecode.swift; name = Configuration.swift; path = Sources/Quick/Configuration/Configuration.swift; sourceTree = "<group>"; };
		873A149144A4505B4273B11DF638E923 /* Nimble.xcconfig */ = {isa = PBXFileReference; includeInIndex = 1; lastKnownFileType = text.xcconfig; path = Nimble.xcconfig; sourceTree = "<group>"; };
		88EDCE36C310D8E381FC4C13E3000418 /* Pods-TPPDF_Tests-umbrella.h */ = {isa = PBXFileReference; includeInIndex = 1; lastKnownFileType = sourcecode.c.h; path = "Pods-TPPDF_Tests-umbrella.h"; sourceTree = "<group>"; };
		8967335F81E3FB265CBF7DC241075744 /* PDFTableStyleDefaults.html */ = {isa = PBXFileReference; includeInIndex = 1; lastKnownFileType = text.html.documentation; name = PDFTableStyleDefaults.html; path = docs/docsets/TPPDF.docset/Contents/Resources/Documents/Structs/PDFTableStyleDefaults.html; sourceTree = "<group>"; };
		89B6BC3490FA0D3DF847927D5B359C83 /* UIColor+CloseToEqual.swift */ = {isa = PBXFileReference; includeInIndex = 1; lastKnownFileType = sourcecode.swift; path = "UIColor+CloseToEqual.swift"; sourceTree = "<group>"; };
		8AE340AFEDE8CE0CE8BB7453B919C6AF /* PDFTableStyle.html */ = {isa = PBXFileReference; includeInIndex = 1; lastKnownFileType = text.html.documentation; name = PDFTableStyle.html; path = docs/docsets/TPPDF.docset/Contents/Resources/Documents/Classes/PDFTableStyle.html; sourceTree = "<group>"; };
		8BE9AC6161C66CE3372B6B590A5C4823 /* PDFPageLayout.html */ = {isa = PBXFileReference; includeInIndex = 1; lastKnownFileType = text.html.documentation; name = PDFPageLayout.html; path = docs/docsets/TPPDF.docset/Contents/Resources/Documents/Structs/PDFPageLayout.html; sourceTree = "<group>"; };
		8C5096B75F86417D2500DD3E22CD83C5 /* BeEmpty.swift */ = {isa = PBXFileReference; includeInIndex = 1; lastKnownFileType = sourcecode.swift; name = BeEmpty.swift; path = Sources/Nimble/Matchers/BeEmpty.swift; sourceTree = "<group>"; };
		8C5236CB620D71C61EC37CB8DEB4938F /* PDFPageFormat.html */ = {isa = PBXFileReference; includeInIndex = 1; lastKnownFileType = text.html.documentation; name = PDFPageFormat.html; path = docs/docsets/TPPDF.docset/Contents/Resources/Documents/Enums/PDFPageFormat.html; sourceTree = "<group>"; };
		8CB4E83B1BAD52FFAEE3B724303E9BC5 /* PDFDocument+Objects.swift */ = {isa = PBXFileReference; includeInIndex = 1; lastKnownFileType = sourcecode.swift; name = "PDFDocument+Objects.swift"; path = "Source/PDFDocument+Objects.swift"; sourceTree = "<group>"; };
		8E0E91BF6A318D2352C08B02BC819EF7 /* PDFObject.swift */ = {isa = PBXFileReference; includeInIndex = 1; lastKnownFileType = sourcecode.swift; path = PDFObject.swift; sourceTree = "<group>"; };
		901924C801D30C2F2513328300E1C9EF /* PDFTableCellPosition.swift */ = {isa = PBXFileReference; includeInIndex = 1; lastKnownFileType = sourcecode.swift; path = PDFTableCellPosition.swift; sourceTree = "<group>"; };
		90270F6E42BB3234372C1D5D41DC25A3 /* PDFSimpleText.html */ = {isa = PBXFileReference; includeInIndex = 1; lastKnownFileType = text.html.documentation; name = PDFSimpleText.html; path = docs/docsets/TPPDF.docset/Contents/Resources/Documents/Classes/PDFSimpleText.html; sourceTree = "<group>"; };
		90981DEE29087CFB1ABC6E706BABE1C7 /* Predicate.swift */ = {isa = PBXFileReference; includeInIndex = 1; lastKnownFileType = sourcecode.swift; name = Predicate.swift; path = Sources/Nimble/Matchers/Predicate.swift; sourceTree = "<group>"; };
		90C429454A975564D05165C96B6C77C7 /* PDFTableValidator.swift */ = {isa = PBXFileReference; includeInIndex = 1; lastKnownFileType = sourcecode.swift; path = PDFTableValidator.swift; sourceTree = "<group>"; };
		91139B8A48F63AFB946AC780961F396E /* PDFPaginationStyle.html */ = {isa = PBXFileReference; includeInIndex = 1; lastKnownFileType = text.html; name = PDFPaginationStyle.html; path = docs/Enums/PDFPaginationStyle.html; sourceTree = "<group>"; };
		912BADA50658CED03B4CD30670CFFA2D /* PDFAttributedText.swift */ = {isa = PBXFileReference; includeInIndex = 1; lastKnownFileType = sourcecode.swift; path = PDFAttributedText.swift; sourceTree = "<group>"; };
		9144560F38E00BC92122EDEFD8B26A08 /* Nimble-prefix.pch */ = {isa = PBXFileReference; includeInIndex = 1; lastKnownFileType = sourcecode.c.h; path = "Nimble-prefix.pch"; sourceTree = "<group>"; };
		91FA0C47182F53418200646DB6133A2B /* CwlPreconditionTesting.h */ = {isa = PBXFileReference; includeInIndex = 1; lastKnownFileType = sourcecode.c.h; name = CwlPreconditionTesting.h; path = Carthage/Checkouts/CwlPreconditionTesting/Sources/CwlPreconditionTesting/Mach/CwlPreconditionTesting.h; sourceTree = "<group>"; };
		9260CEF2F8E92DE238480010B7447F34 /* PDFSectionColumnContainer.html */ = {isa = PBXFileReference; includeInIndex = 1; lastKnownFileType = text.html.documentation; name = PDFSectionColumnContainer.html; path = docs/docsets/TPPDF.docset/Contents/Resources/Documents/Enums/PDFSectionColumnContainer.html; sourceTree = "<group>"; };
		92D62A29E31F37F9F6570954D217B5C4 /* DSL.h */ = {isa = PBXFileReference; includeInIndex = 1; lastKnownFileType = sourcecode.c.h; name = DSL.h; path = Sources/NimbleObjectiveC/DSL.h; sourceTree = "<group>"; };
		935F13C85E55EA1D721BAA3B9031F843 /* highlight.css */ = {isa = PBXFileReference; includeInIndex = 1; lastKnownFileType = text.css; name = highlight.css; path = docs/docsets/TPPDF.docset/Contents/Resources/Documents/css/highlight.css; sourceTree = "<group>"; };
		93DDED6A162DA3FF1E3D24F4EA851000 /* PDFPageFormat.html */ = {isa = PBXFileReference; includeInIndex = 1; lastKnownFileType = text.html; name = PDFPageFormat.html; path = docs/Enums/PDFPageFormat.html; sourceTree = "<group>"; };
		941E6D6D28BC4E6FF03CE3684AAE0C79 /* Typealiases.html */ = {isa = PBXFileReference; includeInIndex = 1; lastKnownFileType = text.html; name = Typealiases.html; path = docs/Typealiases.html; sourceTree = "<group>"; };
		9434AD9BD3839FB76D96FB233672DC06 /* URL+FileName.swift */ = {isa = PBXFileReference; includeInIndex = 1; lastKnownFileType = sourcecode.swift; name = "URL+FileName.swift"; path = "Sources/Quick/URL+FileName.swift"; sourceTree = "<group>"; };
		94F064DBBCAB40CD140D009FC5219EF7 /* PDFOffsetObject.html */ = {isa = PBXFileReference; includeInIndex = 1; lastKnownFileType = text.html; name = PDFOffsetObject.html; path = docs/Extensions/PDFOffsetObject.html; sourceTree = "<group>"; };
		9636D5936A5AA005BF948AF6A505C578 /* Behavior.swift */ = {isa = PBXFileReference; includeInIndex = 1; lastKnownFileType = sourcecode.swift; name = Behavior.swift; path = Sources/Quick/Behavior.swift; sourceTree = "<group>"; };
		98A8BF274C384ED0357A87C2E0FBF07C /* BeAnInstanceOf.swift */ = {isa = PBXFileReference; includeInIndex = 1; lastKnownFileType = sourcecode.swift; name = BeAnInstanceOf.swift; path = Sources/Nimble/Matchers/BeAnInstanceOf.swift; sourceTree = "<group>"; };
		98DD2A437F380BF825E5787CD6EC7B67 /* UIColor.html */ = {isa = PBXFileReference; includeInIndex = 1; lastKnownFileType = text.html; name = UIColor.html; path = docs/Extensions/UIColor.html; sourceTree = "<group>"; };
		98EC22DD7BFE18898205EBA91447AAB2 /* PDFTableCellAlignment.html */ = {isa = PBXFileReference; includeInIndex = 1; lastKnownFileType = text.html.documentation; name = PDFTableCellAlignment.html; path = docs/docsets/TPPDF.docset/Contents/Resources/Documents/Enums/PDFTableCellAlignment.html; sourceTree = "<group>"; };
		99A3C34F79E7B6BD0660C5F6AEBE3282 /* _config.yml */ = {isa = PBXFileReference; includeInIndex = 1; lastKnownFileType = text; name = _config.yml; path = docs/_config.yml; sourceTree = "<group>"; };
		99C1900FE3FBBE93C50CE52596F2BC0A /* TPPDF-umbrella.h */ = {isa = PBXFileReference; includeInIndex = 1; lastKnownFileType = sourcecode.c.h; path = "TPPDF-umbrella.h"; sourceTree = "<group>"; };
>>>>>>> 35e8543d
		9AA3F040700452B66DAC3A9EF89FE62A /* Pods-TPPDF_Tests.release.xcconfig */ = {isa = PBXFileReference; includeInIndex = 1; lastKnownFileType = text.xcconfig; path = "Pods-TPPDF_Tests.release.xcconfig"; sourceTree = "<group>"; };
		9AB593220AA15DA03DD968E807867C60 /* lunr.min.js */ = {isa = PBXFileReference; includeInIndex = 1; name = lunr.min.js; path = docs/docsets/TPPDF.docset/Contents/Resources/Documents/js/lunr.min.js; sourceTree = "<group>"; };
		9B33F0F96C3C27D5D89CDA49055C9954 /* PostNotification.swift */ = {isa = PBXFileReference; includeInIndex = 1; lastKnownFileType = sourcecode.swift; name = PostNotification.swift; path = Sources/Nimble/Matchers/PostNotification.swift; sourceTree = "<group>"; };
<<<<<<< HEAD
		9BC303F7D42A3E46C4D37083206A2E58 /* PDFTableCellBorders+Equatable.swift */ = {isa = PBXFileReference; includeInIndex = 1; lastKnownFileType = sourcecode.swift; path = "PDFTableCellBorders+Equatable.swift"; sourceTree = "<group>"; };
=======
		9BA6C074AD3D7AB8A79D30FEB8832FD7 /* UIColor.html */ = {isa = PBXFileReference; includeInIndex = 1; lastKnownFileType = text.html.documentation; name = UIColor.html; path = docs/docsets/TPPDF.docset/Contents/Resources/Documents/Extensions/UIColor.html; sourceTree = "<group>"; };
>>>>>>> 35e8543d
		9CBB831BFDC1B9BDBE1DFFD5B8F0E1AC /* Pods-TPPDF_Example-frameworks.sh */ = {isa = PBXFileReference; includeInIndex = 1; lastKnownFileType = text.script.sh; path = "Pods-TPPDF_Example-frameworks.sh"; sourceTree = "<group>"; };
		9D354B5CEB89791FB06507D5941B65B3 /* TPPDF-dummy.m */ = {isa = PBXFileReference; includeInIndex = 1; lastKnownFileType = sourcecode.c.objc; path = "TPPDF-dummy.m"; sourceTree = "<group>"; };
		9D49C8B0E4DDF7307221CC17B0B4F2D7 /* DSL.m */ = {isa = PBXFileReference; includeInIndex = 1; lastKnownFileType = sourcecode.c.objc; name = DSL.m; path = Sources/NimbleObjectiveC/DSL.m; sourceTree = "<group>"; };
<<<<<<< HEAD
		9D940727FF8FB9C785EB98E56350EF41 /* Podfile */ = {isa = PBXFileReference; explicitFileType = text.script.ruby; includeInIndex = 1; indentWidth = 2; lastKnownFileType = text; name = Podfile; path = ../Podfile; sourceTree = SOURCE_ROOT; tabWidth = 2; xcLanguageSpecificationIdentifier = xcode.lang.ruby; };
		9E042072A8037E17E0931836A6143F3B /* PDFInfo.swift */ = {isa = PBXFileReference; includeInIndex = 1; lastKnownFileType = sourcecode.swift; path = PDFInfo.swift; sourceTree = "<group>"; };
		9F298FDA5A2ACA603E9A9809DB386040 /* QuickSpec.m */ = {isa = PBXFileReference; includeInIndex = 1; lastKnownFileType = sourcecode.c.objc; name = QuickSpec.m; path = Sources/QuickObjectiveC/QuickSpec.m; sourceTree = "<group>"; };
		9F9B8B8C5A95109E2A5C021C0A90AB12 /* PDFListItemSymbol.html */ = {isa = PBXFileReference; includeInIndex = 1; name = PDFListItemSymbol.html; path = docs/Enums/PDFListItemSymbol.html; sourceTree = "<group>"; };
		A00E30C6797622C4D6270140A74C54D9 /* PDFTableContent.html */ = {isa = PBXFileReference; includeInIndex = 1; name = PDFTableContent.html; path = docs/Classes/PDFTableContent.html; sourceTree = "<group>"; };
		A1E23AEAAA136E0C4EB4CCA10B292D9E /* NSAttributedString.html */ = {isa = PBXFileReference; includeInIndex = 1; name = NSAttributedString.html; path = docs/Extensions/NSAttributedString.html; sourceTree = "<group>"; };
		A1F0274B52EAE836143D26B348920A16 /* PDFContainer.html */ = {isa = PBXFileReference; includeInIndex = 1; name = PDFContainer.html; path = docs/Enums/PDFContainer.html; sourceTree = "<group>"; };
		A26ED42309C5D375642DF6AD9C7861CB /* PDFTextColorObject.swift */ = {isa = PBXFileReference; includeInIndex = 1; lastKnownFileType = sourcecode.swift; path = PDFTextColorObject.swift; sourceTree = "<group>"; };
		A27BF9459BEA71D80619E6D192DE45C4 /* PDFGenerator.html */ = {isa = PBXFileReference; includeInIndex = 1; name = PDFGenerator.html; path = docs/docsets/TPPDF.docset/Contents/Resources/Documents/Classes/PDFGenerator.html; sourceTree = "<group>"; };
		A2E39895DBF614F1D026D8B8A5FC7E40 /* UIImage.html */ = {isa = PBXFileReference; includeInIndex = 1; name = UIImage.html; path = docs/docsets/TPPDF.docset/Contents/Resources/Documents/Extensions/UIImage.html; sourceTree = "<group>"; };
		A3746E709D1FC2F25AE4195D9BAF95C6 /* Quick.modulemap */ = {isa = PBXFileReference; includeInIndex = 1; lastKnownFileType = sourcecode.module; path = Quick.modulemap; sourceTree = "<group>"; };
		A37ED74AB3295A1985D9B6927DFEFDA9 /* ExampleGroup.swift */ = {isa = PBXFileReference; includeInIndex = 1; lastKnownFileType = sourcecode.swift; name = ExampleGroup.swift; path = Sources/Quick/ExampleGroup.swift; sourceTree = "<group>"; };
		A3DCE710AF71ED74B0574EBDD83C02E0 /* Filter.swift */ = {isa = PBXFileReference; includeInIndex = 1; lastKnownFileType = sourcecode.swift; name = Filter.swift; path = Sources/Quick/Filter.swift; sourceTree = "<group>"; };
		A427809945BED8D399EDD9418A14D406 /* BeIdenticalTo.swift */ = {isa = PBXFileReference; includeInIndex = 1; lastKnownFileType = sourcecode.swift; name = BeIdenticalTo.swift; path = Sources/Nimble/Matchers/BeIdenticalTo.swift; sourceTree = "<group>"; };
		A52DC5C2C84FFA5B4081AB332BB000A1 /* PDFTableCellPosition+Equatable-Hashable.swift */ = {isa = PBXFileReference; includeInIndex = 1; lastKnownFileType = sourcecode.swift; path = "PDFTableCellPosition+Equatable-Hashable.swift"; sourceTree = "<group>"; };
		A5CAF4A8E9DB448E6951B85F53B14845 /* PDFIndentationObject.html */ = {isa = PBXFileReference; includeInIndex = 1; name = PDFIndentationObject.html; path = docs/Extensions/PDFIndentationObject.html; sourceTree = "<group>"; };
=======
		9D940727FF8FB9C785EB98E56350EF41 /* Podfile */ = {isa = PBXFileReference; explicitFileType = text.script.ruby; includeInIndex = 1; indentWidth = 2; name = Podfile; path = ../Podfile; sourceTree = SOURCE_ROOT; tabWidth = 2; xcLanguageSpecificationIdentifier = xcode.lang.ruby; };
		9F298FDA5A2ACA603E9A9809DB386040 /* QuickSpec.m */ = {isa = PBXFileReference; includeInIndex = 1; lastKnownFileType = sourcecode.c.objc; name = QuickSpec.m; path = Sources/QuickObjectiveC/QuickSpec.m; sourceTree = "<group>"; };
		A2A4D67872DD6D0AB2D5096E7145B1FB /* docSet.dsidx */ = {isa = PBXFileReference; includeInIndex = 1; lastKnownFileType = file; name = docSet.dsidx; path = docs/docsets/TPPDF.docset/Contents/Resources/docSet.dsidx; sourceTree = "<group>"; };
		A2BA7A3FB75CA3231B7B5EF14A40D4E2 /* PDFContainer.swift */ = {isa = PBXFileReference; includeInIndex = 1; lastKnownFileType = sourcecode.swift; path = PDFContainer.swift; sourceTree = "<group>"; };
		A3746E709D1FC2F25AE4195D9BAF95C6 /* Quick.modulemap */ = {isa = PBXFileReference; includeInIndex = 1; lastKnownFileType = sourcecode.module; path = Quick.modulemap; sourceTree = "<group>"; };
		A37ED74AB3295A1985D9B6927DFEFDA9 /* ExampleGroup.swift */ = {isa = PBXFileReference; includeInIndex = 1; lastKnownFileType = sourcecode.swift; name = ExampleGroup.swift; path = Sources/Quick/ExampleGroup.swift; sourceTree = "<group>"; };
		A388EA124318067E948837B0AFB5E5DB /* PDFJSONRepresentable.html */ = {isa = PBXFileReference; includeInIndex = 1; lastKnownFileType = text.html; name = PDFJSONRepresentable.html; path = docs/Protocols/PDFJSONRepresentable.html; sourceTree = "<group>"; };
		A3BF65A13583D31F4F28454B0B6CA492 /* PDFSectionColumn.html */ = {isa = PBXFileReference; includeInIndex = 1; lastKnownFileType = text.html.documentation; name = PDFSectionColumn.html; path = docs/docsets/TPPDF.docset/Contents/Resources/Documents/Classes/PDFSectionColumn.html; sourceTree = "<group>"; };
		A3DCE710AF71ED74B0574EBDD83C02E0 /* Filter.swift */ = {isa = PBXFileReference; includeInIndex = 1; lastKnownFileType = sourcecode.swift; name = Filter.swift; path = Sources/Quick/Filter.swift; sourceTree = "<group>"; };
		A427809945BED8D399EDD9418A14D406 /* BeIdenticalTo.swift */ = {isa = PBXFileReference; includeInIndex = 1; lastKnownFileType = sourcecode.swift; name = BeIdenticalTo.swift; path = Sources/Nimble/Matchers/BeIdenticalTo.swift; sourceTree = "<group>"; };
		A4E29DEF46104E50F511B7946D9B1581 /* PDFIndentationObject.html */ = {isa = PBXFileReference; includeInIndex = 1; lastKnownFileType = text.html.documentation; name = PDFIndentationObject.html; path = docs/docsets/TPPDF.docset/Contents/Resources/Documents/Extensions/PDFIndentationObject.html; sourceTree = "<group>"; };
>>>>>>> 35e8543d
		A5D59A3C124E9E763BDA1945C29F24CE /* Pods-TPPDF_Example-umbrella.h */ = {isa = PBXFileReference; includeInIndex = 1; lastKnownFileType = sourcecode.c.h; path = "Pods-TPPDF_Example-umbrella.h"; sourceTree = "<group>"; };
		A65D0F02CDCDED4539A40775B3C93E65 /* PDFFontObject.swift */ = {isa = PBXFileReference; includeInIndex = 1; lastKnownFileType = sourcecode.swift; path = PDFFontObject.swift; sourceTree = "<group>"; };
		A66086A1A432DE1DD5C89B635FD41F82 /* PDFImage+Equatable.swift */ = {isa = PBXFileReference; includeInIndex = 1; lastKnownFileType = sourcecode.swift; path = "PDFImage+Equatable.swift"; sourceTree = "<group>"; };
		A6B23F3863F77E47C1CCA8FB4FBF4033 /* BeVoid.swift */ = {isa = PBXFileReference; includeInIndex = 1; lastKnownFileType = sourcecode.swift; name = BeVoid.swift; path = Sources/Nimble/Matchers/BeVoid.swift; sourceTree = "<group>"; };
<<<<<<< HEAD
=======
		A6B7F04022A57AA9DCD6AFFFF11B42AF /* PDFDocument.html */ = {isa = PBXFileReference; includeInIndex = 1; lastKnownFileType = text.html.documentation; name = PDFDocument.html; path = docs/docsets/TPPDF.docset/Contents/Resources/Documents/Classes/PDFDocument.html; sourceTree = "<group>"; };
		A6E69C798DEB208813CF35B79E8A4F97 /* _config.yml */ = {isa = PBXFileReference; includeInIndex = 1; lastKnownFileType = text; name = _config.yml; path = docs/docsets/TPPDF.docset/Contents/Resources/Documents/_config.yml; sourceTree = "<group>"; };
>>>>>>> 35e8543d
		A78A63F4B04747F9E0BFFCD650CD9DDF /* UIKit.framework */ = {isa = PBXFileReference; lastKnownFileType = wrapper.framework; name = UIKit.framework; path = Platforms/iPhoneOS.platform/Developer/SDKs/iPhoneOS12.0.sdk/System/Library/Frameworks/UIKit.framework; sourceTree = DEVELOPER_DIR; };
		A825F5CB203777C6B7B8CE39302B11CC /* BeCloseTo.swift */ = {isa = PBXFileReference; includeInIndex = 1; lastKnownFileType = sourcecode.swift; name = BeCloseTo.swift; path = Sources/Nimble/Matchers/BeCloseTo.swift; sourceTree = "<group>"; };
		A8B2203834BBE03D923296F1DB4D43F0 /* BeLessThanOrEqual.swift */ = {isa = PBXFileReference; includeInIndex = 1; lastKnownFileType = sourcecode.swift; name = BeLessThanOrEqual.swift; path = Sources/Nimble/Matchers/BeLessThanOrEqual.swift; sourceTree = "<group>"; };
		A8EE0A30C32C84DFF8796384D02D463F /* Quick-Info.plist */ = {isa = PBXFileReference; includeInIndex = 1; lastKnownFileType = text.plist.xml; path = "Quick-Info.plist"; sourceTree = "<group>"; };
<<<<<<< HEAD
		AA84BB4A03EA0E92AD292F0F60EA101B /* HaveCount.swift */ = {isa = PBXFileReference; includeInIndex = 1; lastKnownFileType = sourcecode.swift; name = HaveCount.swift; path = Sources/Nimble/Matchers/HaveCount.swift; sourceTree = "<group>"; };
		AB36B2FDB934FFA0D365E1DD93E2032E /* Enums.html */ = {isa = PBXFileReference; includeInIndex = 1; name = Enums.html; path = docs/Enums.html; sourceTree = "<group>"; };
		AB9AE711A6FDA8C7EF2B6607DBF0597B /* PDFPaginationStyle.html */ = {isa = PBXFileReference; includeInIndex = 1; name = PDFPaginationStyle.html; path = docs/Enums/PDFPaginationStyle.html; sourceTree = "<group>"; };
		AC89E384BACD325B46805663B09D69C1 /* PDFTableCellStyle.html */ = {isa = PBXFileReference; includeInIndex = 1; name = PDFTableCellStyle.html; path = docs/docsets/TPPDF.docset/Contents/Resources/Documents/Structs/PDFTableCellStyle.html; sourceTree = "<group>"; };
		ACDFFA8D11873B99DFFEAE88AF86065D /* PDFLayoutHeights.swift */ = {isa = PBXFileReference; includeInIndex = 1; lastKnownFileType = sourcecode.swift; path = PDFLayoutHeights.swift; sourceTree = "<group>"; };
		AD7998FE8D86F1A972FD3D54A9D3C7D9 /* PDFPageLayout+Equatable.swift */ = {isa = PBXFileReference; includeInIndex = 1; lastKnownFileType = sourcecode.swift; path = "PDFPageLayout+Equatable.swift"; sourceTree = "<group>"; };
		AD85178C9FEBB9F9790FDA7DDA49BCB5 /* Expectation.swift */ = {isa = PBXFileReference; includeInIndex = 1; lastKnownFileType = sourcecode.swift; name = Expectation.swift; path = Sources/Nimble/Expectation.swift; sourceTree = "<group>"; };
		AE01F283495E301ADD2DBA0C6EDAEF2B /* Dictionary.html */ = {isa = PBXFileReference; includeInIndex = 1; name = Dictionary.html; path = docs/Extensions/Dictionary.html; sourceTree = "<group>"; };
		AED20E1DD504DAC6A886B6D2B8324842 /* PDFImage.html */ = {isa = PBXFileReference; includeInIndex = 1; name = PDFImage.html; path = docs/Classes/PDFImage.html; sourceTree = "<group>"; };
		AF049D13168168BB1D05E709B83B7F86 /* Pods-TPPDF_Example-acknowledgements.plist */ = {isa = PBXFileReference; includeInIndex = 1; lastKnownFileType = text.plist.xml; path = "Pods-TPPDF_Example-acknowledgements.plist"; sourceTree = "<group>"; };
		AF46C5DA440FEA876C882A49AB09C11A /* PDFTableCellStyle.swift */ = {isa = PBXFileReference; includeInIndex = 1; lastKnownFileType = sourcecode.swift; path = PDFTableCellStyle.swift; sourceTree = "<group>"; };
		AF75970D8AFC3F6B5C171223E5CDDDFA /* PDFPageFormat.html */ = {isa = PBXFileReference; includeInIndex = 1; name = PDFPageFormat.html; path = docs/Enums/PDFPageFormat.html; sourceTree = "<group>"; };
		AF93DFF294247E675D20D4FBAC25E81B /* PDFTableContent.swift */ = {isa = PBXFileReference; includeInIndex = 1; lastKnownFileType = sourcecode.swift; path = PDFTableContent.swift; sourceTree = "<group>"; };
		B3141EA33B43BEA19A3451C76C04B812 /* jazzy.js */ = {isa = PBXFileReference; includeInIndex = 1; name = jazzy.js; path = docs/js/jazzy.js; sourceTree = "<group>"; };
		B3802E4EB547026B946056052D78588E /* Quick.xcconfig */ = {isa = PBXFileReference; includeInIndex = 1; lastKnownFileType = text.xcconfig; path = Quick.xcconfig; sourceTree = "<group>"; };
		B3F9A7674F9737B44B662BAF6EA3ABCA /* PDFJSONRepresentable.html */ = {isa = PBXFileReference; includeInIndex = 1; name = PDFJSONRepresentable.html; path = docs/Protocols/PDFJSONRepresentable.html; sourceTree = "<group>"; };
		B42F0C97BF899A706C7DA81F5C107CF8 /* PDFLineStyle.swift */ = {isa = PBXFileReference; includeInIndex = 1; lastKnownFileType = sourcecode.swift; path = PDFLineStyle.swift; sourceTree = "<group>"; };
		B43360A6EA1D6384F2AC6EF9F89E4879 /* PDFContainer.swift */ = {isa = PBXFileReference; includeInIndex = 1; lastKnownFileType = sourcecode.swift; path = PDFContainer.swift; sourceTree = "<group>"; };
=======
		A943032FA80263C4E7A507C4A39825AA /* PDFTable.html */ = {isa = PBXFileReference; includeInIndex = 1; lastKnownFileType = text.html.documentation; name = PDFTable.html; path = docs/docsets/TPPDF.docset/Contents/Resources/Documents/Classes/PDFTable.html; sourceTree = "<group>"; };
		AA84BB4A03EA0E92AD292F0F60EA101B /* HaveCount.swift */ = {isa = PBXFileReference; includeInIndex = 1; lastKnownFileType = sourcecode.swift; name = HaveCount.swift; path = Sources/Nimble/Matchers/HaveCount.swift; sourceTree = "<group>"; };
		AB774A107E7FCE91B5804835625890FB /* PDFImage.html */ = {isa = PBXFileReference; includeInIndex = 1; lastKnownFileType = text.html.documentation; name = PDFImage.html; path = docs/docsets/TPPDF.docset/Contents/Resources/Documents/Classes/PDFImage.html; sourceTree = "<group>"; };
		AD85178C9FEBB9F9790FDA7DDA49BCB5 /* Expectation.swift */ = {isa = PBXFileReference; includeInIndex = 1; lastKnownFileType = sourcecode.swift; name = Expectation.swift; path = Sources/Nimble/Expectation.swift; sourceTree = "<group>"; };
		AF049D13168168BB1D05E709B83B7F86 /* Pods-TPPDF_Example-acknowledgements.plist */ = {isa = PBXFileReference; includeInIndex = 1; lastKnownFileType = text.plist.xml; path = "Pods-TPPDF_Example-acknowledgements.plist"; sourceTree = "<group>"; };
		AF7EBEF124EFBEAF3DA794D3CA0A7FD2 /* TPPDF-prefix.pch */ = {isa = PBXFileReference; includeInIndex = 1; lastKnownFileType = sourcecode.c.h; path = "TPPDF-prefix.pch"; sourceTree = "<group>"; };
		B172B3CB779B7288AF5BB2914E3BAE7D /* gh.png */ = {isa = PBXFileReference; includeInIndex = 1; lastKnownFileType = image.png; name = gh.png; path = docs/img/gh.png; sourceTree = "<group>"; };
		B2ABFB1027488AFE6DEAA536C75AD71B /* PDFLineStyle.html */ = {isa = PBXFileReference; includeInIndex = 1; lastKnownFileType = text.html.documentation; name = PDFLineStyle.html; path = docs/docsets/TPPDF.docset/Contents/Resources/Documents/Structs/PDFLineStyle.html; sourceTree = "<group>"; };
		B2CE34020C77B59882C9B1266141B74C /* PDFGenerator.swift */ = {isa = PBXFileReference; includeInIndex = 1; lastKnownFileType = sourcecode.swift; name = PDFGenerator.swift; path = Source/PDFGenerator.swift; sourceTree = "<group>"; };
		B3802E4EB547026B946056052D78588E /* Quick.xcconfig */ = {isa = PBXFileReference; includeInIndex = 1; lastKnownFileType = text.xcconfig; path = Quick.xcconfig; sourceTree = "<group>"; };
		B42C5997163B606239E5810F4D396002 /* Classes.html */ = {isa = PBXFileReference; includeInIndex = 1; lastKnownFileType = text.html.documentation; name = Classes.html; path = docs/docsets/TPPDF.docset/Contents/Resources/Documents/Classes.html; sourceTree = "<group>"; };
>>>>>>> 35e8543d
		B4AB7EB6006A71E89C370D195703FFEF /* SwiftLint.xcconfig */ = {isa = PBXFileReference; includeInIndex = 1; lastKnownFileType = text.xcconfig; path = SwiftLint.xcconfig; sourceTree = "<group>"; };
		B4BD25DF0C885E7A42A8829735CFD115 /* PDFImageSizeFit.swift */ = {isa = PBXFileReference; includeInIndex = 1; lastKnownFileType = sourcecode.swift; path = PDFImageSizeFit.swift; sourceTree = "<group>"; };
		B4DC9C9BD94FA0AD7BD84605FEB90EAE /* ExpectationMessage.swift */ = {isa = PBXFileReference; includeInIndex = 1; lastKnownFileType = sourcecode.swift; name = ExpectationMessage.swift; path = Sources/Nimble/ExpectationMessage.swift; sourceTree = "<group>"; };
<<<<<<< HEAD
=======
		B4FFDCB63FD5A8CE6BD5E4E00A89D1C0 /* Typealiases.html */ = {isa = PBXFileReference; includeInIndex = 1; lastKnownFileType = text.html.documentation; name = Typealiases.html; path = docs/docsets/TPPDF.docset/Contents/Resources/Documents/Typealiases.html; sourceTree = "<group>"; };
>>>>>>> 35e8543d
		B5D5CB1F9FEC2B439A3A4CFDE0A3EBBE /* NMBObjCMatcher.swift */ = {isa = PBXFileReference; includeInIndex = 1; lastKnownFileType = sourcecode.swift; name = NMBObjCMatcher.swift; path = Sources/Nimble/Adapters/NMBObjCMatcher.swift; sourceTree = "<group>"; };
		B5E07744125C313B2BB56CD5DEDF8D21 /* PDFTableCellAlignment.html */ = {isa = PBXFileReference; includeInIndex = 1; name = PDFTableCellAlignment.html; path = docs/docsets/TPPDF.docset/Contents/Resources/Documents/Enums/PDFTableCellAlignment.html; sourceTree = "<group>"; };
		B7BDC8881C36ECC481869D5CA591B0CC /* TPPDF-Info.plist */ = {isa = PBXFileReference; includeInIndex = 1; lastKnownFileType = text.plist.xml; path = "TPPDF-Info.plist"; sourceTree = "<group>"; };
		B901CFF19819D28F0BCFD3F5EDA22777 /* NimbleXCTestHandler.swift */ = {isa = PBXFileReference; includeInIndex = 1; lastKnownFileType = sourcecode.swift; name = NimbleXCTestHandler.swift; path = Sources/Nimble/Adapters/NimbleXCTestHandler.swift; sourceTree = "<group>"; };
<<<<<<< HEAD
		B95C0D2275565B6295CCB62F05323977 /* jazzy.search.js */ = {isa = PBXFileReference; includeInIndex = 1; name = jazzy.search.js; path = docs/js/jazzy.search.js; sourceTree = "<group>"; };
		BA9A9763CD960F4EE8BDD925304D4B91 /* PDFTableCellStyle.html */ = {isa = PBXFileReference; includeInIndex = 1; name = PDFTableCellStyle.html; path = docs/Structs/PDFTableCellStyle.html; sourceTree = "<group>"; };
		BBC8ECB9999A499F5E0E73FE434792D2 /* NMBExpectation.swift */ = {isa = PBXFileReference; includeInIndex = 1; lastKnownFileType = sourcecode.swift; name = NMBExpectation.swift; path = Sources/Nimble/Adapters/NMBExpectation.swift; sourceTree = "<group>"; };
		BC269EDD7E83036769C6C92D3AF462B1 /* Pods-TPPDF_Example.debug.xcconfig */ = {isa = PBXFileReference; includeInIndex = 1; lastKnownFileType = text.xcconfig; path = "Pods-TPPDF_Example.debug.xcconfig"; sourceTree = "<group>"; };
		BD49602B9949AF08B9B1FCC63D12D7D9 /* PDFImageObject.swift */ = {isa = PBXFileReference; includeInIndex = 1; lastKnownFileType = sourcecode.swift; path = PDFImageObject.swift; sourceTree = "<group>"; };
		BD4C966872475C96459633C4265A4A55 /* PDFLayoutIndentations.html */ = {isa = PBXFileReference; includeInIndex = 1; name = PDFLayoutIndentations.html; path = docs/docsets/TPPDF.docset/Contents/Resources/Documents/Extensions/PDFLayoutIndentations.html; sourceTree = "<group>"; };
		BDF760494E466DD51D8CD2443A542F02 /* Pods-TPPDF_Tests.debug.xcconfig */ = {isa = PBXFileReference; includeInIndex = 1; lastKnownFileType = text.xcconfig; path = "Pods-TPPDF_Tests.debug.xcconfig"; sourceTree = "<group>"; };
		BDFF12405109E40C1E341A5A80C54544 /* BeGreaterThanOrEqualTo.swift */ = {isa = PBXFileReference; includeInIndex = 1; lastKnownFileType = sourcecode.swift; name = BeGreaterThanOrEqualTo.swift; path = Sources/Nimble/Matchers/BeGreaterThanOrEqualTo.swift; sourceTree = "<group>"; };
		BE2B9F3A8C91D7C44D722761BB8A55BF /* PDFLineObject.swift */ = {isa = PBXFileReference; includeInIndex = 1; lastKnownFileType = sourcecode.swift; path = PDFLineObject.swift; sourceTree = "<group>"; };
		BFA1B096F9D1FF2C89078680E9F943EB /* PDFSectionColumn.html */ = {isa = PBXFileReference; includeInIndex = 1; name = PDFSectionColumn.html; path = docs/Classes/PDFSectionColumn.html; sourceTree = "<group>"; };
		BFDFF9028152956F9DD83BBD9FA963C1 /* PDFListItem.html */ = {isa = PBXFileReference; includeInIndex = 1; name = PDFListItem.html; path = docs/docsets/TPPDF.docset/Contents/Resources/Documents/Classes/PDFListItem.html; sourceTree = "<group>"; };
		C069559C34FC38BD037CFEBE645875C7 /* mach_excServer.h */ = {isa = PBXFileReference; includeInIndex = 1; lastKnownFileType = sourcecode.c.h; name = mach_excServer.h; path = Carthage/Checkouts/CwlPreconditionTesting/Sources/CwlMachBadInstructionHandler/mach_excServer.h; sourceTree = "<group>"; };
		C1A95FC8E34BBE7FB4C454BBD47A3A16 /* index.html */ = {isa = PBXFileReference; includeInIndex = 1; name = index.html; path = docs/docsets/TPPDF.docset/Contents/Resources/Documents/index.html; sourceTree = "<group>"; };
		C1FC1D7CD874CC1B86CD3140565C3A82 /* PDFListItem+Equatable.swift */ = {isa = PBXFileReference; includeInIndex = 1; lastKnownFileType = sourcecode.swift; path = "PDFListItem+Equatable.swift"; sourceTree = "<group>"; };
		C277CDDB2D0EE97BE714F168C16A2C2B /* Pods-TPPDF_Tests-Info.plist */ = {isa = PBXFileReference; includeInIndex = 1; lastKnownFileType = text.plist.xml; path = "Pods-TPPDF_Tests-Info.plist"; sourceTree = "<group>"; };
		C2B8041F32C0C60EE38DCEB7285C04A0 /* Pods-TPPDF_Example-Info.plist */ = {isa = PBXFileReference; includeInIndex = 1; lastKnownFileType = text.plist.xml; path = "Pods-TPPDF_Example-Info.plist"; sourceTree = "<group>"; };
		C33490A5895F68701C3767DDC6F994F7 /* PDFGenerator+Debug.swift */ = {isa = PBXFileReference; includeInIndex = 1; lastKnownFileType = sourcecode.swift; name = "PDFGenerator+Debug.swift"; path = "Source/PDFGenerator+Debug.swift"; sourceTree = "<group>"; };
		C52CAFD37CE53C317AE1987E0BF87EAB /* Dictionary.html */ = {isa = PBXFileReference; includeInIndex = 1; name = Dictionary.html; path = docs/docsets/TPPDF.docset/Contents/Resources/Documents/Extensions/Dictionary.html; sourceTree = "<group>"; };
		C6C6248EE6E5C34EFB80F7B2A8F4B133 /* mach_excServer.c */ = {isa = PBXFileReference; includeInIndex = 1; name = mach_excServer.c; path = Carthage/Checkouts/CwlPreconditionTesting/Sources/CwlMachBadInstructionHandler/mach_excServer.c; sourceTree = "<group>"; };
		C72BF76DDF7E041E1266E4252630EB48 /* Classes.html */ = {isa = PBXFileReference; includeInIndex = 1; name = Classes.html; path = docs/Classes.html; sourceTree = "<group>"; };
		C792656EA0CDFA0D8B9B36C64CDCD56A /* PDFPageBreakObject.swift */ = {isa = PBXFileReference; includeInIndex = 1; lastKnownFileType = sourcecode.swift; path = PDFPageBreakObject.swift; sourceTree = "<group>"; };
		C7DAA9E3149BD531657D661240B61372 /* NSAttributedString.html */ = {isa = PBXFileReference; includeInIndex = 1; name = NSAttributedString.html; path = docs/docsets/TPPDF.docset/Contents/Resources/Documents/Extensions/NSAttributedString.html; sourceTree = "<group>"; };
		C81EE98963B29ED697A14F2DFFFD5D1C /* Nimble-dummy.m */ = {isa = PBXFileReference; includeInIndex = 1; lastKnownFileType = sourcecode.c.objc; path = "Nimble-dummy.m"; sourceTree = "<group>"; };
		CA6F3A585910A8449E283BD8309EB966 /* Protocols.html */ = {isa = PBXFileReference; includeInIndex = 1; name = Protocols.html; path = docs/Protocols.html; sourceTree = "<group>"; };
		CBBD50A409396A5DC6F94CACE29F20D2 /* highlight.css */ = {isa = PBXFileReference; includeInIndex = 1; name = highlight.css; path = docs/docsets/TPPDF.docset/Contents/Resources/Documents/css/highlight.css; sourceTree = "<group>"; };
		CC5077749D8255C19728A880A853074B /* PDFImage.html */ = {isa = PBXFileReference; includeInIndex = 1; name = PDFImage.html; path = docs/docsets/TPPDF.docset/Contents/Resources/Documents/Classes/PDFImage.html; sourceTree = "<group>"; };
		CC959C17705E351DEC854A512F660FE6 /* Data.html */ = {isa = PBXFileReference; includeInIndex = 1; name = Data.html; path = docs/docsets/TPPDF.docset/Contents/Resources/Documents/Extensions/Data.html; sourceTree = "<group>"; };
		CCC957FC18F7F9C6D7CCE347E58F9C4A /* PDFPageBreakObject.html */ = {isa = PBXFileReference; includeInIndex = 1; name = PDFPageBreakObject.html; path = docs/Extensions/PDFPageBreakObject.html; sourceTree = "<group>"; };
		CD3071F2A3883C446C97C1F881BD3FEF /* MatcherProtocols.swift */ = {isa = PBXFileReference; includeInIndex = 1; lastKnownFileType = sourcecode.swift; name = MatcherProtocols.swift; path = Sources/Nimble/Matchers/MatcherProtocols.swift; sourceTree = "<group>"; };
		CDBBFBA1C5EDFB52632FD4E551E3A536 /* jazzy.css */ = {isa = PBXFileReference; includeInIndex = 1; name = jazzy.css; path = docs/css/jazzy.css; sourceTree = "<group>"; };
		CDCA39A6C0D7BC2104ED1EE08D3D81A3 /* QuickSpecBase.h */ = {isa = PBXFileReference; includeInIndex = 1; lastKnownFileType = sourcecode.c.h; name = QuickSpecBase.h; path = Sources/QuickSpecBase/include/QuickSpecBase.h; sourceTree = "<group>"; };
		CE59CDC843B7945CEC03D830F80667B6 /* Typealiases.html */ = {isa = PBXFileReference; includeInIndex = 1; name = Typealiases.html; path = docs/Typealiases.html; sourceTree = "<group>"; };
		CE708DE00C767B8AA72ED5E1F08D251E /* PDFTable+Equatable.swift */ = {isa = PBXFileReference; includeInIndex = 1; lastKnownFileType = sourcecode.swift; path = "PDFTable+Equatable.swift"; sourceTree = "<group>"; };
		CE842C96BCDF3213ACE2984D0872878F /* PDFImageOptions.swift */ = {isa = PBXFileReference; includeInIndex = 1; lastKnownFileType = sourcecode.swift; path = PDFImageOptions.swift; sourceTree = "<group>"; };
		CEDA645917FC98E9E264E9952BF05AE1 /* NMBStringify.h */ = {isa = PBXFileReference; includeInIndex = 1; lastKnownFileType = sourcecode.c.h; name = NMBStringify.h; path = Sources/NimbleObjectiveC/NMBStringify.h; sourceTree = "<group>"; };
		CF8AB002F2A6762892218A1332FBBAC4 /* PDFList.html */ = {isa = PBXFileReference; includeInIndex = 1; name = PDFList.html; path = docs/Classes/PDFList.html; sourceTree = "<group>"; };
		CFA152BA11C03D396CFE62E2026E01B2 /* PDFSectionColumn.html */ = {isa = PBXFileReference; includeInIndex = 1; name = PDFSectionColumn.html; path = docs/docsets/TPPDF.docset/Contents/Resources/Documents/Classes/PDFSectionColumn.html; sourceTree = "<group>"; };
		D02E24DE77C74C83179952A1F0618A29 /* PDFAttributedText.html */ = {isa = PBXFileReference; includeInIndex = 1; name = PDFAttributedText.html; path = docs/docsets/TPPDF.docset/Contents/Resources/Documents/Classes/PDFAttributedText.html; sourceTree = "<group>"; };
		D0A6973B91A46FDFCAA27A9F544DEDCE /* Protocols.html */ = {isa = PBXFileReference; includeInIndex = 1; name = Protocols.html; path = docs/docsets/TPPDF.docset/Contents/Resources/Documents/Protocols.html; sourceTree = "<group>"; };
		D1A051CCBEF58C0BC6E378929993815B /* Enums.html */ = {isa = PBXFileReference; includeInIndex = 1; name = Enums.html; path = docs/docsets/TPPDF.docset/Contents/Resources/Documents/Enums.html; sourceTree = "<group>"; };
		D26049FAC4B09F8992B1FCBBE891BB85 /* BeAKindOf.swift */ = {isa = PBXFileReference; includeInIndex = 1; lastKnownFileType = sourcecode.swift; name = BeAKindOf.swift; path = Sources/Nimble/Matchers/BeAKindOf.swift; sourceTree = "<group>"; };
		D2D0EC452F599D242A85D259BBF576B2 /* CwlMachBadInstructionHandler.h */ = {isa = PBXFileReference; includeInIndex = 1; lastKnownFileType = sourcecode.c.h; name = CwlMachBadInstructionHandler.h; path = Carthage/Checkouts/CwlPreconditionTesting/Sources/CwlMachBadInstructionHandler/include/CwlMachBadInstructionHandler.h; sourceTree = "<group>"; };
		D310FB57F886A4413EC7497075CB9F86 /* PDFDocument.html */ = {isa = PBXFileReference; includeInIndex = 1; name = PDFDocument.html; path = docs/docsets/TPPDF.docset/Contents/Resources/Documents/Classes/PDFDocument.html; sourceTree = "<group>"; };
		D3113F398E10BDF03356A3EB1D1E39F6 /* Functions.html */ = {isa = PBXFileReference; includeInIndex = 1; name = Functions.html; path = docs/docsets/TPPDF.docset/Contents/Resources/Documents/Functions.html; sourceTree = "<group>"; };
		D3453C0AEAB572D06578B028F5502E96 /* XCTest.framework */ = {isa = PBXFileReference; lastKnownFileType = wrapper.framework; name = XCTest.framework; path = Platforms/iPhoneOS.platform/Developer/SDKs/iPhoneOS12.0.sdk/System/Library/Frameworks/XCTest.framework; sourceTree = DEVELOPER_DIR; };
		D4112813BC3F007E7128966B5C8D8B32 /* PDFInfo.html */ = {isa = PBXFileReference; includeInIndex = 1; name = PDFInfo.html; path = docs/docsets/TPPDF.docset/Contents/Resources/Documents/Classes/PDFInfo.html; sourceTree = "<group>"; };
		D436A79990315954176240671AD94710 /* Pods_TPPDF_Example.framework */ = {isa = PBXFileReference; explicitFileType = wrapper.framework; includeInIndex = 0; name = Pods_TPPDF_Example.framework; path = "Pods-TPPDF_Example.framework"; sourceTree = BUILT_PRODUCTS_DIR; };
		D5575BC7C148EAB306F1B0D3233F4D44 /* PDFList+Equatable.swift */ = {isa = PBXFileReference; includeInIndex = 1; lastKnownFileType = sourcecode.swift; path = "PDFList+Equatable.swift"; sourceTree = "<group>"; };
		D5A0F75656CB7DFBE2122B0D68259153 /* Callsite.swift */ = {isa = PBXFileReference; includeInIndex = 1; lastKnownFileType = sourcecode.swift; name = Callsite.swift; path = Sources/Quick/Callsite.swift; sourceTree = "<group>"; };
		D6FA9207EF1CF36799D66E69413287A2 /* Structs.html */ = {isa = PBXFileReference; includeInIndex = 1; name = Structs.html; path = docs/Structs.html; sourceTree = "<group>"; };
		D7245D6C26277FA2E4D1351D9277DDC8 /* PDFImageRowObject.swift */ = {isa = PBXFileReference; includeInIndex = 1; lastKnownFileType = sourcecode.swift; path = PDFImageRowObject.swift; sourceTree = "<group>"; };
		D7645534A97528EAB9411E7E0BB01F90 /* PDFTableValidator.swift */ = {isa = PBXFileReference; includeInIndex = 1; lastKnownFileType = sourcecode.swift; path = PDFTableValidator.swift; sourceTree = "<group>"; };
		D885FB9E9E89DB0856E14D650B3375C4 /* PDFOffsetObject.html */ = {isa = PBXFileReference; includeInIndex = 1; name = PDFOffsetObject.html; path = docs/Extensions/PDFOffsetObject.html; sourceTree = "<group>"; };
		D8BB2C8C837FE4F04CF84EA2F5306DC5 /* PDFGraphics.swift */ = {isa = PBXFileReference; includeInIndex = 1; lastKnownFileType = sourcecode.swift; path = PDFGraphics.swift; sourceTree = "<group>"; };
		D9375CC0E58C143AF49A3E42E6356874 /* PDFLayoutIndentations+Equatable.swift */ = {isa = PBXFileReference; includeInIndex = 1; lastKnownFileType = sourcecode.swift; path = "PDFLayoutIndentations+Equatable.swift"; sourceTree = "<group>"; };
		DB415B0B34E5B55C19E844632F4AEAA5 /* PDFListItem.html */ = {isa = PBXFileReference; includeInIndex = 1; name = PDFListItem.html; path = docs/Classes/PDFListItem.html; sourceTree = "<group>"; };
		DB55F9F41A94D3E14FF6C2542B3BBA88 /* PDFTableCellStyle+Equatable.swift */ = {isa = PBXFileReference; includeInIndex = 1; lastKnownFileType = sourcecode.swift; path = "PDFTableCellStyle+Equatable.swift"; sourceTree = "<group>"; };
		DBD66F7B76AADB3011307636209097CF /* QuickSelectedTestSuiteBuilder.swift */ = {isa = PBXFileReference; includeInIndex = 1; lastKnownFileType = sourcecode.swift; name = QuickSelectedTestSuiteBuilder.swift; path = Sources/Quick/QuickSelectedTestSuiteBuilder.swift; sourceTree = "<group>"; };
		DD7F65F8223561078187BC041DD0B73B /* spinner.gif */ = {isa = PBXFileReference; includeInIndex = 1; lastKnownFileType = image.gif; name = spinner.gif; path = docs/img/spinner.gif; sourceTree = "<group>"; };
		DE03E8DE593B7C4C9E8C6C3CEDA582D4 /* PDFLayoutHeights.html */ = {isa = PBXFileReference; includeInIndex = 1; name = PDFLayoutHeights.html; path = docs/Extensions/PDFLayoutHeights.html; sourceTree = "<group>"; };
		DE3BE705851F2446770C7B43E7FE852F /* PDFTableStyle+Defaults.swift */ = {isa = PBXFileReference; includeInIndex = 1; lastKnownFileType = sourcecode.swift; path = "PDFTableStyle+Defaults.swift"; sourceTree = "<group>"; };
		E00F6EDA0E8C1A0418D4DE01B7B8D667 /* Pods-TPPDF_Tests.modulemap */ = {isa = PBXFileReference; includeInIndex = 1; lastKnownFileType = sourcecode.module; path = "Pods-TPPDF_Tests.modulemap"; sourceTree = "<group>"; };
		E060805D7A04FA9757AC2B458C66DE16 /* Quick-umbrella.h */ = {isa = PBXFileReference; includeInIndex = 1; lastKnownFileType = sourcecode.c.h; path = "Quick-umbrella.h"; sourceTree = "<group>"; };
		E074392F2799244AB44B9530E2087B38 /* TPPDF.xcconfig */ = {isa = PBXFileReference; includeInIndex = 1; lastKnownFileType = text.xcconfig; path = TPPDF.xcconfig; sourceTree = "<group>"; };
		E19F19D22E403474CD75777A05B5568F /* PDFTableStyle.swift */ = {isa = PBXFileReference; includeInIndex = 1; lastKnownFileType = sourcecode.swift; path = PDFTableStyle.swift; sourceTree = "<group>"; };
		E1F3F576D8070D3D2B75ED8DCB8F28A4 /* jazzy.search.js */ = {isa = PBXFileReference; includeInIndex = 1; name = jazzy.search.js; path = docs/docsets/TPPDF.docset/Contents/Resources/Documents/js/jazzy.search.js; sourceTree = "<group>"; };
		E23026C60100A797C648B0FD3F1C5F33 /* PDFLineSeparatorObject.swift */ = {isa = PBXFileReference; includeInIndex = 1; lastKnownFileType = sourcecode.swift; path = PDFLineSeparatorObject.swift; sourceTree = "<group>"; };
		E3BD0F6A0A283C9E739C317D83488F74 /* HooksPhase.swift */ = {isa = PBXFileReference; includeInIndex = 1; lastKnownFileType = sourcecode.swift; name = HooksPhase.swift; path = Sources/Quick/Hooks/HooksPhase.swift; sourceTree = "<group>"; };
		E3DDAB94345BC231B1E4957E9BDBC1ED /* NimbleEnvironment.swift */ = {isa = PBXFileReference; includeInIndex = 1; lastKnownFileType = sourcecode.swift; name = NimbleEnvironment.swift; path = Sources/Nimble/Adapters/NimbleEnvironment.swift; sourceTree = "<group>"; };
		E45614FF27DE560CC3C1E11E1EF6E8D0 /* BeNil.swift */ = {isa = PBXFileReference; includeInIndex = 1; lastKnownFileType = sourcecode.swift; name = BeNil.swift; path = Sources/Nimble/Matchers/BeNil.swift; sourceTree = "<group>"; };
		E55BC78438C34569A239A078F229C379 /* PDFLineSeparatorObject.html */ = {isa = PBXFileReference; includeInIndex = 1; name = PDFLineSeparatorObject.html; path = docs/docsets/TPPDF.docset/Contents/Resources/Documents/Extensions/PDFLineSeparatorObject.html; sourceTree = "<group>"; };
		E59FCBB7B5831B073944F3422DA7A4B5 /* PDFSection.html */ = {isa = PBXFileReference; includeInIndex = 1; name = PDFSection.html; path = docs/docsets/TPPDF.docset/Contents/Resources/Documents/Classes/PDFSection.html; sourceTree = "<group>"; };
		E5A39B184ADFF2F497E4A793605CC742 /* SourceLocation.swift */ = {isa = PBXFileReference; includeInIndex = 1; lastKnownFileType = sourcecode.swift; name = SourceLocation.swift; path = Sources/Nimble/Utils/SourceLocation.swift; sourceTree = "<group>"; };
		E5BD7101470E5E025CBB2E6B60ACFDBB /* badge.svg */ = {isa = PBXFileReference; includeInIndex = 1; name = badge.svg; path = docs/docsets/TPPDF.docset/Contents/Resources/Documents/badge.svg; sourceTree = "<group>"; };
		E625D9E58201E968E8EA08CBB9373EF2 /* search.json */ = {isa = PBXFileReference; includeInIndex = 1; name = search.json; path = docs/docsets/TPPDF.docset/Contents/Resources/Documents/search.json; sourceTree = "<group>"; };
=======
		B968F488D67F9CB6A44034E342F3005A /* PDFLayoutHeights+Equatable.swift */ = {isa = PBXFileReference; includeInIndex = 1; lastKnownFileType = sourcecode.swift; path = "PDFLayoutHeights+Equatable.swift"; sourceTree = "<group>"; };
		B988C875DA8E474ADEC68BFAF1D4943D /* TPJSONSerializable.html */ = {isa = PBXFileReference; includeInIndex = 1; lastKnownFileType = text.html; name = TPJSONSerializable.html; path = docs/Protocols/TPJSONSerializable.html; sourceTree = "<group>"; };
		B9FB4762C6FBD3AD889472AD7A726661 /* PDFGenerator+Debug.swift */ = {isa = PBXFileReference; includeInIndex = 1; lastKnownFileType = sourcecode.swift; name = "PDFGenerator+Debug.swift"; path = "Source/PDFGenerator+Debug.swift"; sourceTree = "<group>"; };
		BBC8ECB9999A499F5E0E73FE434792D2 /* NMBExpectation.swift */ = {isa = PBXFileReference; includeInIndex = 1; lastKnownFileType = sourcecode.swift; name = NMBExpectation.swift; path = Sources/Nimble/Adapters/NMBExpectation.swift; sourceTree = "<group>"; };
		BC269EDD7E83036769C6C92D3AF462B1 /* Pods-TPPDF_Example.debug.xcconfig */ = {isa = PBXFileReference; includeInIndex = 1; lastKnownFileType = text.xcconfig; path = "Pods-TPPDF_Example.debug.xcconfig"; sourceTree = "<group>"; };
		BC3544CA1DF0BDA07E1EDBE90D6A2454 /* PDFImageOptions.html */ = {isa = PBXFileReference; includeInIndex = 1; lastKnownFileType = text.html; name = PDFImageOptions.html; path = docs/Structs/PDFImageOptions.html; sourceTree = "<group>"; };
		BD5067B14730F6F87932F4058696478E /* PDFTableCellAlignment.html */ = {isa = PBXFileReference; includeInIndex = 1; lastKnownFileType = text.html; name = PDFTableCellAlignment.html; path = docs/Enums/PDFTableCellAlignment.html; sourceTree = "<group>"; };
		BD7653CF1DB1853F0A7D764187246A49 /* PDFListObject.swift */ = {isa = PBXFileReference; includeInIndex = 1; lastKnownFileType = sourcecode.swift; path = PDFListObject.swift; sourceTree = "<group>"; };
		BDF760494E466DD51D8CD2443A542F02 /* Pods-TPPDF_Tests.debug.xcconfig */ = {isa = PBXFileReference; includeInIndex = 1; lastKnownFileType = text.xcconfig; path = "Pods-TPPDF_Tests.debug.xcconfig"; sourceTree = "<group>"; };
		BDFF12405109E40C1E341A5A80C54544 /* BeGreaterThanOrEqualTo.swift */ = {isa = PBXFileReference; includeInIndex = 1; lastKnownFileType = sourcecode.swift; name = BeGreaterThanOrEqualTo.swift; path = Sources/Nimble/Matchers/BeGreaterThanOrEqualTo.swift; sourceTree = "<group>"; };
		BE02302035369BD2412EB32948228A5A /* PDFPageLayout+Equatable.swift */ = {isa = PBXFileReference; includeInIndex = 1; lastKnownFileType = sourcecode.swift; path = "PDFPageLayout+Equatable.swift"; sourceTree = "<group>"; };
		BF572B6DCE3DE06321DC55E19DBC4A69 /* jazzy.search.js */ = {isa = PBXFileReference; includeInIndex = 1; lastKnownFileType = sourcecode.javascript; name = jazzy.search.js; path = docs/docsets/TPPDF.docset/Contents/Resources/Documents/js/jazzy.search.js; sourceTree = "<group>"; };
		BF6BAFA82ED713DD59A34DE17B4C97AE /* PDFTable+Equatable.swift */ = {isa = PBXFileReference; includeInIndex = 1; lastKnownFileType = sourcecode.swift; path = "PDFTable+Equatable.swift"; sourceTree = "<group>"; };
		BF8DA4BC695A6512C5E7605BE177F50B /* String.html */ = {isa = PBXFileReference; includeInIndex = 1; lastKnownFileType = text.html; name = String.html; path = docs/Extensions/String.html; sourceTree = "<group>"; };
		C01B6E237A1011DF856CA4EA584661BD /* PDFLineSeparatorObject+Equatable.swift */ = {isa = PBXFileReference; includeInIndex = 1; lastKnownFileType = sourcecode.swift; path = "PDFLineSeparatorObject+Equatable.swift"; sourceTree = "<group>"; };
		C036F1EAB2A52A757994BE215C7BFF4A /* TPPDF.podspec */ = {isa = PBXFileReference; explicitFileType = text.script.ruby; includeInIndex = 1; indentWidth = 2; path = TPPDF.podspec; sourceTree = "<group>"; tabWidth = 2; };
		C069559C34FC38BD037CFEBE645875C7 /* mach_excServer.h */ = {isa = PBXFileReference; includeInIndex = 1; lastKnownFileType = sourcecode.c.h; name = mach_excServer.h; path = Carthage/Checkouts/CwlPreconditionTesting/Sources/CwlMachBadInstructionHandler/mach_excServer.h; sourceTree = "<group>"; };
		C0F771BA1EE830ECB1AF3BC6F2F4F1B3 /* search.json */ = {isa = PBXFileReference; includeInIndex = 1; lastKnownFileType = text.json; name = search.json; path = docs/search.json; sourceTree = "<group>"; };
		C1BC46C220B3B53E8A0DBF7DF4CEAE51 /* Symbol.html */ = {isa = PBXFileReference; includeInIndex = 1; lastKnownFileType = text.html; name = Symbol.html; path = docs/Classes/PDFListItem/Symbol.html; sourceTree = "<group>"; };
		C277CDDB2D0EE97BE714F168C16A2C2B /* Pods-TPPDF_Tests-Info.plist */ = {isa = PBXFileReference; includeInIndex = 1; lastKnownFileType = text.plist.xml; path = "Pods-TPPDF_Tests-Info.plist"; sourceTree = "<group>"; };
		C2B8041F32C0C60EE38DCEB7285C04A0 /* Pods-TPPDF_Example-Info.plist */ = {isa = PBXFileReference; includeInIndex = 1; lastKnownFileType = text.plist.xml; path = "Pods-TPPDF_Example-Info.plist"; sourceTree = "<group>"; };
		C2C9B2C3E68B92F952BD27474F6975E9 /* PDFSectionColumnContainer.html */ = {isa = PBXFileReference; includeInIndex = 1; lastKnownFileType = text.html; name = PDFSectionColumnContainer.html; path = docs/Enums/PDFSectionColumnContainer.html; sourceTree = "<group>"; };
		C497EA468E26FCC1C88FFFD4931EB400 /* PDFTableCellPosition.html */ = {isa = PBXFileReference; includeInIndex = 1; lastKnownFileType = text.html; name = PDFTableCellPosition.html; path = docs/Structs/PDFTableCellPosition.html; sourceTree = "<group>"; };
		C539046B310C95EFCEDD43C8756F3F7B /* PDFTableCell.html */ = {isa = PBXFileReference; includeInIndex = 1; lastKnownFileType = text.html; name = PDFTableCell.html; path = docs/Classes/PDFTableCell.html; sourceTree = "<group>"; };
		C64B373C494D2AD98D90F2D2713D6BEF /* PDFListItem.swift */ = {isa = PBXFileReference; includeInIndex = 1; lastKnownFileType = sourcecode.swift; path = PDFListItem.swift; sourceTree = "<group>"; };
		C6BD655C62B1E0B8002194F255B89BED /* PDFImage.html */ = {isa = PBXFileReference; includeInIndex = 1; lastKnownFileType = text.html; name = PDFImage.html; path = docs/Classes/PDFImage.html; sourceTree = "<group>"; };
		C6C6248EE6E5C34EFB80F7B2A8F4B133 /* mach_excServer.c */ = {isa = PBXFileReference; includeInIndex = 1; lastKnownFileType = sourcecode.c.c; name = mach_excServer.c; path = Carthage/Checkouts/CwlPreconditionTesting/Sources/CwlMachBadInstructionHandler/mach_excServer.c; sourceTree = "<group>"; };
		C800E7313E7838FC0C3C8C8DA8A5909A /* Extensions.html */ = {isa = PBXFileReference; includeInIndex = 1; lastKnownFileType = text.html; name = Extensions.html; path = docs/Extensions.html; sourceTree = "<group>"; };
		C81EE98963B29ED697A14F2DFFFD5D1C /* Nimble-dummy.m */ = {isa = PBXFileReference; includeInIndex = 1; lastKnownFileType = sourcecode.c.objc; path = "Nimble-dummy.m"; sourceTree = "<group>"; };
		C834DB0790C93F7F94B376ED1F10D515 /* PDFTableCell.html */ = {isa = PBXFileReference; includeInIndex = 1; lastKnownFileType = text.html.documentation; name = PDFTableCell.html; path = docs/docsets/TPPDF.docset/Contents/Resources/Documents/Classes/PDFTableCell.html; sourceTree = "<group>"; };
		C9E805A3951060FB72BEA469483B10AA /* gh.png */ = {isa = PBXFileReference; includeInIndex = 1; lastKnownFileType = image.png; name = gh.png; path = docs/docsets/TPPDF.docset/Contents/Resources/Documents/img/gh.png; sourceTree = "<group>"; };
		CAAF02F78713C6F153F6713420A034B9 /* PDFTable.swift */ = {isa = PBXFileReference; includeInIndex = 1; lastKnownFileType = sourcecode.swift; path = PDFTable.swift; sourceTree = "<group>"; };
		CC71CF36298C294E437C36905B4D536A /* spinner.gif */ = {isa = PBXFileReference; includeInIndex = 1; lastKnownFileType = image.gif; name = spinner.gif; path = docs/docsets/TPPDF.docset/Contents/Resources/Documents/img/spinner.gif; sourceTree = "<group>"; };
		CD1FA4ACFC8A5EE56E7C3E7FBB82DAC4 /* PDFLayoutHeights.html */ = {isa = PBXFileReference; includeInIndex = 1; lastKnownFileType = text.html; name = PDFLayoutHeights.html; path = docs/Extensions/PDFLayoutHeights.html; sourceTree = "<group>"; };
		CD3071F2A3883C446C97C1F881BD3FEF /* MatcherProtocols.swift */ = {isa = PBXFileReference; includeInIndex = 1; lastKnownFileType = sourcecode.swift; name = MatcherProtocols.swift; path = Sources/Nimble/Matchers/MatcherProtocols.swift; sourceTree = "<group>"; };
		CD50EF276394E861CDFAF81EE75358C3 /* PDFTableCellAlignment.swift */ = {isa = PBXFileReference; includeInIndex = 1; lastKnownFileType = sourcecode.swift; path = PDFTableCellAlignment.swift; sourceTree = "<group>"; };
		CDA5A0732DDD0DB7845D7E6492CD2E0E /* Symbol.html */ = {isa = PBXFileReference; includeInIndex = 1; lastKnownFileType = text.html.documentation; name = Symbol.html; path = docs/docsets/TPPDF.docset/Contents/Resources/Documents/Classes/PDFListItem/Symbol.html; sourceTree = "<group>"; };
		CDA666F4346E2E8464AC1AE06AB11590 /* PDFLayoutIndentations.html */ = {isa = PBXFileReference; includeInIndex = 1; lastKnownFileType = text.html.documentation; name = PDFLayoutIndentations.html; path = docs/docsets/TPPDF.docset/Contents/Resources/Documents/Extensions/PDFLayoutIndentations.html; sourceTree = "<group>"; };
		CDB238D7F0FD8566699FF69B3F72F838 /* PDFPageBreakObject+Equatable.swift */ = {isa = PBXFileReference; includeInIndex = 1; lastKnownFileType = sourcecode.swift; path = "PDFPageBreakObject+Equatable.swift"; sourceTree = "<group>"; };
		CDCA39A6C0D7BC2104ED1EE08D3D81A3 /* QuickSpecBase.h */ = {isa = PBXFileReference; includeInIndex = 1; lastKnownFileType = sourcecode.c.h; name = QuickSpecBase.h; path = Sources/QuickSpecBase/include/QuickSpecBase.h; sourceTree = "<group>"; };
		CE32A2AA51ACA572B932817A93E755C6 /* PDFTableCell.swift */ = {isa = PBXFileReference; includeInIndex = 1; lastKnownFileType = sourcecode.swift; path = PDFTableCell.swift; sourceTree = "<group>"; };
		CEB97C94BE94F9D6346D89FC25CBF41B /* PDFTableCellStyle.html */ = {isa = PBXFileReference; includeInIndex = 1; lastKnownFileType = text.html; name = PDFTableCellStyle.html; path = docs/Structs/PDFTableCellStyle.html; sourceTree = "<group>"; };
		CEDA645917FC98E9E264E9952BF05AE1 /* NMBStringify.h */ = {isa = PBXFileReference; includeInIndex = 1; lastKnownFileType = sourcecode.c.h; name = NMBStringify.h; path = Sources/NimbleObjectiveC/NMBStringify.h; sourceTree = "<group>"; };
		CF5EA04C78EDFBC8C49DAC1B456B32B3 /* PDFTableObject.swift */ = {isa = PBXFileReference; includeInIndex = 1; lastKnownFileType = sourcecode.swift; path = PDFTableObject.swift; sourceTree = "<group>"; };
		D01EEAA6A703E275BCEA0BC7176FEB93 /* Classes.html */ = {isa = PBXFileReference; includeInIndex = 1; lastKnownFileType = text.html; name = Classes.html; path = docs/Classes.html; sourceTree = "<group>"; };
		D0F3E89033AB1C8B826DB8A2505B31CC /* PDFLineType.html */ = {isa = PBXFileReference; includeInIndex = 1; lastKnownFileType = text.html.documentation; name = PDFLineType.html; path = docs/docsets/TPPDF.docset/Contents/Resources/Documents/Enums/PDFLineType.html; sourceTree = "<group>"; };
		D1FB764C7FF9393EB7605C93D573C2D5 /* PDFPageLayout.html */ = {isa = PBXFileReference; includeInIndex = 1; lastKnownFileType = text.html; name = PDFPageLayout.html; path = docs/Structs/PDFPageLayout.html; sourceTree = "<group>"; };
		D26049FAC4B09F8992B1FCBBE891BB85 /* BeAKindOf.swift */ = {isa = PBXFileReference; includeInIndex = 1; lastKnownFileType = sourcecode.swift; name = BeAKindOf.swift; path = Sources/Nimble/Matchers/BeAKindOf.swift; sourceTree = "<group>"; };
		D2C07549D2D6654B5960F846F8624547 /* PDFLineSeparatorObject.html */ = {isa = PBXFileReference; includeInIndex = 1; lastKnownFileType = text.html; name = PDFLineSeparatorObject.html; path = docs/Extensions/PDFLineSeparatorObject.html; sourceTree = "<group>"; };
		D2D0EC452F599D242A85D259BBF576B2 /* CwlMachBadInstructionHandler.h */ = {isa = PBXFileReference; includeInIndex = 1; lastKnownFileType = sourcecode.c.h; name = CwlMachBadInstructionHandler.h; path = Carthage/Checkouts/CwlPreconditionTesting/Sources/CwlMachBadInstructionHandler/include/CwlMachBadInstructionHandler.h; sourceTree = "<group>"; };
		D3334F1E683D586E7A5D061B0BD3A0D1 /* Enums.html */ = {isa = PBXFileReference; includeInIndex = 1; lastKnownFileType = text.html; name = Enums.html; path = docs/Enums.html; sourceTree = "<group>"; };
		D3453C0AEAB572D06578B028F5502E96 /* XCTest.framework */ = {isa = PBXFileReference; lastKnownFileType = wrapper.framework; name = XCTest.framework; path = Platforms/iPhoneOS.platform/Developer/SDKs/iPhoneOS12.0.sdk/System/Library/Frameworks/XCTest.framework; sourceTree = DEVELOPER_DIR; };
		D4018EA68B204C2B7A58773ADF4A475E /* TPJSONRepresentable.html */ = {isa = PBXFileReference; includeInIndex = 1; lastKnownFileType = text.html; name = TPJSONRepresentable.html; path = docs/Protocols/TPJSONRepresentable.html; sourceTree = "<group>"; };
		D40A1B95C8F97D595EB5EE1201484ADC /* PDFImageOptions.html */ = {isa = PBXFileReference; includeInIndex = 1; lastKnownFileType = text.html.documentation; name = PDFImageOptions.html; path = docs/docsets/TPPDF.docset/Contents/Resources/Documents/Structs/PDFImageOptions.html; sourceTree = "<group>"; };
		D42FF328A9FE6EE63292FFE3508C0C50 /* PDFSectionColumn.html */ = {isa = PBXFileReference; includeInIndex = 1; lastKnownFileType = text.html; name = PDFSectionColumn.html; path = docs/Classes/PDFSectionColumn.html; sourceTree = "<group>"; };
		D436A79990315954176240671AD94710 /* Pods_TPPDF_Example.framework */ = {isa = PBXFileReference; explicitFileType = wrapper.framework; includeInIndex = 0; path = Pods_TPPDF_Example.framework; sourceTree = BUILT_PRODUCTS_DIR; };
		D477C4CE229FF43600EF14B3 /* Array+PDFJSONSerializable.swift */ = {isa = PBXFileReference; lastKnownFileType = sourcecode.swift; path = "Array+PDFJSONSerializable.swift"; sourceTree = "<group>"; };
		D477C4D0229FF47000EF14B3 /* UIColor+PDFJSONSerializable.swift */ = {isa = PBXFileReference; lastKnownFileType = sourcecode.swift; path = "UIColor+PDFJSONSerializable.swift"; sourceTree = "<group>"; };
		D477C4D2229FF47800EF14B3 /* Data+PDFJSONSerializable.swift */ = {isa = PBXFileReference; lastKnownFileType = sourcecode.swift; path = "Data+PDFJSONSerializable.swift"; sourceTree = "<group>"; };
		D477C4D4229FF48200EF14B3 /* UIImage+PDFJSONSerializable.swift */ = {isa = PBXFileReference; lastKnownFileType = sourcecode.swift; path = "UIImage+PDFJSONSerializable.swift"; sourceTree = "<group>"; };
		D477C4D6229FF4F200EF14B3 /* Dictionary+PDFJSONSerializable.swift */ = {isa = PBXFileReference; lastKnownFileType = sourcecode.swift; path = "Dictionary+PDFJSONSerializable.swift"; sourceTree = "<group>"; };
		D477C4D8229FF50900EF14B3 /* CGRect+PDFJSONSerializable.swift */ = {isa = PBXFileReference; lastKnownFileType = sourcecode.swift; path = "CGRect+PDFJSONSerializable.swift"; sourceTree = "<group>"; };
		D477C4DA229FF53600EF14B3 /* UIFont+PDFJSONSerializable.swift */ = {isa = PBXFileReference; lastKnownFileType = sourcecode.swift; path = "UIFont+PDFJSONSerializable.swift"; sourceTree = "<group>"; };
		D477C4DC229FF55C00EF14B3 /* CGPoint+PDFJSONSerializable.swift */ = {isa = PBXFileReference; lastKnownFileType = sourcecode.swift; path = "CGPoint+PDFJSONSerializable.swift"; sourceTree = "<group>"; };
		D477C4DE229FF57700EF14B3 /* CGSize+PDFJSONSerializable.swift */ = {isa = PBXFileReference; lastKnownFileType = sourcecode.swift; path = "CGSize+PDFJSONSerializable.swift"; sourceTree = "<group>"; };
		D477C4E0229FF59500EF14B3 /* NSAttributedString+PDFJSONSerializable.swift */ = {isa = PBXFileReference; lastKnownFileType = sourcecode.swift; path = "NSAttributedString+PDFJSONSerializable.swift"; sourceTree = "<group>"; };
		D477C4E2229FFDE000EF14B3 /* PDFPaginationStyle+PDFJSONSerializable.swift */ = {isa = PBXFileReference; lastKnownFileType = sourcecode.swift; path = "PDFPaginationStyle+PDFJSONSerializable.swift"; sourceTree = "<group>"; };
		D477C4E422A010D200EF14B3 /* PDFTableCellAlignment+PDFJSONSerializable.swift */ = {isa = PBXFileReference; lastKnownFileType = sourcecode.swift; path = "PDFTableCellAlignment+PDFJSONSerializable.swift"; sourceTree = "<group>"; };
		D5A0F75656CB7DFBE2122B0D68259153 /* Callsite.swift */ = {isa = PBXFileReference; includeInIndex = 1; lastKnownFileType = sourcecode.swift; name = Callsite.swift; path = Sources/Quick/Callsite.swift; sourceTree = "<group>"; };
		D5CED4C0A3D54053193A759C9AA1AB10 /* PDFListItem+Equatable.swift */ = {isa = PBXFileReference; includeInIndex = 1; lastKnownFileType = sourcecode.swift; path = "PDFListItem+Equatable.swift"; sourceTree = "<group>"; };
		D6B775F5A52E9E8F266A8E1F5E23DFC4 /* PDFCalculations.swift */ = {isa = PBXFileReference; includeInIndex = 1; lastKnownFileType = sourcecode.swift; path = PDFCalculations.swift; sourceTree = "<group>"; };
		D87D47942A54810BA13BCC6572B42100 /* PDFList.html */ = {isa = PBXFileReference; includeInIndex = 1; lastKnownFileType = text.html.documentation; name = PDFList.html; path = docs/docsets/TPPDF.docset/Contents/Resources/Documents/Classes/PDFList.html; sourceTree = "<group>"; };
		D8CA033D3059B988322E6FFD93E33A76 /* Dictionary.html */ = {isa = PBXFileReference; includeInIndex = 1; lastKnownFileType = text.html.documentation; name = Dictionary.html; path = docs/docsets/TPPDF.docset/Contents/Resources/Documents/Extensions/Dictionary.html; sourceTree = "<group>"; };
		DAAF10C537349D6EED93EF135DB598D4 /* Functions.html */ = {isa = PBXFileReference; includeInIndex = 1; lastKnownFileType = text.html.documentation; name = Functions.html; path = docs/docsets/TPPDF.docset/Contents/Resources/Documents/Functions.html; sourceTree = "<group>"; };
		DB4E834E30E057B48FA368F2EFDE12F4 /* PDFJSONRepresentable.swift */ = {isa = PBXFileReference; includeInIndex = 1; lastKnownFileType = sourcecode.swift; path = PDFJSONRepresentable.swift; sourceTree = "<group>"; };
		DBD66F7B76AADB3011307636209097CF /* QuickSelectedTestSuiteBuilder.swift */ = {isa = PBXFileReference; includeInIndex = 1; lastKnownFileType = sourcecode.swift; name = QuickSelectedTestSuiteBuilder.swift; path = Sources/Quick/QuickSelectedTestSuiteBuilder.swift; sourceTree = "<group>"; };
		DC2A7AE0FBE41401EE2F9AE2AB32F34E /* PDFPaginationStyle.swift */ = {isa = PBXFileReference; includeInIndex = 1; lastKnownFileType = sourcecode.swift; path = PDFPaginationStyle.swift; sourceTree = "<group>"; };
		DC710E031FCD8FD1C301260CFF794A59 /* PDFPageFormat+SizeConstants.swift */ = {isa = PBXFileReference; includeInIndex = 1; lastKnownFileType = sourcecode.swift; path = "PDFPageFormat+SizeConstants.swift"; sourceTree = "<group>"; };
		DDE97A6933FF9A2F86A7D5CD00CFBF8F /* PDFInfo.swift */ = {isa = PBXFileReference; includeInIndex = 1; lastKnownFileType = sourcecode.swift; path = PDFInfo.swift; sourceTree = "<group>"; };
		DEB6702725EA76C1FE362C95B14E380A /* README.md */ = {isa = PBXFileReference; includeInIndex = 1; lastKnownFileType = net.daringfireball.markdown; path = README.md; sourceTree = "<group>"; };
		DF6E93246024543684B8E4ADEC8C59BD /* jquery.min.js */ = {isa = PBXFileReference; includeInIndex = 1; lastKnownFileType = sourcecode.javascript; name = jquery.min.js; path = docs/docsets/TPPDF.docset/Contents/Resources/Documents/js/jquery.min.js; sourceTree = "<group>"; };
		E00F6EDA0E8C1A0418D4DE01B7B8D667 /* Pods-TPPDF_Tests.modulemap */ = {isa = PBXFileReference; includeInIndex = 1; lastKnownFileType = sourcecode.module; path = "Pods-TPPDF_Tests.modulemap"; sourceTree = "<group>"; };
		E060805D7A04FA9757AC2B458C66DE16 /* Quick-umbrella.h */ = {isa = PBXFileReference; includeInIndex = 1; lastKnownFileType = sourcecode.c.h; path = "Quick-umbrella.h"; sourceTree = "<group>"; };
		E131E446FC35CDC206F9EA2B26545333 /* PDFSectionColumn+Objects.swift */ = {isa = PBXFileReference; includeInIndex = 1; lastKnownFileType = sourcecode.swift; path = "PDFSectionColumn+Objects.swift"; sourceTree = "<group>"; };
		E134A297EDFF8E500C62CD1466BB6186 /* UIImage.html */ = {isa = PBXFileReference; includeInIndex = 1; lastKnownFileType = text.html; name = UIImage.html; path = docs/Extensions/UIImage.html; sourceTree = "<group>"; };
		E19529FBEDAD2776D55D56162F687114 /* PDFError.html */ = {isa = PBXFileReference; includeInIndex = 1; lastKnownFileType = text.html.documentation; name = PDFError.html; path = docs/docsets/TPPDF.docset/Contents/Resources/Documents/Enums/PDFError.html; sourceTree = "<group>"; };
		E19640EF8664E3AA64933D4730986EFF /* PDFTableCellBorders+Equatable.swift */ = {isa = PBXFileReference; includeInIndex = 1; lastKnownFileType = sourcecode.swift; path = "PDFTableCellBorders+Equatable.swift"; sourceTree = "<group>"; };
		E2247A3DCEA796ACD673F7C8C7462E76 /* PDFPageBreakObject.swift */ = {isa = PBXFileReference; includeInIndex = 1; lastKnownFileType = sourcecode.swift; path = PDFPageBreakObject.swift; sourceTree = "<group>"; };
		E2CAEA05269A32F254C86782A4287767 /* spinner.gif */ = {isa = PBXFileReference; includeInIndex = 1; lastKnownFileType = image.gif; name = spinner.gif; path = docs/img/spinner.gif; sourceTree = "<group>"; };
		E31240B57339CFE530AC148BF178D777 /* PDFListItemSymbol.swift */ = {isa = PBXFileReference; includeInIndex = 1; lastKnownFileType = sourcecode.swift; path = PDFListItemSymbol.swift; sourceTree = "<group>"; };
		E3422518288BA351130685B6CE3489E4 /* PDFTableCellPosition+Equatable-Hashable.swift */ = {isa = PBXFileReference; includeInIndex = 1; lastKnownFileType = sourcecode.swift; path = "PDFTableCellPosition+Equatable-Hashable.swift"; sourceTree = "<group>"; };
		E385D03F465A611C6F2E5DBBE98BC8C4 /* PDFSectionColumnContainer.swift */ = {isa = PBXFileReference; includeInIndex = 1; lastKnownFileType = sourcecode.swift; path = PDFSectionColumnContainer.swift; sourceTree = "<group>"; };
		E3BD0F6A0A283C9E739C317D83488F74 /* HooksPhase.swift */ = {isa = PBXFileReference; includeInIndex = 1; lastKnownFileType = sourcecode.swift; name = HooksPhase.swift; path = Sources/Quick/Hooks/HooksPhase.swift; sourceTree = "<group>"; };
		E3DDAB94345BC231B1E4957E9BDBC1ED /* NimbleEnvironment.swift */ = {isa = PBXFileReference; includeInIndex = 1; lastKnownFileType = sourcecode.swift; name = NimbleEnvironment.swift; path = Sources/Nimble/Adapters/NimbleEnvironment.swift; sourceTree = "<group>"; };
		E45614FF27DE560CC3C1E11E1EF6E8D0 /* BeNil.swift */ = {isa = PBXFileReference; includeInIndex = 1; lastKnownFileType = sourcecode.swift; name = BeNil.swift; path = Sources/Nimble/Matchers/BeNil.swift; sourceTree = "<group>"; };
		E4A0C4C8A445F8701DA36F946DE10F0C /* PDFSection.html */ = {isa = PBXFileReference; includeInIndex = 1; lastKnownFileType = text.html.documentation; name = PDFSection.html; path = docs/docsets/TPPDF.docset/Contents/Resources/Documents/Classes/PDFSection.html; sourceTree = "<group>"; };
		E5A39B184ADFF2F497E4A793605CC742 /* SourceLocation.swift */ = {isa = PBXFileReference; includeInIndex = 1; lastKnownFileType = sourcecode.swift; name = SourceLocation.swift; path = Sources/Nimble/Utils/SourceLocation.swift; sourceTree = "<group>"; };
>>>>>>> 35e8543d
		E69C46AE772C928891B21BF9707CAF0B /* XCTestObservationCenter+Register.m */ = {isa = PBXFileReference; includeInIndex = 1; lastKnownFileType = sourcecode.c.objc; name = "XCTestObservationCenter+Register.m"; path = "Sources/NimbleObjectiveC/XCTestObservationCenter+Register.m"; sourceTree = "<group>"; };
		E6C576EF4218FF0ED5D1F5CD2EA62D99 /* Array.html */ = {isa = PBXFileReference; includeInIndex = 1; name = Array.html; path = docs/Extensions/Array.html; sourceTree = "<group>"; };
		E6F14222E1F8178A5717534DE5032BE2 /* EndWith.swift */ = {isa = PBXFileReference; includeInIndex = 1; lastKnownFileType = sourcecode.swift; name = EndWith.swift; path = Sources/Nimble/Matchers/EndWith.swift; sourceTree = "<group>"; };
		E6FD5A08FFF54CE6FE2814C98B3B97B4 /* CwlCatchException.h */ = {isa = PBXFileReference; includeInIndex = 1; lastKnownFileType = sourcecode.c.h; name = CwlCatchException.h; path = Carthage/Checkouts/CwlCatchException/Sources/CwlCatchExceptionSupport/include/CwlCatchException.h; sourceTree = "<group>"; };
<<<<<<< HEAD
		E78E77CF53F6584902BF84E5A36AA1A3 /* PDFError.html */ = {isa = PBXFileReference; includeInIndex = 1; name = PDFError.html; path = docs/Enums/PDFError.html; sourceTree = "<group>"; };
=======
		E87027F4A4E7F8AA539A456740CA9D03 /* PDFImageSizeFit.html */ = {isa = PBXFileReference; includeInIndex = 1; lastKnownFileType = text.html.documentation; name = PDFImageSizeFit.html; path = docs/docsets/TPPDF.docset/Contents/Resources/Documents/Enums/PDFImageSizeFit.html; sourceTree = "<group>"; };
		E8B55B4F86E55E3A5D075DA32A9CB454 /* PDFGenerator.html */ = {isa = PBXFileReference; includeInIndex = 1; lastKnownFileType = text.html; name = PDFGenerator.html; path = docs/Classes/PDFGenerator.html; sourceTree = "<group>"; };
		E8E3D482385E710DE7755A1567DA6F30 /* PDFImage+Equatable.swift */ = {isa = PBXFileReference; includeInIndex = 1; lastKnownFileType = sourcecode.swift; path = "PDFImage+Equatable.swift"; sourceTree = "<group>"; };
		E92F85BB0E0CEFE738C7110645CFF080 /* PDFTableCellStyle.html */ = {isa = PBXFileReference; includeInIndex = 1; lastKnownFileType = text.html.documentation; name = PDFTableCellStyle.html; path = docs/docsets/TPPDF.docset/Contents/Resources/Documents/Structs/PDFTableCellStyle.html; sourceTree = "<group>"; };
		E95062D55F0897E8CB0A6927B7668647 /* typeahead.jquery.js */ = {isa = PBXFileReference; includeInIndex = 1; lastKnownFileType = sourcecode.javascript; name = typeahead.jquery.js; path = docs/js/typeahead.jquery.js; sourceTree = "<group>"; };
>>>>>>> 35e8543d
		E9A17DA545983FFAB6C074ADAF63609D /* Pods-TPPDF_Example.release.xcconfig */ = {isa = PBXFileReference; includeInIndex = 1; lastKnownFileType = text.xcconfig; path = "Pods-TPPDF_Example.release.xcconfig"; sourceTree = "<group>"; };
		E9C3B02311CE6A07783F629991256BCB /* badge.svg */ = {isa = PBXFileReference; includeInIndex = 1; name = badge.svg; path = docs/badge.svg; sourceTree = "<group>"; };
		EA88DA8EEF6645A39E96B43CDB28D3CD /* Contain.swift */ = {isa = PBXFileReference; includeInIndex = 1; lastKnownFileType = sourcecode.swift; name = Contain.swift; path = Sources/Nimble/Matchers/Contain.swift; sourceTree = "<group>"; };
		EB29233C8890FB2387335F292DACB34B /* PDFTableContent+Equatable.swift */ = {isa = PBXFileReference; includeInIndex = 1; lastKnownFileType = sourcecode.swift; path = "PDFTableContent+Equatable.swift"; sourceTree = "<group>"; };
		EB350E28DB8690ADB7E315E1BFD3663B /* PDFTable.swift */ = {isa = PBXFileReference; includeInIndex = 1; lastKnownFileType = sourcecode.swift; path = PDFTable.swift; sourceTree = "<group>"; };
		EBFA8D27BD95C5A62202C10D53113AE2 /* FailureMessage.swift */ = {isa = PBXFileReference; includeInIndex = 1; lastKnownFileType = sourcecode.swift; name = FailureMessage.swift; path = Sources/Nimble/FailureMessage.swift; sourceTree = "<group>"; };
		EE382A2A53B129725972BDC05AFB9DEF /* Match.swift */ = {isa = PBXFileReference; includeInIndex = 1; lastKnownFileType = sourcecode.swift; name = Match.swift; path = Sources/Nimble/Matchers/Match.swift; sourceTree = "<group>"; };
<<<<<<< HEAD
		EE96C2DD824328D1DABC9D4E7D30A1BC /* PDFSimpleText+Equatable.swift */ = {isa = PBXFileReference; includeInIndex = 1; lastKnownFileType = sourcecode.swift; path = "PDFSimpleText+Equatable.swift"; sourceTree = "<group>"; };
		EEA347DA3727EF24C6D690B8F190BFFD /* Quick.framework */ = {isa = PBXFileReference; explicitFileType = wrapper.framework; includeInIndex = 0; name = Quick.framework; path = Quick.framework; sourceTree = BUILT_PRODUCTS_DIR; };
		EEAE51BF2395FBAADA392053A945192B /* PDFPageFormat.html */ = {isa = PBXFileReference; includeInIndex = 1; name = PDFPageFormat.html; path = docs/docsets/TPPDF.docset/Contents/Resources/Documents/Enums/PDFPageFormat.html; sourceTree = "<group>"; };
		EEB71913CABA16FE67E2E5AFDA03B314 /* ToSucceed.swift */ = {isa = PBXFileReference; includeInIndex = 1; lastKnownFileType = sourcecode.swift; name = ToSucceed.swift; path = Sources/Nimble/Matchers/ToSucceed.swift; sourceTree = "<group>"; };
		EEFEF5E36B97228872CCED1D67EF3FE5 /* UIImage.html */ = {isa = PBXFileReference; includeInIndex = 1; name = UIImage.html; path = docs/Extensions/UIImage.html; sourceTree = "<group>"; };
		EF3BE7892F8A2BCC1DED183464564AC9 /* PDFTableCellBorders.swift */ = {isa = PBXFileReference; includeInIndex = 1; lastKnownFileType = sourcecode.swift; path = PDFTableCellBorders.swift; sourceTree = "<group>"; };
		EF95FF605ABED76A78EF80B7C8CA238A /* PDFSimpleText.html */ = {isa = PBXFileReference; includeInIndex = 1; name = PDFSimpleText.html; path = docs/Classes/PDFSimpleText.html; sourceTree = "<group>"; };
		F06059EFCC00B2A4C0B9054511FE2CE8 /* RaisesException.swift */ = {isa = PBXFileReference; includeInIndex = 1; lastKnownFileType = sourcecode.swift; name = RaisesException.swift; path = Sources/Nimble/Matchers/RaisesException.swift; sourceTree = "<group>"; };
		F0AA5501CE1F69D351495F6F6197F8F3 /* PDFPaginationClosure.swift */ = {isa = PBXFileReference; includeInIndex = 1; lastKnownFileType = sourcecode.swift; path = PDFPaginationClosure.swift; sourceTree = "<group>"; };
		F1395D12794F095EC78B19154FF7FD4D /* PDFPaginationStyle.swift */ = {isa = PBXFileReference; includeInIndex = 1; lastKnownFileType = sourcecode.swift; path = PDFPaginationStyle.swift; sourceTree = "<group>"; };
		F1812F298EB36BE14454A90D50DF3B67 /* ExampleHooks.swift */ = {isa = PBXFileReference; includeInIndex = 1; lastKnownFileType = sourcecode.swift; name = ExampleHooks.swift; path = Sources/Quick/Hooks/ExampleHooks.swift; sourceTree = "<group>"; };
		F20BBD322B01EB41B4E43C16C397BD13 /* PDFSectionColumn.swift */ = {isa = PBXFileReference; includeInIndex = 1; lastKnownFileType = sourcecode.swift; path = PDFSectionColumn.swift; sourceTree = "<group>"; };
		F24C9C6BDA89A4861840B7D33631E5F6 /* QuickSpecBase.m */ = {isa = PBXFileReference; includeInIndex = 1; lastKnownFileType = sourcecode.c.objc; name = QuickSpecBase.m; path = Sources/QuickSpecBase/QuickSpecBase.m; sourceTree = "<group>"; };
		F270B3BF01B92C0ABE1E0B49AFBCE399 /* NSBundle+CurrentTestBundle.swift */ = {isa = PBXFileReference; includeInIndex = 1; lastKnownFileType = sourcecode.swift; name = "NSBundle+CurrentTestBundle.swift"; path = "Sources/Quick/NSBundle+CurrentTestBundle.swift"; sourceTree = "<group>"; };
		F2A21C8BA043A448D6715F93329E348A /* PDFPageLayout.html */ = {isa = PBXFileReference; includeInIndex = 1; name = PDFPageLayout.html; path = docs/Structs/PDFPageLayout.html; sourceTree = "<group>"; };
		F42D87165A2CBFE122B76E1F92E4A8FE /* PDFJSONRepresentable.html */ = {isa = PBXFileReference; includeInIndex = 1; name = PDFJSONRepresentable.html; path = docs/docsets/TPPDF.docset/Contents/Resources/Documents/Protocols/PDFJSONRepresentable.html; sourceTree = "<group>"; };
		F434CCDEF8F7F9C8F2878FE48E4FF75F /* PDFSection.html */ = {isa = PBXFileReference; includeInIndex = 1; name = PDFSection.html; path = docs/Classes/PDFSection.html; sourceTree = "<group>"; };
		F475D3EE853782307AB0B038A2317885 /* PDFContainer.html */ = {isa = PBXFileReference; includeInIndex = 1; name = PDFContainer.html; path = docs/docsets/TPPDF.docset/Contents/Resources/Documents/Enums/PDFContainer.html; sourceTree = "<group>"; };
		F4B296B50232D303EAFFBCEC6FECC5C8 /* PDFLineStyle+Equatable.swift */ = {isa = PBXFileReference; includeInIndex = 1; lastKnownFileType = sourcecode.swift; path = "PDFLineStyle+Equatable.swift"; sourceTree = "<group>"; };
		F4D1D150AF8320F4C9F1483D249ABA8E /* CwlMachBadInstructionHandler.m */ = {isa = PBXFileReference; includeInIndex = 1; lastKnownFileType = sourcecode.c.objc; name = CwlMachBadInstructionHandler.m; path = Carthage/Checkouts/CwlPreconditionTesting/Sources/CwlMachBadInstructionHandler/CwlMachBadInstructionHandler.m; sourceTree = "<group>"; };
		F70E4A86026AA7768F8BB229DC052B78 /* Pods-TPPDF_Example.modulemap */ = {isa = PBXFileReference; includeInIndex = 1; lastKnownFileType = sourcecode.module; path = "Pods-TPPDF_Example.modulemap"; sourceTree = "<group>"; };
		F71738DDA10F75FFBA87F055D8BFBBC4 /* TPPDF-umbrella.h */ = {isa = PBXFileReference; includeInIndex = 1; lastKnownFileType = sourcecode.c.h; path = "TPPDF-umbrella.h"; sourceTree = "<group>"; };
		F8DB264BD32753B7047DC71BC354009F /* String.html */ = {isa = PBXFileReference; includeInIndex = 1; name = String.html; path = docs/Extensions/String.html; sourceTree = "<group>"; };
		FB9485383C44BC16419DBD28E99622F3 /* BeLogical.swift */ = {isa = PBXFileReference; includeInIndex = 1; lastKnownFileType = sourcecode.swift; name = BeLogical.swift; path = Sources/Nimble/Matchers/BeLogical.swift; sourceTree = "<group>"; };
		FDEC0E1E73BA5272D7B8159356ED6ECB /* Equal.swift */ = {isa = PBXFileReference; includeInIndex = 1; lastKnownFileType = sourcecode.swift; name = Equal.swift; path = Sources/Nimble/Matchers/Equal.swift; sourceTree = "<group>"; };
=======
		EE7CEEACD4724A5A4CC2285E4FBDEF10 /* Array.html */ = {isa = PBXFileReference; includeInIndex = 1; lastKnownFileType = text.html; name = Array.html; path = docs/Extensions/Array.html; sourceTree = "<group>"; };
		EEA347DA3727EF24C6D690B8F190BFFD /* Quick.framework */ = {isa = PBXFileReference; explicitFileType = wrapper.framework; includeInIndex = 0; path = Quick.framework; sourceTree = BUILT_PRODUCTS_DIR; };
		EEB71913CABA16FE67E2E5AFDA03B314 /* ToSucceed.swift */ = {isa = PBXFileReference; includeInIndex = 1; lastKnownFileType = sourcecode.swift; name = ToSucceed.swift; path = Sources/Nimble/Matchers/ToSucceed.swift; sourceTree = "<group>"; };
		EF7980323829E573B0B22BECBB124BAE /* undocumented.json */ = {isa = PBXFileReference; includeInIndex = 1; lastKnownFileType = text.json; name = undocumented.json; path = docs/docsets/TPPDF.docset/Contents/Resources/Documents/undocumented.json; sourceTree = "<group>"; };
		F06059EFCC00B2A4C0B9054511FE2CE8 /* RaisesException.swift */ = {isa = PBXFileReference; includeInIndex = 1; lastKnownFileType = sourcecode.swift; name = RaisesException.swift; path = Sources/Nimble/Matchers/RaisesException.swift; sourceTree = "<group>"; };
		F094413F4D241D3150EF1ED154B147A7 /* PDFDocument.swift */ = {isa = PBXFileReference; includeInIndex = 1; lastKnownFileType = sourcecode.swift; name = PDFDocument.swift; path = Source/PDFDocument.swift; sourceTree = "<group>"; };
		F097A6C3B43156BCB63EE0028A8F8A38 /* Structs.html */ = {isa = PBXFileReference; includeInIndex = 1; lastKnownFileType = text.html; name = Structs.html; path = docs/Structs.html; sourceTree = "<group>"; };
		F0E00D457ED5312319D9B533BABD48B8 /* PDFLayout.html */ = {isa = PBXFileReference; includeInIndex = 1; lastKnownFileType = text.html; name = PDFLayout.html; path = docs/Extensions/PDFLayout.html; sourceTree = "<group>"; };
		F1812F298EB36BE14454A90D50DF3B67 /* ExampleHooks.swift */ = {isa = PBXFileReference; includeInIndex = 1; lastKnownFileType = sourcecode.swift; name = ExampleHooks.swift; path = Sources/Quick/Hooks/ExampleHooks.swift; sourceTree = "<group>"; };
		F24C9C6BDA89A4861840B7D33631E5F6 /* QuickSpecBase.m */ = {isa = PBXFileReference; includeInIndex = 1; lastKnownFileType = sourcecode.c.objc; name = QuickSpecBase.m; path = Sources/QuickSpecBase/QuickSpecBase.m; sourceTree = "<group>"; };
		F270B3BF01B92C0ABE1E0B49AFBCE399 /* NSBundle+CurrentTestBundle.swift */ = {isa = PBXFileReference; includeInIndex = 1; lastKnownFileType = sourcecode.swift; name = "NSBundle+CurrentTestBundle.swift"; path = "Sources/Quick/NSBundle+CurrentTestBundle.swift"; sourceTree = "<group>"; };
		F2B1C56131BDEA54C3021D2157898F12 /* PDFTableStyle.swift */ = {isa = PBXFileReference; includeInIndex = 1; lastKnownFileType = sourcecode.swift; path = PDFTableStyle.swift; sourceTree = "<group>"; };
		F39BEB077A6B394FE202E254C7DE0CE4 /* PDFPageLayout.swift */ = {isa = PBXFileReference; includeInIndex = 1; lastKnownFileType = sourcecode.swift; path = PDFPageLayout.swift; sourceTree = "<group>"; };
		F3BBA5E001832BC64ED1138AF282D7C3 /* PDFSectionColumn.swift */ = {isa = PBXFileReference; includeInIndex = 1; lastKnownFileType = sourcecode.swift; path = PDFSectionColumn.swift; sourceTree = "<group>"; };
		F3CD618F3F3E65D63EA764EE53CA94A9 /* TPPDF-Info.plist */ = {isa = PBXFileReference; includeInIndex = 1; lastKnownFileType = text.plist.xml; path = "TPPDF-Info.plist"; sourceTree = "<group>"; };
		F3EC79E872A2E504901CEA57910464CD /* PDFLayout.swift */ = {isa = PBXFileReference; includeInIndex = 1; lastKnownFileType = sourcecode.swift; path = PDFLayout.swift; sourceTree = "<group>"; };
		F4D1D150AF8320F4C9F1483D249ABA8E /* CwlMachBadInstructionHandler.m */ = {isa = PBXFileReference; includeInIndex = 1; lastKnownFileType = sourcecode.c.objc; name = CwlMachBadInstructionHandler.m; path = Carthage/Checkouts/CwlPreconditionTesting/Sources/CwlMachBadInstructionHandler/CwlMachBadInstructionHandler.m; sourceTree = "<group>"; };
		F55F90C47D792125C15C795DD69E10AF /* PDFTableCellBorders.html */ = {isa = PBXFileReference; includeInIndex = 1; lastKnownFileType = text.html.documentation; name = PDFTableCellBorders.html; path = docs/docsets/TPPDF.docset/Contents/Resources/Documents/Structs/PDFTableCellBorders.html; sourceTree = "<group>"; };
		F5B966926BAA884387AB03B62073317E /* Data.html */ = {isa = PBXFileReference; includeInIndex = 1; lastKnownFileType = text.html; name = Data.html; path = docs/Extensions/Data.html; sourceTree = "<group>"; };
		F70E4A86026AA7768F8BB229DC052B78 /* Pods-TPPDF_Example.modulemap */ = {isa = PBXFileReference; includeInIndex = 1; lastKnownFileType = sourcecode.module; path = "Pods-TPPDF_Example.modulemap"; sourceTree = "<group>"; };
		F7CF81CA4080BB90E834C6C55014CE25 /* PDFListItemSymbol.html */ = {isa = PBXFileReference; includeInIndex = 1; lastKnownFileType = text.html.documentation; name = PDFListItemSymbol.html; path = docs/docsets/TPPDF.docset/Contents/Resources/Documents/Enums/PDFListItemSymbol.html; sourceTree = "<group>"; };
		F90417C56A44468E61FC1D3C71CD95E8 /* PDFLayoutHeights.swift */ = {isa = PBXFileReference; includeInIndex = 1; lastKnownFileType = sourcecode.swift; path = PDFLayoutHeights.swift; sourceTree = "<group>"; };
		F99BBD3BABFB3FD9AA962312900D2111 /* lunr.min.js */ = {isa = PBXFileReference; includeInIndex = 1; lastKnownFileType = sourcecode.javascript; name = lunr.min.js; path = docs/js/lunr.min.js; sourceTree = "<group>"; };
		FB9485383C44BC16419DBD28E99622F3 /* BeLogical.swift */ = {isa = PBXFileReference; includeInIndex = 1; lastKnownFileType = sourcecode.swift; name = BeLogical.swift; path = Sources/Nimble/Matchers/BeLogical.swift; sourceTree = "<group>"; };
		FBD0D626F664335F9E5FF462DAB7C49C /* Functions.html */ = {isa = PBXFileReference; includeInIndex = 1; lastKnownFileType = text.html; name = Functions.html; path = docs/Functions.html; sourceTree = "<group>"; };
		FC95222E140E2F2547FFE4C224790FE6 /* PDFGraphics.swift */ = {isa = PBXFileReference; includeInIndex = 1; lastKnownFileType = sourcecode.swift; path = PDFGraphics.swift; sourceTree = "<group>"; };
		FDEC0E1E73BA5272D7B8159356ED6ECB /* Equal.swift */ = {isa = PBXFileReference; includeInIndex = 1; lastKnownFileType = sourcecode.swift; name = Equal.swift; path = Sources/Nimble/Matchers/Equal.swift; sourceTree = "<group>"; };
		FE821ACDECF19E521633AA2F88B879B1 /* PDFPaginationStyle.html */ = {isa = PBXFileReference; includeInIndex = 1; lastKnownFileType = text.html.documentation; name = PDFPaginationStyle.html; path = docs/docsets/TPPDF.docset/Contents/Resources/Documents/Enums/PDFPaginationStyle.html; sourceTree = "<group>"; };
>>>>>>> 35e8543d
/* End PBXFileReference section */

/* Begin PBXFrameworksBuildPhase section */
		5640308429AF225FCCD177A2C87663F4 /* Frameworks */ = {
			isa = PBXFrameworksBuildPhase;
			buildActionMask = 2147483647;
			files = (
				6266F92EECF9350B3AA76FFAA05696D8 /* Foundation.framework in Frameworks */,
				B1B60CDFDE74755D892A61F6595873CD /* XCTest.framework in Frameworks */,
			);
			runOnlyForDeploymentPostprocessing = 0;
		};
		6D55D8FAC9CA90D0BE60B4A0EC424C31 /* Frameworks */ = {
			isa = PBXFrameworksBuildPhase;
			buildActionMask = 2147483647;
			files = (
				B49D3889E26232A7A79E89A7C9F3462C /* Foundation.framework in Frameworks */,
				ABADE1103827A8DC9D9905AD25A4E5B2 /* UIKit.framework in Frameworks */,
			);
			runOnlyForDeploymentPostprocessing = 0;
		};
		98A9DD95C66C8B807321CB6F81DD7E13 /* Frameworks */ = {
			isa = PBXFrameworksBuildPhase;
			buildActionMask = 2147483647;
			files = (
				B35D540292C0EEEEF2A94B0483940D05 /* Foundation.framework in Frameworks */,
			);
			runOnlyForDeploymentPostprocessing = 0;
		};
		A9E93615E54562C3FE2B9FD6D6751C11 /* Frameworks */ = {
			isa = PBXFrameworksBuildPhase;
			buildActionMask = 2147483647;
			files = (
				CA1B13A4DDAF62030DE4AC2AA23C1609 /* Foundation.framework in Frameworks */,
			);
			runOnlyForDeploymentPostprocessing = 0;
		};
		F9F8CFCD3C9798C561B7623608D3C821 /* Frameworks */ = {
			isa = PBXFrameworksBuildPhase;
			buildActionMask = 2147483647;
			files = (
				836B968E1EA15BA9CB9B2705638A2679 /* Foundation.framework in Frameworks */,
			);
			runOnlyForDeploymentPostprocessing = 0;
		};
/* End PBXFrameworksBuildPhase section */

/* Begin PBXGroup section */
		016E0132A6D3099B1ABEF6814A5419D2 /* Targets Support Files */ = {
			isa = PBXGroup;
			children = (
				A9DC68787A8EBD2347B90D64EEAB14CA /* Pods-TPPDF_Example */,
				6DFA45439F47022F20F003FF3AFDFD08 /* Pods-TPPDF_Tests */,
			);
			name = "Targets Support Files";
			sourceTree = "<group>";
		};
		0388CC4112AF9775821BBD3C9354B1BB /* Page Format */ = {
			isa = PBXGroup;
			children = (
				0848D2A6BCE07A618417B947B70017F6 /* PDFPageFormat.swift */,
				11C593F065385A75C8B96882C776B7AE /* PDFPageFormat+Layout.swift */,
				9344B32733997D740A0B34C81D66ECD0 /* PDFPageFormat+SizeConstants.swift */,
			);
			name = "Page Format";
			path = "Source/Page Format";
			sourceTree = "<group>";
		};
		03C5C200A0787E300053CFA8F53CA094 /* Frameworks */ = {
			isa = PBXGroup;
			children = (
				0FC3FA015572161CF44BD83C94F37CC4 /* iOS */,
			);
			name = Frameworks;
			sourceTree = "<group>";
		};
		0B17EE56391F5EA79B08743DFC4265F3 /* Table */ = {
			isa = PBXGroup;
			children = (
				EB350E28DB8690ADB7E315E1BFD3663B /* PDFTable.swift */,
				CE708DE00C767B8AA72ED5E1F08D251E /* PDFTable+Equatable.swift */,
				49AA27495485D9FBA7DBA67D0BFA3636 /* PDFTableCell.swift */,
				8F88AA9F81409316C20E872741406B66 /* PDFTableCell+Equatable.swift */,
				98F047E66F03678589FD3B8F99CCACEE /* PDFTableCellAlignment.swift */,
				EF3BE7892F8A2BCC1DED183464564AC9 /* PDFTableCellBorders.swift */,
				9BC303F7D42A3E46C4D37083206A2E58 /* PDFTableCellBorders+Equatable.swift */,
				7F5BC92FAEAEEC745BF5CFAA11DEC9EC /* PDFTableCellPosition.swift */,
				A52DC5C2C84FFA5B4081AB332BB000A1 /* PDFTableCellPosition+Equatable-Hashable.swift */,
				AF46C5DA440FEA876C882A49AB09C11A /* PDFTableCellStyle.swift */,
				DB55F9F41A94D3E14FF6C2542B3BBA88 /* PDFTableCellStyle+Equatable.swift */,
				AF93DFF294247E675D20D4FBAC25E81B /* PDFTableContent.swift */,
				EB29233C8890FB2387335F292DACB34B /* PDFTableContent+Equatable.swift */,
				0DE757F103A49868A6B372708252DA49 /* PDFTableObject.swift */,
				E19F19D22E403474CD75777A05B5568F /* PDFTableStyle.swift */,
				DE3BE705851F2446770C7B43E7FE852F /* PDFTableStyle+Defaults.swift */,
				18DEB669C1C21E880488991BD90926DB /* PDFTableStyle+Equatable.swift */,
				D7645534A97528EAB9411E7E0BB01F90 /* PDFTableValidator.swift */,
			);
			name = Table;
			path = Source/Table;
			sourceTree = "<group>";
		};
		0E29A1AB2A9F9E1267EAFA08D108D426 /* Pod */ = {
			isa = PBXGroup;
			children = (
				1BE5EE074AF783466B67A49ABB114F26 /* _config.yml */,
				956A4007CF5F0084589DB217A8F7E333 /* _config.yml */,
				0DB9D7E7643FA7175C4796CCA2C3130B /* Array.html */,
				E6C576EF4218FF0ED5D1F5CD2EA62D99 /* Array.html */,
				E5BD7101470E5E025CBB2E6B60ACFDBB /* badge.svg */,
				E9C3B02311CE6A07783F629991256BCB /* badge.svg */,
				11CB62E13AA71AB1741033C55D0365D8 /* carat.png */,
				572E03A1961485BAF540836F7C95F7B5 /* carat.png */,
				C72BF76DDF7E041E1266E4252630EB48 /* Classes.html */,
				7D5F69176F0718F8659FBCA7AA2AA3E5 /* Classes.html */,
				579B8923C4EC25AE064072F562F6659D /* dash.png */,
				1ED1BFE5F3CEB10630EC21F9358B6404 /* dash.png */,
				202A3AD535C59AF55BA08601322FB558 /* Data.html */,
				CC959C17705E351DEC854A512F660FE6 /* Data.html */,
				AE01F283495E301ADD2DBA0C6EDAEF2B /* Dictionary.html */,
				C52CAFD37CE53C317AE1987E0BF87EAB /* Dictionary.html */,
				4BD550E31DBBA775D0987431F7CDD255 /* docSet.dsidx */,
				D1A051CCBEF58C0BC6E378929993815B /* Enums.html */,
				AB36B2FDB934FFA0D365E1DD93E2032E /* Enums.html */,
				8539C1A1453EC1E6BBA3707A1286BA03 /* Extensions.html */,
				3C412C5415CEC1D0B3D69B297B75167D /* Extensions.html */,
				8DCC01B2E199FEAAAA07E41E8A2B0F3E /* Functions.html */,
				D3113F398E10BDF03356A3EB1D1E39F6 /* Functions.html */,
				43603340F003BC8399EC02D59A32BDDE /* gh.png */,
				6EE303CCE503F7B566B629611E63F07D /* gh.png */,
				CBBD50A409396A5DC6F94CACE29F20D2 /* highlight.css */,
				1989DB2E4F904C9F1D0B607837AD2CEB /* highlight.css */,
				7F1D1D54F9E8228375404AE1651EA56E /* index.html */,
				C1A95FC8E34BBE7FB4C454BBD47A3A16 /* index.html */,
				508C71BF00B400E35DDD2199F4A26CD3 /* Info.plist */,
				CDBBFBA1C5EDFB52632FD4E551E3A536 /* jazzy.css */,
				695E2AAA383D9FFE135D84A0507B428E /* jazzy.css */,
				B3141EA33B43BEA19A3451C76C04B812 /* jazzy.js */,
				074DF5226D9B5BD3D913EFC6E43C6D1A /* jazzy.js */,
				E1F3F576D8070D3D2B75ED8DCB8F28A4 /* jazzy.search.js */,
				B95C0D2275565B6295CCB62F05323977 /* jazzy.search.js */,
				330F4CD6573B5DD91C3E6BD386F4AEAE /* jquery.min.js */,
				23F6E1F2A67419AC819C462736EA89B8 /* jquery.min.js */,
				3C1D8FBFC4B43E72E2959C3AA5ECC429 /* LICENSE */,
				8546DCAA5300AAB9B3F352EC8DFACB98 /* lunr.min.js */,
				9AB593220AA15DA03DD968E807867C60 /* lunr.min.js */,
				C7DAA9E3149BD531657D661240B61372 /* NSAttributedString.html */,
				A1E23AEAAA136E0C4EB4CCA10B292D9E /* NSAttributedString.html */,
				D02E24DE77C74C83179952A1F0618A29 /* PDFAttributedText.html */,
				3AD451333526D3B96E3DC7B0F665450B /* PDFAttributedText.html */,
				A1F0274B52EAE836143D26B348920A16 /* PDFContainer.html */,
				F475D3EE853782307AB0B038A2317885 /* PDFContainer.html */,
				4AF565FC6CA22F5AFCE9BDF88917235E /* PDFCopy.html */,
				90E164721DAEDB0E1B30B7455247CD32 /* PDFCopy.html */,
				77C36F96DDD7100D8FB7EA2A1FF03F9B /* PDFDocument.html */,
				D310FB57F886A4413EC7497075CB9F86 /* PDFDocument.html */,
				E78E77CF53F6584902BF84E5A36AA1A3 /* PDFError.html */,
				25089C22473563AAB04CC748A5AAE4AE /* PDFError.html */,
				9A62A66457DC5F4712741FCA23760E55 /* PDFGenerator.html */,
				A27BF9459BEA71D80619E6D192DE45C4 /* PDFGenerator.html */,
				CC5077749D8255C19728A880A853074B /* PDFImage.html */,
				AED20E1DD504DAC6A886B6D2B8324842 /* PDFImage.html */,
				7BC928992CB31AE98589283E2F59E9E4 /* PDFImageOptions.html */,
				4913B9C370F8B4C10B08ED4FCADB3B8D /* PDFImageOptions.html */,
				6BD2C1877ABEA6A1D0B01A43DFD7D559 /* PDFImageSizeFit.html */,
				4448E832C64DC1A55DAA012071F00AA7 /* PDFImageSizeFit.html */,
				1A308BD60D20E03F58747EBA3A2FBB91 /* PDFIndentationObject.html */,
				A5CAF4A8E9DB448E6951B85F53B14845 /* PDFIndentationObject.html */,
				D4112813BC3F007E7128966B5C8D8B32 /* PDFInfo.html */,
				32A669BB1787AE3047ABFFA22D61F4EC /* PDFInfo.html */,
				B3F9A7674F9737B44B662BAF6EA3ABCA /* PDFJSONRepresentable.html */,
				F42D87165A2CBFE122B76E1F92E4A8FE /* PDFJSONRepresentable.html */,
				7A921FFB47066EB526A086699D67ACB4 /* PDFJSONSerializable.html */,
				256DCD8FF70C65FFA4ADCD1CDBDD86F0 /* PDFJSONSerializable.html */,
				2DC4B5443E5F22E6F3265CF33477EAA3 /* PDFLayout.html */,
				3D8F4EE9F648151ADA65CB123A3697B5 /* PDFLayout.html */,
				31C47F518D352DBC5A1A6542AEBDF715 /* PDFLayoutHeights.html */,
				DE03E8DE593B7C4C9E8C6C3CEDA582D4 /* PDFLayoutHeights.html */,
				BD4C966872475C96459633C4265A4A55 /* PDFLayoutIndentations.html */,
				7D4738465502BA7B502DF160799A3781 /* PDFLayoutIndentations.html */,
				89F6431D19C5C5D7A94A578FC9B911DE /* PDFLineSeparatorObject.html */,
				E55BC78438C34569A239A078F229C379 /* PDFLineSeparatorObject.html */,
				50BBFD9F538D1003F1AADACB0D85D966 /* PDFLineStyle.html */,
				7C9689FAA2C734F0E154AEF0CD428B5F /* PDFLineStyle.html */,
				509F5BD2E20C2BAEA3D89C29379D136C /* PDFLineType.html */,
				518817D49EB38B136CACE63A64689889 /* PDFLineType.html */,
				2C7B076CAA52B1CC31870771D75CD520 /* PDFList.html */,
				CF8AB002F2A6762892218A1332FBBAC4 /* PDFList.html */,
				BFDFF9028152956F9DD83BBD9FA963C1 /* PDFListItem.html */,
				DB415B0B34E5B55C19E844632F4AEAA5 /* PDFListItem.html */,
				0BDE72EE61C4AE2D5A31B3AD9E11CCB2 /* PDFListItemSymbol.html */,
				9F9B8B8C5A95109E2A5C021C0A90AB12 /* PDFListItemSymbol.html */,
				D885FB9E9E89DB0856E14D650B3375C4 /* PDFOffsetObject.html */,
				48984D9C5002D633E93A1D223247B981 /* PDFOffsetObject.html */,
				2B2C578B66B1286D30F1B840FD3673D4 /* PDFPageBreakObject.html */,
				CCC957FC18F7F9C6D7CCE347E58F9C4A /* PDFPageBreakObject.html */,
				AF75970D8AFC3F6B5C171223E5CDDDFA /* PDFPageFormat.html */,
				EEAE51BF2395FBAADA392053A945192B /* PDFPageFormat.html */,
				2C7FE7196CBAA123704E9CB239049A20 /* PDFPageLayout.html */,
				F2A21C8BA043A448D6715F93329E348A /* PDFPageLayout.html */,
				7760FBF6B12131DEC1573F36C21168B0 /* PDFPagination.html */,
				7BB7A8D8BE177F676D5D70427AE5DBAD /* PDFPagination.html */,
				895804337CE126B7D57BE3777FD66233 /* PDFPaginationStyle.html */,
				AB9AE711A6FDA8C7EF2B6607DBF0597B /* PDFPaginationStyle.html */,
				E59FCBB7B5831B073944F3422DA7A4B5 /* PDFSection.html */,
				F434CCDEF8F7F9C8F2878FE48E4FF75F /* PDFSection.html */,
				CFA152BA11C03D396CFE62E2026E01B2 /* PDFSectionColumn.html */,
				BFA1B096F9D1FF2C89078680E9F943EB /* PDFSectionColumn.html */,
				51DF7C225FC05D99E4E869933BB23DBB /* PDFSectionColumnContainer.html */,
				15096F217D2A8AA845724C93ACEEEA8D /* PDFSectionColumnContainer.html */,
				EF95FF605ABED76A78EF80B7C8CA238A /* PDFSimpleText.html */,
				37C54F7CE6E661BD3ADDD10E52FD4DBC /* PDFSimpleText.html */,
				033083AAD645ECE53CA58C5DBA6657D7 /* PDFTable.html */,
				787808DC538D2A48681CEA7B0F4B2B39 /* PDFTable.html */,
				3C1D251C587F251491C0433F72F408B2 /* PDFTableCell.html */,
				0C4CF0944AC80E488138D5DEFFB676F1 /* PDFTableCell.html */,
				68A54FD9693B9617E8AA68A532A130CF /* PDFTableCellAlignment.html */,
				B5E07744125C313B2BB56CD5DEDF8D21 /* PDFTableCellAlignment.html */,
				912D9CFF4231167EE741086D47054457 /* PDFTableCellBorders.html */,
				3562B2FEFCAC558A1826B3755ADB256D /* PDFTableCellBorders.html */,
				74DCDF9483C4F354A628245C8CA71B17 /* PDFTableCellPosition.html */,
				1CDF9DA76B3586A0250EB600467F6908 /* PDFTableCellPosition.html */,
				BA9A9763CD960F4EE8BDD925304D4B91 /* PDFTableCellStyle.html */,
				AC89E384BACD325B46805663B09D69C1 /* PDFTableCellStyle.html */,
				405335A9B5CA5C63803301C83920AB20 /* PDFTableContent.html */,
				A00E30C6797622C4D6270140A74C54D9 /* PDFTableContent.html */,
				59EC18D53C46D71D15F058F020E24109 /* PDFTableStyle.html */,
				1B82E96EA3FAEF2892E8CFE5F57ECFC9 /* PDFTableStyle.html */,
				4867AACDD73DDD3B2B9DB085B14DDF0F /* PDFTableStyleDefaults.html */,
				97B6215004DA46AF39AED2FFB2C06998 /* PDFTableStyleDefaults.html */,
				D0A6973B91A46FDFCAA27A9F544DEDCE /* Protocols.html */,
				CA6F3A585910A8449E283BD8309EB966 /* Protocols.html */,
				210B0E24F2D4DEE7167A7A72D076BAAE /* README.md */,
				E625D9E58201E968E8EA08CBB9373EF2 /* search.json */,
				1AC20E11263972E03AECE8BA0255E514 /* search.json */,
				DD7F65F8223561078187BC041DD0B73B /* spinner.gif */,
				5BB8C57C299FE22D2E2C609E9071EFE3 /* spinner.gif */,
				F8DB264BD32753B7047DC71BC354009F /* String.html */,
				71491F08209C76E2461D2D8CA6A2D436 /* String.html */,
				D6FA9207EF1CF36799D66E69413287A2 /* Structs.html */,
				4B1E5283C444C56245D088B79D85FC70 /* Structs.html */,
				481D11C0237527491DCFD54BEC4582E1 /* Symbol.html */,
				1410257E77F7E73BA0031BC4A3EE9ACF /* Symbol.html */,
				02A352AC6E1ECEE48DDF16AFF88F1446 /* TPJSONRepresentable.html */,
				4BDCBCE78A57579733DE9AA638A0412A /* TPJSONRepresentable.html */,
				6DDFFC0FF7904CEAC55BD573739638A1 /* TPJSONSerializable.html */,
				13C16DB6A9E9C9E559DC55C07FC185A1 /* TPJSONSerializable.html */,
				05CDAA74F82900500A463A3DB9ECFD17 /* TPPDF.podspec */,
				5B899B6BAD11EB841198AD88DC3ACFA9 /* TPPDF.tgz */,
				1369FD76DCCA7463FD76CD0E1A548767 /* TPPDF.xml */,
				0D61DD9BBC45E69CFC3BCD0DD1A1976C /* typeahead.jquery.js */,
				388C79F169A6D35F1DF242E071CCE009 /* typeahead.jquery.js */,
				8C16F71F87F7FAE7AA86FD13C03718D6 /* Typealiases.html */,
				CE59CDC843B7945CEC03D830F80667B6 /* Typealiases.html */,
				79ADB3401716566677C4B279C42380A6 /* UIColor.html */,
				37897C088B33F2252EFC317BD32ED7BA /* UIColor.html */,
				A2E39895DBF614F1D026D8B8A5FC7E40 /* UIImage.html */,
				EEFEF5E36B97228872CCED1D67EF3FE5 /* UIImage.html */,
				4952A1E69BCB7D6604BA6FEBE4341C0E /* undocumented.json */,
				6D09CCDB01F5B1AA394825409A66BAD7 /* undocumented.json */,
			);
			name = Pod;
			sourceTree = "<group>";
		};
		0FC3FA015572161CF44BD83C94F37CC4 /* iOS */ = {
			isa = PBXGroup;
			children = (
				3E9918E473A3EAA67C469D7119E74EB1 /* Foundation.framework */,
				A78A63F4B04747F9E0BFFCD650CD9DDF /* UIKit.framework */,
				D3453C0AEAB572D06578B028F5502E96 /* XCTest.framework */,
			);
			name = iOS;
			sourceTree = "<group>";
		};
		14AE6B37274D82E6B9DC1F9B8386DA42 /* Image */ = {
			isa = PBXGroup;
			children = (
				953B52F390562B560C03FFDAFECAE0E2 /* PDFImage.swift */,
				A66086A1A432DE1DD5C89B635FD41F82 /* PDFImage+Equatable.swift */,
				BD49602B9949AF08B9B1FCC63D12D7D9 /* PDFImageObject.swift */,
				CE842C96BCDF3213ACE2984D0872878F /* PDFImageOptions.swift */,
				D7245D6C26277FA2E4D1351D9277DDC8 /* PDFImageRowObject.swift */,
				B4BD25DF0C885E7A42A8829735CFD115 /* PDFImageSizeFit.swift */,
			);
			name = Image;
			path = Source/Image;
			sourceTree = "<group>";
		};
		1D280077BCCEFE2215081657BE5363FC /* Products */ = {
			isa = PBXGroup;
			children = (
				208A7095EE31241F8A36E085541AC9A0 /* Nimble.framework */,
				D436A79990315954176240671AD94710 /* Pods_TPPDF_Example.framework */,
				05004DA67743E8BA17464D6B234A5041 /* Pods_TPPDF_Tests.framework */,
				EEA347DA3727EF24C6D690B8F190BFFD /* Quick.framework */,
				441A0F0890AA3D2A1358591A22F7AF61 /* TPPDF.framework */,
			);
			name = Products;
			sourceTree = "<group>";
		};
		2107FA1A9376E6FEC2675CEF156E80EC /* Pagination */ = {
			isa = PBXGroup;
			children = (
				5CE20877023737AE7F1C097F611D6BD6 /* Int+RomanNumerals.swift */,
				19FF0757A76FDAE02890C24A19BEA5C8 /* PDFPagination.swift */,
				6D839DA07CA52E79DCC90B768D585A7C /* PDFPagination+Equatable.swift */,
				F0AA5501CE1F69D351495F6F6197F8F3 /* PDFPaginationClosure.swift */,
				F1395D12794F095EC78B19154FF7FD4D /* PDFPaginationStyle.swift */,
				1E910D6BE33B87A7336A841FB869BC36 /* PDFPaginationStyle+Equatable.swift */,
			);
			name = Pagination;
			path = Source/Pagination;
			sourceTree = "<group>";
		};
		3321DF919CEE80B0CC21BEC38083C272 /* Utils */ = {
			isa = PBXGroup;
			children = (
				4D0C194805FBB9BBFC20AC5DD18E4359 /* PDFCalculations.swift */,
				54852A2603967A0DF6110142F18FCA97 /* PDFCopy.swift */,
				01C517D351426771ACFB3608FBF2D207 /* PDFError.swift */,
				57864EF0F0B02974C8C5C339732A5589 /* PDFObject.swift */,
			);
			name = Utils;
			path = Source/Utils;
			sourceTree = "<group>";
		};
<<<<<<< HEAD
		35468A1AF79F8F3FFE6CA54B3C8915F5 /* Graphics */ = {
			isa = PBXGroup;
			children = (
				D8BB2C8C837FE4F04CF84EA2F5306DC5 /* PDFGraphics.swift */,
				BE2B9F3A8C91D7C44D722761BB8A55BF /* PDFLineObject.swift */,
				E23026C60100A797C648B0FD3F1C5F33 /* PDFLineSeparatorObject.swift */,
				05E525AF00F12152AB001556C05F7559 /* PDFLineSeparatorObject+Equatable.swift */,
				B42F0C97BF899A706C7DA81F5C107CF8 /* PDFLineStyle.swift */,
				F4B296B50232D303EAFFBCEC6FECC5C8 /* PDFLineStyle+Equatable.swift */,
				7DC00A9219F27DEF4DCE8E28DA76C38B /* PDFLineType.swift */,
				383F9B7B0530F776B1FE837553DADF13 /* PDFRectangleObject.swift */,
				9832ACD15DE2423A0F05CC09D9FE1181 /* UIColor+CloseToEqual.swift */,
				89E844D0E2DD481DB6CFDBC7C4903A98 /* UIColor+Hex.swift */,
				41647834BCF1A29AAC3D1A099FBF6E8B /* UIImage+Pixel.swift */,
			);
			name = Graphics;
			path = Source/Graphics;
			sourceTree = "<group>";
		};
=======
>>>>>>> 35e8543d
		435D601DEDDF28D7C91E10850AAC54FC /* Development Pods */ = {
			isa = PBXGroup;
			children = (
				7A7753D823DA6AFBA8FCA5E35EF575DE /* TPPDF */,
			);
			name = "Development Pods";
			sourceTree = "<group>";
		};
		5494D7A8D48C9292E046A6CA0B9C9811 /* Text */ = {
			isa = PBXGroup;
			children = (
<<<<<<< HEAD
				4CD7BE881E0DD7A26AA08C91EA23EF9E /* PDFAttributedText.swift */,
				6C36F5BE93713237B91C3C444C22B0A4 /* PDFAttributedText+Equatable.swift */,
				14B44AA863816F8DDD178F9CF08099A4 /* PDFAttributedTextObject.swift */,
				A65D0F02CDCDED4539A40775B3C93E65 /* PDFFontObject.swift */,
				813A6A34AEE023CDAA4B8553CE3C70C8 /* PDFSimpleText.swift */,
				EE96C2DD824328D1DABC9D4E7D30A1BC /* PDFSimpleText+Equatable.swift */,
				199DB9A6262BE436E56DBDFC66D360BC /* PDFText.swift */,
				A26ED42309C5D375642DF6AD9C7861CB /* PDFTextColorObject.swift */,
			);
			name = Text;
			path = Source/Text;
			sourceTree = "<group>";
		};
		6541C345575F24B5E2B6215235D29BBB /* JSON */ = {
=======
				DB4E834E30E057B48FA368F2EFDE12F4 /* PDFJSONRepresentable.swift */,
				D477C4D6229FF4F200EF14B3 /* Dictionary+PDFJSONSerializable.swift */,
				D477C4D8229FF50900EF14B3 /* CGRect+PDFJSONSerializable.swift */,
				D477C4CE229FF43600EF14B3 /* Array+PDFJSONSerializable.swift */,
				43774CEDFCB64E935BB2CDA6AE7F63A8 /* PDFJSONSerializable.swift */,
				D477C4D0229FF47000EF14B3 /* UIColor+PDFJSONSerializable.swift */,
				D477C4DA229FF53600EF14B3 /* UIFont+PDFJSONSerializable.swift */,
				D477C4DE229FF57700EF14B3 /* CGSize+PDFJSONSerializable.swift */,
				D477C4DC229FF55C00EF14B3 /* CGPoint+PDFJSONSerializable.swift */,
				D477C4E0229FF59500EF14B3 /* NSAttributedString+PDFJSONSerializable.swift */,
				D477C4D4229FF48200EF14B3 /* UIImage+PDFJSONSerializable.swift */,
				D477C4D2229FF47800EF14B3 /* Data+PDFJSONSerializable.swift */,
			);
			name = JSON;
			path = Source/JSON;
			sourceTree = "<group>";
		};
		61F80D2C682A749D74F0A4CD9B1D709D /* Utils */ = {
>>>>>>> 35e8543d
			isa = PBXGroup;
			children = (
				21BF66F90501FAAA78DF8D20821D679D /* PDFJSONRepresentable.swift */,
				6DB10AC6E46C0CDBD40C91EE67B22825 /* PDFJSONSerializable.swift */,
			);
			name = JSON;
			path = Source/JSON;
			sourceTree = "<group>";
		};
		6DFA45439F47022F20F003FF3AFDFD08 /* Pods-TPPDF_Tests */ = {
			isa = PBXGroup;
			children = (
				E00F6EDA0E8C1A0418D4DE01B7B8D667 /* Pods-TPPDF_Tests.modulemap */,
				45CA645B87F3221272FE5D8E3920D7DB /* Pods-TPPDF_Tests-acknowledgements.markdown */,
				641FD73202CC7903C3699645D8850F2E /* Pods-TPPDF_Tests-acknowledgements.plist */,
				4BD3D8FEBEB337ED62B39727E9F9CDF8 /* Pods-TPPDF_Tests-dummy.m */,
				62EBB26FA6CEC7A1D4D1E60BC0CC08A7 /* Pods-TPPDF_Tests-frameworks.sh */,
				C277CDDB2D0EE97BE714F168C16A2C2B /* Pods-TPPDF_Tests-Info.plist */,
				88EDCE36C310D8E381FC4C13E3000418 /* Pods-TPPDF_Tests-umbrella.h */,
				BDF760494E466DD51D8CD2443A542F02 /* Pods-TPPDF_Tests.debug.xcconfig */,
				9AA3F040700452B66DAC3A9EF89FE62A /* Pods-TPPDF_Tests.release.xcconfig */,
			);
			name = "Pods-TPPDF_Tests";
			path = "Target Support Files/Pods-TPPDF_Tests";
			sourceTree = "<group>";
		};
		75102F052327184A2DD8DF936B5BA6F9 /* Nimble */ = {
			isa = PBXGroup;
			children = (
				6A1E55522A60920B2686F9D121D12230 /* AdapterProtocols.swift */,
				1B764100A35680567D74DEAAC37CD583 /* AllPass.swift */,
				55FB08D918DE01E662D5A97301481111 /* AssertionDispatcher.swift */,
				18FFF6C989F56048F84B6CCDD858BE86 /* AssertionRecorder.swift */,
				2D8CF9AF7F2B33E2F572D0E7834043C9 /* Async.swift */,
				769948AC67FCD7CFBB879B1BB1309818 /* Await.swift */,
				D26049FAC4B09F8992B1FCBBE891BB85 /* BeAKindOf.swift */,
				98A8BF274C384ED0357A87C2E0FBF07C /* BeAnInstanceOf.swift */,
				A825F5CB203777C6B7B8CE39302B11CC /* BeCloseTo.swift */,
				8C5096B75F86417D2500DD3E22CD83C5 /* BeEmpty.swift */,
				73807064EFEA737FAA9A46A5136B632F /* BeginWith.swift */,
				2B2448ECE23FA3C4A9F5F9B8590A8490 /* BeGreaterThan.swift */,
				BDFF12405109E40C1E341A5A80C54544 /* BeGreaterThanOrEqualTo.swift */,
				A427809945BED8D399EDD9418A14D406 /* BeIdenticalTo.swift */,
				59DBAB8A85D5ADDE0BAEE96D20DDC5BA /* BeLessThan.swift */,
				A8B2203834BBE03D923296F1DB4D43F0 /* BeLessThanOrEqual.swift */,
				FB9485383C44BC16419DBD28E99622F3 /* BeLogical.swift */,
				E45614FF27DE560CC3C1E11E1EF6E8D0 /* BeNil.swift */,
				A6B23F3863F77E47C1CCA8FB4FBF4033 /* BeVoid.swift */,
				EA88DA8EEF6645A39E96B43CDB28D3CD /* Contain.swift */,
				35270340E310B19955E3D36080D4E9F9 /* ContainElementSatisfying.swift */,
				796AA8B97AEF21E320EC0FFBA0581089 /* CwlBadInstructionException.swift */,
				2183FD9E719C75BAC5E0CA568708EF56 /* CwlCatchBadInstruction.swift */,
				E6FD5A08FFF54CE6FE2814C98B3B97B4 /* CwlCatchException.h */,
				5B8E0E0D158305661649F7FD180C5FF5 /* CwlCatchException.m */,
				46625AA17ACC03B13D25615A8F90D255 /* CwlCatchException.swift */,
				0FF5D1008CA5B0F13D54AB4FEE897370 /* CwlDarwinDefinitions.swift */,
				D2D0EC452F599D242A85D259BBF576B2 /* CwlMachBadInstructionHandler.h */,
				F4D1D150AF8320F4C9F1483D249ABA8E /* CwlMachBadInstructionHandler.m */,
				91FA0C47182F53418200646DB6133A2B /* CwlPreconditionTesting.h */,
				92D62A29E31F37F9F6570954D217B5C4 /* DSL.h */,
				9D49C8B0E4DDF7307221CC17B0B4F2D7 /* DSL.m */,
				8024470AD984BDAA74684548AD7D65C9 /* DSL.swift */,
				44EB90348987AA4ABA301EC67C20130D /* DSL+Wait.swift */,
				4C200E7215CC5D0A3A4694E394899C1F /* ElementsEqual.swift */,
				E6F14222E1F8178A5717534DE5032BE2 /* EndWith.swift */,
				FDEC0E1E73BA5272D7B8159356ED6ECB /* Equal.swift */,
				2BB6F4F6661D1E6E46D933DA749A4DA5 /* Errors.swift */,
				AD85178C9FEBB9F9790FDA7DDA49BCB5 /* Expectation.swift */,
				B4DC9C9BD94FA0AD7BD84605FEB90EAE /* ExpectationMessage.swift */,
				2991DB69A7FD29EBF062D47388D8164A /* Expression.swift */,
				EBFA8D27BD95C5A62202C10D53113AE2 /* FailureMessage.swift */,
				221187EA83E3570837F45189B763B74A /* Functional.swift */,
				AA84BB4A03EA0E92AD292F0F60EA101B /* HaveCount.swift */,
				C6C6248EE6E5C34EFB80F7B2A8F4B133 /* mach_excServer.c */,
				C069559C34FC38BD037CFEBE645875C7 /* mach_excServer.h */,
				EE382A2A53B129725972BDC05AFB9DEF /* Match.swift */,
				1CAA2B9A11BA93D38CC61E2400A88A90 /* MatcherFunc.swift */,
				CD3071F2A3883C446C97C1F881BD3FEF /* MatcherProtocols.swift */,
				61589F35A711E8D662F644C7D562C954 /* MatchError.swift */,
				85CD158414AD99E7585B1FB889B65151 /* Nimble.h */,
				E3DDAB94345BC231B1E4957E9BDBC1ED /* NimbleEnvironment.swift */,
				B901CFF19819D28F0BCFD3F5EDA22777 /* NimbleXCTestHandler.swift */,
				8106C6BE9B18353E6DEBAD106304C942 /* NMBExceptionCapture.h */,
				6F9D70A8056BCE15E634A4087915A446 /* NMBExceptionCapture.m */,
				BBC8ECB9999A499F5E0E73FE434792D2 /* NMBExpectation.swift */,
				B5D5CB1F9FEC2B439A3A4CFDE0A3EBBE /* NMBObjCMatcher.swift */,
				CEDA645917FC98E9E264E9952BF05AE1 /* NMBStringify.h */,
				2D2B0786AC975048A87B8B2EA9BEBC82 /* NMBStringify.m */,
				9B33F0F96C3C27D5D89CDA49055C9954 /* PostNotification.swift */,
				90981DEE29087CFB1ABC6E706BABE1C7 /* Predicate.swift */,
				F06059EFCC00B2A4C0B9054511FE2CE8 /* RaisesException.swift */,
				17DD5B7C4C38CC0D1EC6B280902DCDED /* SatisfyAllOf.swift */,
				07899136DEE8E2CEC33597FE0FA7CC19 /* SatisfyAnyOf.swift */,
				E5A39B184ADFF2F497E4A793605CC742 /* SourceLocation.swift */,
				5AB2AEA696CBBAA2E20B15CFF659CC70 /* Stringers.swift */,
				544822AEF80E316F1F939828AC23F369 /* ThrowAssertion.swift */,
				1345A9E4BD274296E2AD4F51AC1FB042 /* ThrowError.swift */,
				EEB71913CABA16FE67E2E5AFDA03B314 /* ToSucceed.swift */,
				E69C46AE772C928891B21BF9707CAF0B /* XCTestObservationCenter+Register.m */,
				B404996FD69CC66D0D0C75AE5088096F /* Support Files */,
			);
			path = Nimble;
			sourceTree = "<group>";
		};
		793AF89F175E2B6E4BA7454D6BE8F985 /* Support Files */ = {
			isa = PBXGroup;
			children = (
				B4AB7EB6006A71E89C370D195703FFEF /* SwiftLint.xcconfig */,
			);
			name = "Support Files";
			path = "../Target Support Files/SwiftLint";
			sourceTree = "<group>";
		};
		7A0DFBC1BB7DA7191031BF72E9B4B722 /* Section */ = {
			isa = PBXGroup;
			children = (
<<<<<<< HEAD
				00FDD2EF58D7C733FE5448C557EEA016 /* PDFColumnWrapSectionObject.swift */,
				3852C1274DDD608132BAEF1D23308A24 /* PDFSection.swift */,
				F20BBD322B01EB41B4E43C16C397BD13 /* PDFSectionColumn.swift */,
				37BD0E0D16F940B08124077970BE1C8E /* PDFSectionColumn+Objects.swift */,
				3E2C9C67B5BF1F9E916C165BC01CD496 /* PDFSectionColumnObject.swift */,
				7DC7D57A48646D5484D77A532C8C14B2 /* PDFSectionObject.swift */,
=======
				CAAF02F78713C6F153F6713420A034B9 /* PDFTable.swift */,
				BF6BAFA82ED713DD59A34DE17B4C97AE /* PDFTable+Equatable.swift */,
				CE32A2AA51ACA572B932817A93E755C6 /* PDFTableCell.swift */,
				2428122D51D92589C04EAD61FFEB059E /* PDFTableCell+Equatable.swift */,
				CD50EF276394E861CDFAF81EE75358C3 /* PDFTableCellAlignment.swift */,
				D477C4E422A010D200EF14B3 /* PDFTableCellAlignment+PDFJSONSerializable.swift */,
				7B1C3B6F565302E4AC4C4CF12B4CFFC9 /* PDFTableCellBorders.swift */,
				E19640EF8664E3AA64933D4730986EFF /* PDFTableCellBorders+Equatable.swift */,
				901924C801D30C2F2513328300E1C9EF /* PDFTableCellPosition.swift */,
				E3422518288BA351130685B6CE3489E4 /* PDFTableCellPosition+Equatable-Hashable.swift */,
				526BC77C0A35B6D5862F21F8536DF9B0 /* PDFTableCellStyle.swift */,
				039E74B4FC32F7FB7E3676D7E72E1BFF /* PDFTableCellStyle+Equatable.swift */,
				202FBCE945A6E0D47325E48124B77369 /* PDFTableContent.swift */,
				2F214D0B5947C99FE3B73563FA845704 /* PDFTableContent+Equatable.swift */,
				CF5EA04C78EDFBC8C49DAC1B456B32B3 /* PDFTableObject.swift */,
				F2B1C56131BDEA54C3021D2157898F12 /* PDFTableStyle.swift */,
				360BC6B2E767C4D9A75605D4EC065AD6 /* PDFTableStyle+Defaults.swift */,
				206D72F0D0F2B2FB11FCDD0F743B6F7C /* PDFTableStyle+Equatable.swift */,
				90C429454A975564D05165C96B6C77C7 /* PDFTableValidator.swift */,
>>>>>>> 35e8543d
			);
			name = Section;
			path = Source/Section;
			sourceTree = "<group>";
		};
		7A7753D823DA6AFBA8FCA5E35EF575DE /* TPPDF */ = {
			isa = PBXGroup;
			children = (
				0815C49EB62D123637289C1EDEFF723C /* PDFDocument.swift */,
				45ED90D8B4608B414EBFCC09059C98A5 /* PDFDocument+Objects.swift */,
				163ED4D7100C3C0382548F5EA3C0D147 /* PDFGenerator.swift */,
				C33490A5895F68701C3767DDC6F994F7 /* PDFGenerator+Debug.swift */,
				4373A7DC72DEC1FA710B4F8DB0F0E488 /* PDFGenerator+Generation.swift */,
				5B47BCB8B1BBD20EAB53E264F4B1392D /* PDFGenerator+Layout.swift */,
				35468A1AF79F8F3FFE6CA54B3C8915F5 /* Graphics */,
				14AE6B37274D82E6B9DC1F9B8386DA42 /* Image */,
				6541C345575F24B5E2B6215235D29BBB /* JSON */,
				B6195C099B9BF95B31EFC4D6F236B7D2 /* Layout */,
				E7718BA51513D8B22244110D3A6D7F79 /* List */,
				839C4716669FCA9D408EA3BB2DE782A2 /* Math */,
				998D2CE8E46AA4E9BF376CC919528384 /* Metadata */,
				0388CC4112AF9775821BBD3C9354B1BB /* Page Format */,
				2107FA1A9376E6FEC2675CEF156E80EC /* Pagination */,
				0E29A1AB2A9F9E1267EAFA08D108D426 /* Pod */,
				7A0DFBC1BB7DA7191031BF72E9B4B722 /* Section */,
				82A01EE583508588339CACDA7F5178F8 /* Support Files */,
				0B17EE56391F5EA79B08743DFC4265F3 /* Table */,
				5494D7A8D48C9292E046A6CA0B9C9811 /* Text */,
				3321DF919CEE80B0CC21BEC38083C272 /* Utils */,
			);
			name = TPPDF;
			path = ../..;
			sourceTree = "<group>";
		};
		7FE8140FDB366614E81688A78A071C3C /* Support Files */ = {
<<<<<<< HEAD
=======
			isa = PBXGroup;
			children = (
				A3746E709D1FC2F25AE4195D9BAF95C6 /* Quick.modulemap */,
				B3802E4EB547026B946056052D78588E /* Quick.xcconfig */,
				2F116E1EB5CEF48F2F118B7688271B6C /* Quick-dummy.m */,
				A8EE0A30C32C84DFF8796384D02D463F /* Quick-Info.plist */,
				09D88AB4EA0F8B587EBB16D22C55EF44 /* Quick-prefix.pch */,
				E060805D7A04FA9757AC2B458C66DE16 /* Quick-umbrella.h */,
			);
			name = "Support Files";
			path = "../Target Support Files/Quick";
			sourceTree = "<group>";
		};
		8A745DF7F5D3EDD576E00AD09FC8A43E /* Image */ = {
>>>>>>> 35e8543d
			isa = PBXGroup;
			children = (
				A3746E709D1FC2F25AE4195D9BAF95C6 /* Quick.modulemap */,
				B3802E4EB547026B946056052D78588E /* Quick.xcconfig */,
				2F116E1EB5CEF48F2F118B7688271B6C /* Quick-dummy.m */,
				A8EE0A30C32C84DFF8796384D02D463F /* Quick-Info.plist */,
				09D88AB4EA0F8B587EBB16D22C55EF44 /* Quick-prefix.pch */,
				E060805D7A04FA9757AC2B458C66DE16 /* Quick-umbrella.h */,
			);
			name = "Support Files";
			path = "../Target Support Files/Quick";
			sourceTree = "<group>";
		};
		82A01EE583508588339CACDA7F5178F8 /* Support Files */ = {
			isa = PBXGroup;
			children = (
				8FFFE11271AF8B1982A31A52E7035DC7 /* TPPDF.modulemap */,
				E074392F2799244AB44B9530E2087B38 /* TPPDF.xcconfig */,
				9D354B5CEB89791FB06507D5941B65B3 /* TPPDF-dummy.m */,
				B7BDC8881C36ECC481869D5CA591B0CC /* TPPDF-Info.plist */,
				612B3AE7FAF4A18F679CBD882CBFF5AD /* TPPDF-prefix.pch */,
				F71738DDA10F75FFBA87F055D8BFBBC4 /* TPPDF-umbrella.h */,
			);
			name = "Support Files";
			path = "Example/Pods/Target Support Files/TPPDF";
			sourceTree = "<group>";
		};
		839C4716669FCA9D408EA3BB2DE782A2 /* Math */ = {
			isa = PBXGroup;
			children = (
				9667D294FE8E691AA301478E279E517A /* CGPoint+Math.swift */,
			);
			name = Math;
			path = Source/Math;
			sourceTree = "<group>";
		};
		998D2CE8E46AA4E9BF376CC919528384 /* Metadata */ = {
			isa = PBXGroup;
			children = (
				9E042072A8037E17E0931836A6143F3B /* PDFInfo.swift */,
				21B59AD5853972EE5388D6F51C5D8C34 /* PDFInfo+Equatable.swift */,
			);
			name = Metadata;
			path = Source/Metadata;
			sourceTree = "<group>";
		};
		9FBB9454F1841B0A2B0A778E98A5159C /* Pods */ = {
			isa = PBXGroup;
			children = (
				75102F052327184A2DD8DF936B5BA6F9 /* Nimble */,
				FD1CD43CCE9B39DC8450FA3B516460F3 /* Quick */,
				E6B783D5F8275C9EBF1537F4C9F190D6 /* SwiftLint */,
			);
			name = Pods;
			sourceTree = "<group>";
		};
		A9DC68787A8EBD2347B90D64EEAB14CA /* Pods-TPPDF_Example */ = {
			isa = PBXGroup;
			children = (
				F70E4A86026AA7768F8BB229DC052B78 /* Pods-TPPDF_Example.modulemap */,
				6CD43F9E9FAA1ED61573295D5124D164 /* Pods-TPPDF_Example-acknowledgements.markdown */,
				AF049D13168168BB1D05E709B83B7F86 /* Pods-TPPDF_Example-acknowledgements.plist */,
				15F574AD8B988C719705A8CF4D678A33 /* Pods-TPPDF_Example-dummy.m */,
				9CBB831BFDC1B9BDBE1DFFD5B8F0E1AC /* Pods-TPPDF_Example-frameworks.sh */,
				C2B8041F32C0C60EE38DCEB7285C04A0 /* Pods-TPPDF_Example-Info.plist */,
				A5D59A3C124E9E763BDA1945C29F24CE /* Pods-TPPDF_Example-umbrella.h */,
				BC269EDD7E83036769C6C92D3AF462B1 /* Pods-TPPDF_Example.debug.xcconfig */,
				E9A17DA545983FFAB6C074ADAF63609D /* Pods-TPPDF_Example.release.xcconfig */,
			);
			name = "Pods-TPPDF_Example";
			path = "Target Support Files/Pods-TPPDF_Example";
			sourceTree = "<group>";
		};
		B404996FD69CC66D0D0C75AE5088096F /* Support Files */ = {
			isa = PBXGroup;
			children = (
				6D84DAF8699E614E3035E09666F42BEB /* Nimble.modulemap */,
				873A149144A4505B4273B11DF638E923 /* Nimble.xcconfig */,
				C81EE98963B29ED697A14F2DFFFD5D1C /* Nimble-dummy.m */,
				679E95984C4EB4B0E7B2FA6CF1DB0904 /* Nimble-Info.plist */,
				9144560F38E00BC92122EDEFD8B26A08 /* Nimble-prefix.pch */,
				5CFD62FD2E8D891F1DAD7B4220A38D1C /* Nimble-umbrella.h */,
			);
			name = "Support Files";
			path = "../Target Support Files/Nimble";
			sourceTree = "<group>";
		};
		B6195C099B9BF95B31EFC4D6F236B7D2 /* Layout */ = {
			isa = PBXGroup;
			children = (
<<<<<<< HEAD
				B43360A6EA1D6384F2AC6EF9F89E4879 /* PDFContainer.swift */,
				143C29E9E68996E775EC0554BEDED069 /* PDFIndentationObject.swift */,
				2B5B655F03866E8136110D2C9DCB5CA9 /* PDFIndentationObject+Equatable.swift */,
				3ECC230789740FC68AA87FE7DF77FCF0 /* PDFLayout.swift */,
				273E429956F9C8353F04C12310D33DA1 /* PDFLayout+Equatable.swift */,
				ACDFFA8D11873B99DFFEAE88AF86065D /* PDFLayoutHeights.swift */,
				5DCE299BCF9552BD272D3BEA1FE7EBFA /* PDFLayoutHeights+Equatable.swift */,
				44B2A12C8418616ABC29A9878DAD006F /* PDFLayoutIndentations.swift */,
				D9375CC0E58C143AF49A3E42E6356874 /* PDFLayoutIndentations+Equatable.swift */,
				95A6733E61BF3DFCBEBF7AAE550DFD39 /* PDFOffsetObject.swift */,
				6553E3F1C16DEB7AA298DDF02FA9C2F0 /* PDFOffsetObject+Equatable.swift */,
				C792656EA0CDFA0D8B9B36C64CDCD56A /* PDFPageBreakObject.swift */,
				5BFF28306711ADE85A36CC9B790B64A3 /* PDFPageBreakObject+Equatable.swift */,
				27C924D2BF0F99BBAE74FB686A0D3330 /* PDFPageLayout.swift */,
				AD7998FE8D86F1A972FD3D54A9D3C7D9 /* PDFPageLayout+Equatable.swift */,
				8110E84EAE1A2A0D23BB55FE5CE9D7A2 /* PDFSectionColumnContainer.swift */,
				013C1010DC00FDE5021C03E13241D499 /* PDFSpaceObject.swift */,
=======
				322533E4B14F1597E38A3C6A1F78066D /* CGPoint+Math.swift */,
			);
			name = Math;
			path = Source/Math;
			sourceTree = "<group>";
		};
		C8608D61579F171635291C129765D7C4 /* Pagination */ = {
			isa = PBXGroup;
			children = (
				417853649D833545EE98F9F0E270115C /* Int+RomanNumerals.swift */,
				7B5E009A1FB58C86A36CE32D4409266F /* PDFPagination.swift */,
				70B98FDBF81B9C2F0F89C3B6082CA496 /* PDFPagination+Equatable.swift */,
				813071C5846E7F6D0768985826DFAB25 /* PDFPaginationClosure.swift */,
				DC2A7AE0FBE41401EE2F9AE2AB32F34E /* PDFPaginationStyle.swift */,
				146A8801D942F7E2AD8074F93A2A7351 /* PDFPaginationStyle+Equatable.swift */,
				D477C4E2229FFDE000EF14B3 /* PDFPaginationStyle+PDFJSONSerializable.swift */,
			);
			name = Pagination;
			path = Source/Pagination;
			sourceTree = "<group>";
		};
		C91D43575BC398A71C5B327B716EC434 /* Layout */ = {
			isa = PBXGroup;
			children = (
				A2BA7A3FB75CA3231B7B5EF14A40D4E2 /* PDFContainer.swift */,
				38B4427C1A98FD12953DBFA8F0042391 /* PDFIndentationObject.swift */,
				3F00C0F485420C175B26A241DC606217 /* PDFIndentationObject+Equatable.swift */,
				F3EC79E872A2E504901CEA57910464CD /* PDFLayout.swift */,
				0EFAC7D9F61F2C2D0F7279456566D3D7 /* PDFLayout+Equatable.swift */,
				F90417C56A44468E61FC1D3C71CD95E8 /* PDFLayoutHeights.swift */,
				B968F488D67F9CB6A44034E342F3005A /* PDFLayoutHeights+Equatable.swift */,
				55AEB83B5813FE7EE14877A090CD9DB4 /* PDFLayoutIndentations.swift */,
				838DC90EB93330886D6C9AFC4FC070CF /* PDFLayoutIndentations+Equatable.swift */,
				4567DA9BEAC3DB9C15326C4D71836917 /* PDFOffsetObject.swift */,
				6DA0E337C9A79EC8007A1D76F417E773 /* PDFOffsetObject+Equatable.swift */,
				E2247A3DCEA796ACD673F7C8C7462E76 /* PDFPageBreakObject.swift */,
				CDB238D7F0FD8566699FF69B3F72F838 /* PDFPageBreakObject+Equatable.swift */,
				F39BEB077A6B394FE202E254C7DE0CE4 /* PDFPageLayout.swift */,
				BE02302035369BD2412EB32948228A5A /* PDFPageLayout+Equatable.swift */,
				E385D03F465A611C6F2E5DBBE98BC8C4 /* PDFSectionColumnContainer.swift */,
				00688D0211785AFFA02A340F87CA9C4E /* PDFSpaceObject.swift */,
>>>>>>> 35e8543d
			);
			name = Layout;
			path = Source/Layout;
			sourceTree = "<group>";
		};
		CF1408CF629C7361332E53B88F7BD30C = {
			isa = PBXGroup;
			children = (
				9D940727FF8FB9C785EB98E56350EF41 /* Podfile */,
				435D601DEDDF28D7C91E10850AAC54FC /* Development Pods */,
				03C5C200A0787E300053CFA8F53CA094 /* Frameworks */,
				9FBB9454F1841B0A2B0A778E98A5159C /* Pods */,
				1D280077BCCEFE2215081657BE5363FC /* Products */,
				016E0132A6D3099B1ABEF6814A5419D2 /* Targets Support Files */,
			);
			sourceTree = "<group>";
		};
		E6B783D5F8275C9EBF1537F4C9F190D6 /* SwiftLint */ = {
			isa = PBXGroup;
			children = (
				793AF89F175E2B6E4BA7454D6BE8F985 /* Support Files */,
			);
			path = SwiftLint;
			sourceTree = "<group>";
		};
		E7718BA51513D8B22244110D3A6D7F79 /* List */ = {
			isa = PBXGroup;
			children = (
				3B98D62D7F57057FCEBF94102575E08B /* PDFList.swift */,
				D5575BC7C148EAB306F1B0D3233F4D44 /* PDFList+Equatable.swift */,
				00877CD62BF97AFD199FA037CCDC0013 /* PDFListItem.swift */,
				C1FC1D7CD874CC1B86CD3140565C3A82 /* PDFListItem+Equatable.swift */,
				20B96CFA7489D43F042DA1A74396C7C6 /* PDFListItemSymbol.swift */,
				6A43D41BE07F8B64BA154664B4108C7C /* PDFListObject.swift */,
			);
			name = List;
			path = Source/List;
			sourceTree = "<group>";
		};
		FD1CD43CCE9B39DC8450FA3B516460F3 /* Quick */ = {
			isa = PBXGroup;
			children = (
				9636D5936A5AA005BF948AF6A505C578 /* Behavior.swift */,
				D5A0F75656CB7DFBE2122B0D68259153 /* Callsite.swift */,
				11715B5BFB8D830BE211D426EA6FE18A /* Closures.swift */,
				86EA07EAF3F92404A7E464881F7E712F /* Configuration.swift */,
				71BC0356EB4125F8FBE88556A95E7197 /* DSL.swift */,
				4EF01D33B54DC205E8E9DA85CB17800F /* ErrorUtility.swift */,
				3E04A56415D8750B385CBC3AB8BBA4D0 /* Example.swift */,
				A37ED74AB3295A1985D9B6927DFEFDA9 /* ExampleGroup.swift */,
				F1812F298EB36BE14454A90D50DF3B67 /* ExampleHooks.swift */,
				300C952E18E465358123B10CFABB9B07 /* ExampleMetadata.swift */,
				A3DCE710AF71ED74B0574EBDD83C02E0 /* Filter.swift */,
				E3BD0F6A0A283C9E739C317D83488F74 /* HooksPhase.swift */,
				F270B3BF01B92C0ABE1E0B49AFBCE399 /* NSBundle+CurrentTestBundle.swift */,
				0B61C2CB472C1E79F3B3793FA059016C /* QCKDSL.h */,
				70AC7175CDFE257F9AEBF0CF4250725D /* QCKDSL.m */,
				60E595BBA24FEDB548252887F38B3DCE /* Quick.h */,
				3E6836F9312687D1A74AFEAB434356E6 /* QuickConfiguration.h */,
				3B83E60C519E93CC51AF1A862C8411CF /* QuickConfiguration.m */,
				DBD66F7B76AADB3011307636209097CF /* QuickSelectedTestSuiteBuilder.swift */,
				407A6B82A0FB629082DCC0121F2F2331 /* QuickSpec.h */,
				9F298FDA5A2ACA603E9A9809DB386040 /* QuickSpec.m */,
				CDCA39A6C0D7BC2104ED1EE08D3D81A3 /* QuickSpecBase.h */,
				F24C9C6BDA89A4861840B7D33631E5F6 /* QuickSpecBase.m */,
				4237D85424D842F66841516F153E6824 /* QuickTestSuite.swift */,
				170715461DBBF2A9156230C94FCD23BF /* String+C99ExtendedIdentifier.swift */,
				73302C4908EC872A2249A5269A672033 /* SuiteHooks.swift */,
				9434AD9BD3839FB76D96FB233672DC06 /* URL+FileName.swift */,
				2E4E5F735D0A0D316C64B61254CBA909 /* World.swift */,
				84570CEA498F2BC09DE8931D6CEB8346 /* World+DSL.swift */,
				25BB4753C9F3F79ED9ED12F9D7FE0015 /* XCTestSuite+QuickTestSuiteBuilder.m */,
				7FE8140FDB366614E81688A78A071C3C /* Support Files */,
			);
			name = Quick;
			path = Quick;
			sourceTree = "<group>";
		};
		FD1CD43CCE9B39DC8450FA3B516460F3 /* Quick */ = {
			isa = PBXGroup;
			children = (
				9636D5936A5AA005BF948AF6A505C578 /* Behavior.swift */,
				D5A0F75656CB7DFBE2122B0D68259153 /* Callsite.swift */,
				11715B5BFB8D830BE211D426EA6FE18A /* Closures.swift */,
				86EA07EAF3F92404A7E464881F7E712F /* Configuration.swift */,
				71BC0356EB4125F8FBE88556A95E7197 /* DSL.swift */,
				4EF01D33B54DC205E8E9DA85CB17800F /* ErrorUtility.swift */,
				3E04A56415D8750B385CBC3AB8BBA4D0 /* Example.swift */,
				A37ED74AB3295A1985D9B6927DFEFDA9 /* ExampleGroup.swift */,
				F1812F298EB36BE14454A90D50DF3B67 /* ExampleHooks.swift */,
				300C952E18E465358123B10CFABB9B07 /* ExampleMetadata.swift */,
				A3DCE710AF71ED74B0574EBDD83C02E0 /* Filter.swift */,
				E3BD0F6A0A283C9E739C317D83488F74 /* HooksPhase.swift */,
				F270B3BF01B92C0ABE1E0B49AFBCE399 /* NSBundle+CurrentTestBundle.swift */,
				0B61C2CB472C1E79F3B3793FA059016C /* QCKDSL.h */,
				70AC7175CDFE257F9AEBF0CF4250725D /* QCKDSL.m */,
				60E595BBA24FEDB548252887F38B3DCE /* Quick.h */,
				3E6836F9312687D1A74AFEAB434356E6 /* QuickConfiguration.h */,
				3B83E60C519E93CC51AF1A862C8411CF /* QuickConfiguration.m */,
				DBD66F7B76AADB3011307636209097CF /* QuickSelectedTestSuiteBuilder.swift */,
				407A6B82A0FB629082DCC0121F2F2331 /* QuickSpec.h */,
				9F298FDA5A2ACA603E9A9809DB386040 /* QuickSpec.m */,
				CDCA39A6C0D7BC2104ED1EE08D3D81A3 /* QuickSpecBase.h */,
				F24C9C6BDA89A4861840B7D33631E5F6 /* QuickSpecBase.m */,
				4237D85424D842F66841516F153E6824 /* QuickTestSuite.swift */,
				170715461DBBF2A9156230C94FCD23BF /* String+C99ExtendedIdentifier.swift */,
				73302C4908EC872A2249A5269A672033 /* SuiteHooks.swift */,
				9434AD9BD3839FB76D96FB233672DC06 /* URL+FileName.swift */,
				2E4E5F735D0A0D316C64B61254CBA909 /* World.swift */,
				84570CEA498F2BC09DE8931D6CEB8346 /* World+DSL.swift */,
				25BB4753C9F3F79ED9ED12F9D7FE0015 /* XCTestSuite+QuickTestSuiteBuilder.m */,
				7FE8140FDB366614E81688A78A071C3C /* Support Files */,
			);
			path = Quick;
			sourceTree = "<group>";
		};
/* End PBXGroup section */

/* Begin PBXHeadersBuildPhase section */
		6C448550D827B729512FD1EB49443073 /* Headers */ = {
			isa = PBXHeadersBuildPhase;
			buildActionMask = 2147483647;
			files = (
				4B2400D4BDE61F3E1C32DF62F627533B /* TPPDF-umbrella.h in Headers */,
			);
			runOnlyForDeploymentPostprocessing = 0;
		};
		868110571E40A9B19AC075B4B7E8BE8C /* Headers */ = {
			isa = PBXHeadersBuildPhase;
			buildActionMask = 2147483647;
			files = (
				979F00D9FD17F36506AAA9B2AF008AD2 /* QCKDSL.h in Headers */,
				C87508B2BD3A9F3383A7C9E234908D91 /* Quick-umbrella.h in Headers */,
				552916D8F8D4936A10ED52E7010AB86A /* Quick.h in Headers */,
				9A604864F60563868F58901AFC74E5A9 /* QuickConfiguration.h in Headers */,
				56E850670B4BE5BC99A71EC81BAB3F30 /* QuickSpec.h in Headers */,
				009B55FC48D14E18C3EF88537723A549 /* QuickSpecBase.h in Headers */,
			);
			runOnlyForDeploymentPostprocessing = 0;
		};
		9B77031A7A15BB3811305C69E64A4840 /* Headers */ = {
			isa = PBXHeadersBuildPhase;
			buildActionMask = 2147483647;
			files = (
				936F59386A1975C4EA465B805E2DE359 /* Pods-TPPDF_Example-umbrella.h in Headers */,
			);
			runOnlyForDeploymentPostprocessing = 0;
		};
		D97AF40DA614EF719DFF95071586A392 /* Headers */ = {
			isa = PBXHeadersBuildPhase;
			buildActionMask = 2147483647;
			files = (
				1EF22A226B6287ED10DC6BA39006E629 /* Pods-TPPDF_Tests-umbrella.h in Headers */,
			);
			runOnlyForDeploymentPostprocessing = 0;
		};
		F684E10CDA60BAC918A92251A0A1968A /* Headers */ = {
			isa = PBXHeadersBuildPhase;
			buildActionMask = 2147483647;
			files = (
				E1C5AE23F3288A2E8A13489165FD3FF2 /* CwlCatchException.h in Headers */,
				05D6872E1E4C28423550C859B6E03820 /* CwlMachBadInstructionHandler.h in Headers */,
				38FEA25D16ACC1E6F5C696CD95B41A69 /* CwlPreconditionTesting.h in Headers */,
				9EEF9E84E580920E11E06170D25F65C3 /* DSL.h in Headers */,
				6FC59CBB360B3EF8E45D151D945BCA54 /* mach_excServer.h in Headers */,
				C0367D0510CE9E409A33E9B356422017 /* Nimble-umbrella.h in Headers */,
				1FA0DEC9E883929115DD91352F570F3B /* Nimble.h in Headers */,
				30966E26266F62432C8E914340871113 /* NMBExceptionCapture.h in Headers */,
				74C4A30A55AC7DB057CE14BCA15299C4 /* NMBStringify.h in Headers */,
			);
			runOnlyForDeploymentPostprocessing = 0;
		};
/* End PBXHeadersBuildPhase section */

/* Begin PBXNativeTarget section */
		4320383F67CB94718E8C8D71E2D1F279 /* Pods-TPPDF_Example */ = {
			isa = PBXNativeTarget;
			buildConfigurationList = 6050D58715B5FEEA01234EF385CFE394 /* Build configuration list for PBXNativeTarget "Pods-TPPDF_Example" */;
			buildPhases = (
				9B77031A7A15BB3811305C69E64A4840 /* Headers */,
				2884500305C47C3360E414FC54F1CC92 /* Sources */,
				98A9DD95C66C8B807321CB6F81DD7E13 /* Frameworks */,
				1AFCBEA9DA3563045DA3CB5F0A1832B8 /* Resources */,
			);
			buildRules = (
			);
			dependencies = (
				A4DB8F5A3AD6905DA0FD342B40EAA2D2 /* PBXTargetDependency */,
				6E0B7FBCBA9478C42B38BCF04103A116 /* PBXTargetDependency */,
			);
			name = "Pods-TPPDF_Example";
			productName = "Pods-TPPDF_Example";
			productReference = D436A79990315954176240671AD94710 /* Pods_TPPDF_Example.framework */;
			productType = "com.apple.product-type.framework";
		};
		C9F6AC8A2198A28BFC4B29D2E749A78D /* Pods-TPPDF_Tests */ = {
			isa = PBXNativeTarget;
			buildConfigurationList = 75B5131F3C104CA5D2348C005C0F8542 /* Build configuration list for PBXNativeTarget "Pods-TPPDF_Tests" */;
			buildPhases = (
				D97AF40DA614EF719DFF95071586A392 /* Headers */,
				4891CB9DB50D0D793CEB7F0DA72216F8 /* Sources */,
				A9E93615E54562C3FE2B9FD6D6751C11 /* Frameworks */,
				CAD427764B69DD655C573B35E9977F5B /* Resources */,
			);
			buildRules = (
			);
			dependencies = (
				C7FA9D9A3E5CEAB7EDF53B3F293E9DAE /* PBXTargetDependency */,
				EDF7C16D845589E8F8A02983F2DC95F0 /* PBXTargetDependency */,
				53D1FA546694BB5C18D695E15B2329BB /* PBXTargetDependency */,
			);
			name = "Pods-TPPDF_Tests";
			productName = "Pods-TPPDF_Tests";
			productReference = 05004DA67743E8BA17464D6B234A5041 /* Pods_TPPDF_Tests.framework */;
			productType = "com.apple.product-type.framework";
		};
		F3D7F5720B6419F44CACB4252E195E89 /* Quick */ = {
			isa = PBXNativeTarget;
			buildConfigurationList = 38BD91DDD408E2DF7A073070FDC7ED60 /* Build configuration list for PBXNativeTarget "Quick" */;
			buildPhases = (
				868110571E40A9B19AC075B4B7E8BE8C /* Headers */,
				11D3919D093C8EED4E826E9F3E38072C /* Sources */,
				5640308429AF225FCCD177A2C87663F4 /* Frameworks */,
				E60E8AC5BC86F008CC6D66997B3E2A94 /* Resources */,
			);
			buildRules = (
			);
			dependencies = (
			);
			name = Quick;
			productName = Quick;
			productReference = EEA347DA3727EF24C6D690B8F190BFFD /* Quick.framework */;
			productType = "com.apple.product-type.framework";
		};
		F554EA343D656E7FB0C1ACC045EB2666 /* Nimble */ = {
			isa = PBXNativeTarget;
			buildConfigurationList = E3A98634DB5DA9D006BDFE48B5C34CB5 /* Build configuration list for PBXNativeTarget "Nimble" */;
			buildPhases = (
				F684E10CDA60BAC918A92251A0A1968A /* Headers */,
				843204FEA6D0A77E8262CB3DE7F86658 /* Sources */,
				F9F8CFCD3C9798C561B7623608D3C821 /* Frameworks */,
				AD1799A208BE417CCE05899E167D813E /* Resources */,
			);
			buildRules = (
			);
			dependencies = (
			);
			name = Nimble;
			productName = Nimble;
			productReference = 208A7095EE31241F8A36E085541AC9A0 /* Nimble.framework */;
			productType = "com.apple.product-type.framework";
		};
		FDE8308E82034CD56C5B6153CBC1D9E8 /* TPPDF */ = {
			isa = PBXNativeTarget;
			buildConfigurationList = 3BE48F7DA8AEDE929987E728B5A5128D /* Build configuration list for PBXNativeTarget "TPPDF" */;
			buildPhases = (
				6C448550D827B729512FD1EB49443073 /* Headers */,
				2D7B4A8A0ECA9B256628861CE9996AE7 /* Sources */,
				6D55D8FAC9CA90D0BE60B4A0EC424C31 /* Frameworks */,
				47C1BED08E202369F3842EF0A137BEDF /* Resources */,
			);
			buildRules = (
			);
			dependencies = (
				272D9F1CC1116724CF45313FEF6FC363 /* PBXTargetDependency */,
			);
			name = TPPDF;
			productName = TPPDF;
			productReference = 441A0F0890AA3D2A1358591A22F7AF61 /* TPPDF.framework */;
			productType = "com.apple.product-type.framework";
		};
/* End PBXNativeTarget section */

/* Begin PBXProject section */
		BFDFE7DC352907FC980B868725387E98 /* Project object */ = {
			isa = PBXProject;
			attributes = {
				LastSwiftUpdateCheck = 0930;
				LastUpgradeCheck = 1020;
				TargetAttributes = {
					F554EA343D656E7FB0C1ACC045EB2666 = {
						LastSwiftMigration = 1020;
					};
				};
			};
			buildConfigurationList = 4821239608C13582E20E6DA73FD5F1F9 /* Build configuration list for PBXProject "Pods" */;
			compatibilityVersion = "Xcode 3.2";
			developmentRegion = English;
			hasScannedForEncodings = 0;
			knownRegions = (
				English,
				en,
			);
			mainGroup = CF1408CF629C7361332E53B88F7BD30C;
			productRefGroup = 1D280077BCCEFE2215081657BE5363FC /* Products */;
			projectDirPath = "";
			projectRoot = "";
			targets = (
				F554EA343D656E7FB0C1ACC045EB2666 /* Nimble */,
				4320383F67CB94718E8C8D71E2D1F279 /* Pods-TPPDF_Example */,
				C9F6AC8A2198A28BFC4B29D2E749A78D /* Pods-TPPDF_Tests */,
				F3D7F5720B6419F44CACB4252E195E89 /* Quick */,
				AD809FC96561317B4C31DA3057F3770F /* SwiftLint */,
				FDE8308E82034CD56C5B6153CBC1D9E8 /* TPPDF */,
			);
		};
/* End PBXProject section */

/* Begin PBXResourcesBuildPhase section */
		1AFCBEA9DA3563045DA3CB5F0A1832B8 /* Resources */ = {
			isa = PBXResourcesBuildPhase;
			buildActionMask = 2147483647;
			files = (
			);
			runOnlyForDeploymentPostprocessing = 0;
		};
		47C1BED08E202369F3842EF0A137BEDF /* Resources */ = {
			isa = PBXResourcesBuildPhase;
			buildActionMask = 2147483647;
			files = (
			);
			runOnlyForDeploymentPostprocessing = 0;
		};
		AD1799A208BE417CCE05899E167D813E /* Resources */ = {
			isa = PBXResourcesBuildPhase;
			buildActionMask = 2147483647;
			files = (
			);
			runOnlyForDeploymentPostprocessing = 0;
		};
		CAD427764B69DD655C573B35E9977F5B /* Resources */ = {
			isa = PBXResourcesBuildPhase;
			buildActionMask = 2147483647;
			files = (
			);
			runOnlyForDeploymentPostprocessing = 0;
		};
		E60E8AC5BC86F008CC6D66997B3E2A94 /* Resources */ = {
			isa = PBXResourcesBuildPhase;
			buildActionMask = 2147483647;
			files = (
			);
			runOnlyForDeploymentPostprocessing = 0;
		};
/* End PBXResourcesBuildPhase section */

/* Begin PBXSourcesBuildPhase section */
		11D3919D093C8EED4E826E9F3E38072C /* Sources */ = {
			isa = PBXSourcesBuildPhase;
			buildActionMask = 2147483647;
			files = (
				E41F8348E710DAC11540EBB89CB38E55 /* Behavior.swift in Sources */,
				5AEC6AD9DF3DACB25C1A5D9E28CA6A2F /* Callsite.swift in Sources */,
				FF16C6551EC9A8A10022C4875AB8387E /* Closures.swift in Sources */,
				34866079DDA89D4169B3B89A30C7B08E /* Configuration.swift in Sources */,
				41DDAD675693932C1AE45E228048E473 /* DSL.swift in Sources */,
				FDE7E3F7A9C28A5D4F39A71F740E3532 /* ErrorUtility.swift in Sources */,
				7781FA739E0A8D24401595041B7C8413 /* Example.swift in Sources */,
				0CE067A21194467CE0C3BCF2E45386BD /* ExampleGroup.swift in Sources */,
				26EFEDF02D8891FDD4B976BFA78A9A99 /* ExampleHooks.swift in Sources */,
				D1004C2DF0A07F7F55C85A3A760D8A8D /* ExampleMetadata.swift in Sources */,
				9C2B1FA191A4F1A32D2D1986BE967387 /* Filter.swift in Sources */,
				88C85F15C02ECBE02FF6EFCF0DBA2567 /* HooksPhase.swift in Sources */,
				F5C528D776DC6DCFD6759843A41ABABF /* NSBundle+CurrentTestBundle.swift in Sources */,
				A0DD615F2C905050D85100417DF143A0 /* QCKDSL.m in Sources */,
				A8F762A1146D754F0AF1F6297F292F7D /* Quick-dummy.m in Sources */,
				3F46BBC25159938DACB38F3774A78360 /* QuickConfiguration.m in Sources */,
				FC71A766238A9CD17F9C05FFCADA5C69 /* QuickSelectedTestSuiteBuilder.swift in Sources */,
				7D1D81C49C33C015B590BE48AE832418 /* QuickSpec.m in Sources */,
				0D33DB69A5F9363BA450A1B99FFBD7A3 /* QuickSpecBase.m in Sources */,
				0C295E0853A7C4A0ADF818876E304ECC /* QuickTestSuite.swift in Sources */,
				EEE5C01477AA75EEB1F56DC23701177A /* String+C99ExtendedIdentifier.swift in Sources */,
				580A1E4A30C7EC9A4A0C0157A20CDB52 /* SuiteHooks.swift in Sources */,
				A71A451C511FD01A47EF5D2CD9990C9E /* URL+FileName.swift in Sources */,
				322B471456482C441B2EB7521334F5DB /* World+DSL.swift in Sources */,
				10FDE1A7E405B1CB180F0C4AF7ADB0F7 /* World.swift in Sources */,
				22F0445F2343B5DDB52F59ED667CC7A0 /* XCTestSuite+QuickTestSuiteBuilder.m in Sources */,
			);
			runOnlyForDeploymentPostprocessing = 0;
		};
		2884500305C47C3360E414FC54F1CC92 /* Sources */ = {
			isa = PBXSourcesBuildPhase;
			buildActionMask = 2147483647;
			files = (
				E0BE420CF2E3C1513270964005AAA561 /* Pods-TPPDF_Example-dummy.m in Sources */,
			);
			runOnlyForDeploymentPostprocessing = 0;
		};
		2D7B4A8A0ECA9B256628861CE9996AE7 /* Sources */ = {
			isa = PBXSourcesBuildPhase;
			buildActionMask = 2147483647;
			files = (
				075366B8DD030E72A26462BFCFE57C4C /* CGPoint+Math.swift in Sources */,
				37FFF9F42C1FDB524F2AAD0CEE5DEAE8 /* Int+RomanNumerals.swift in Sources */,
				95A7EB7EA8BC2508E737B1C0892EF7BA /* PDFAttributedText+Equatable.swift in Sources */,
				5A6756DE5BB277A4C40ED5FD5E6E69EC /* PDFAttributedText.swift in Sources */,
				23510FF9AF84F3EC64E8978A466D2DDF /* PDFAttributedTextObject.swift in Sources */,
				4122AB9C0AFFB660226E1E5D10C9A999 /* PDFCalculations.swift in Sources */,
				82F53FC6018245DE86F55A74F0F9D5BF /* PDFColumnWrapSectionObject.swift in Sources */,
				7F874212E8AF64927C208D467E9C9D1E /* PDFContainer.swift in Sources */,
				95DCC59970593D8B553F8F7CA6F1238F /* PDFCopy.swift in Sources */,
				038CFDCF73BE8C03FE102ACCE599AF0C /* PDFDocument+Objects.swift in Sources */,
				3D456D0FB569BAD439938AF40A30AA93 /* PDFDocument.swift in Sources */,
				DB3AA2DA73EEF39DEAE29B9C6568D31E /* PDFError.swift in Sources */,
				980A3A0C175FEC2FF55E5A5229A64C0F /* PDFFontObject.swift in Sources */,
				765BDFEC4BF8784E720FF50E9D583BE0 /* PDFGenerator+Debug.swift in Sources */,
				1015EC0A1584792CA0C15BCD9C131A97 /* PDFGenerator+Generation.swift in Sources */,
				279E0EC6E4CC380D4080FD6AC1021C67 /* PDFGenerator+Layout.swift in Sources */,
				B10EF086B32296137CDC3896DFF5B84B /* PDFGenerator.swift in Sources */,
				5DD4D2D3E187B6812EAD93F09B41ED44 /* PDFGraphics.swift in Sources */,
				EF116784B2A0D6DACF6CD9F694E569BE /* PDFImage+Equatable.swift in Sources */,
				2B8972B8662D36034C4D0494491809CF /* PDFImage.swift in Sources */,
				E471AF24C5CA80EEBC17F038DBF1384C /* PDFImageObject.swift in Sources */,
				DD0401118C78088C4DDB42CBA07D816B /* PDFImageOptions.swift in Sources */,
				C3666DC6C226FEBE02572388F270F71C /* PDFImageRowObject.swift in Sources */,
				3837001638B1636377ABDC4C3A981BA0 /* PDFImageSizeFit.swift in Sources */,
				03BCFCE0198ADE841E67144B2746A46B /* PDFIndentationObject+Equatable.swift in Sources */,
				8026A393FCF948F62B4D4A2F56F3BB45 /* PDFIndentationObject.swift in Sources */,
				603054B9AD638DD426C6691C20E70E23 /* PDFInfo+Equatable.swift in Sources */,
				0742A81B93416A6C474EE31D570DE19C /* PDFInfo.swift in Sources */,
				B9CF36E19519EEA31460B9698063932C /* PDFJSONRepresentable.swift in Sources */,
				AB1BAD8A9708C5FC61B477AC94EA3446 /* PDFJSONSerializable.swift in Sources */,
				9D774A2D1B3787165F1395F3E90781AD /* PDFLayout+Equatable.swift in Sources */,
				3197AE21CA80642BFA0CBF634E913C94 /* PDFLayout.swift in Sources */,
				3FF2452FCE93BB07D14D87F4128EB061 /* PDFLayoutHeights+Equatable.swift in Sources */,
				4BC1262137C1609662F1D515FD157AD2 /* PDFLayoutHeights.swift in Sources */,
				FFD0A6F5C299692FE4059B51078124D2 /* PDFLayoutIndentations+Equatable.swift in Sources */,
				4BA0150D2D7330A64E9320FBDC90CD2E /* PDFLayoutIndentations.swift in Sources */,
				44BE77AFADAC644881CF913C85B3F3F9 /* PDFLineObject.swift in Sources */,
				930889C8FB4FE8FB5E0EDBB5946B20D9 /* PDFLineSeparatorObject+Equatable.swift in Sources */,
				2A0AB1CBB6816D0B2CA2C6866D61C55D /* PDFLineSeparatorObject.swift in Sources */,
				52BC2D1AD50942911165C19EBFD6A961 /* PDFLineStyle+Equatable.swift in Sources */,
				26290F0EA4A88AE380491732534AD9AF /* PDFLineStyle.swift in Sources */,
				35F105E4F644CD420FF03F36AA971689 /* PDFLineType.swift in Sources */,
				93214866DB4739E0FAE72C9E1C54415A /* PDFList+Equatable.swift in Sources */,
				20C0E2623F6DABE9DCCE9B36C8BB4A30 /* PDFList.swift in Sources */,
				410844D21AA8650DA589AC2580A70B63 /* PDFListItem+Equatable.swift in Sources */,
				30EE1A6B65CC6E6D1F083179D8666E59 /* PDFListItem.swift in Sources */,
				671195FD762A7E4D21117485591B2123 /* PDFListItemSymbol.swift in Sources */,
				01740605F2AAD6F0D97482E55F50E9CD /* PDFListObject.swift in Sources */,
				EBE60A5C71845425B611FD0924F4A04C /* PDFObject.swift in Sources */,
				7DA75C98CE11643D65EC95F5EB076C88 /* PDFOffsetObject+Equatable.swift in Sources */,
				956534F8C392CE07B4CAE3B35B24FBD6 /* PDFOffsetObject.swift in Sources */,
				08111B1052042FD1B16381A1874B44AE /* PDFPageBreakObject+Equatable.swift in Sources */,
				EF8049FDCF404AD6318997AD8067739D /* PDFPageBreakObject.swift in Sources */,
				6990B86FB3F3694D928549EF4CFFABDF /* PDFPageFormat+Layout.swift in Sources */,
				88CF1ABC49B46FBADE16C191BA4E6587 /* PDFPageFormat+SizeConstants.swift in Sources */,
				0456127A33FD5075E64AA3F3618214E0 /* PDFPageFormat.swift in Sources */,
				D3296FB7C4F5D5593978611A0E18A1C1 /* PDFPageLayout+Equatable.swift in Sources */,
				9B8DE513A0F2893DEF56D0E845769B3F /* PDFPageLayout.swift in Sources */,
				624CA833309767755465B6C41BF27F77 /* PDFPagination+Equatable.swift in Sources */,
				8D6DABB268297B4BFB9DE17323689547 /* PDFPagination.swift in Sources */,
				6A53199713A0F97253D9C8E00CF22FB3 /* PDFPaginationClosure.swift in Sources */,
				3E481298897AD9C2FEF4F0A7819FEC2C /* PDFPaginationStyle+Equatable.swift in Sources */,
				A7CFEA14D2195C458C09583AD1B1D85F /* PDFPaginationStyle.swift in Sources */,
				32C4AD814BC850960C729C5454E2256C /* PDFRectangleObject.swift in Sources */,
				08193A5FBDC283DF7C9D8C6B996B26B0 /* PDFSection.swift in Sources */,
				4FB592C3049D8ADB600F099CF550BEB0 /* PDFSectionColumn+Objects.swift in Sources */,
				997910C5EA13B1FDD48C5E5D61D575F7 /* PDFSectionColumn.swift in Sources */,
				509F2B6EE804AA356DBE5CC9C57CB535 /* PDFSectionColumnContainer.swift in Sources */,
				9F98E3709C4C373D010D5D86F587BA24 /* PDFSectionColumnObject.swift in Sources */,
				4AED4D5B6970AFBA0C00E075A1B0B8D1 /* PDFSectionObject.swift in Sources */,
				CCA4365EF9DBB642BDD8D484188B1516 /* PDFSimpleText+Equatable.swift in Sources */,
				C059EF0D199D733D3D59C238058C4F67 /* PDFSimpleText.swift in Sources */,
				BF223CDF5DE2D0D3C852D247A811B598 /* PDFSpaceObject.swift in Sources */,
				A5BF298D5BA6D919FC4725B9153DA8E8 /* PDFTable+Equatable.swift in Sources */,
				F6466184D60BFC7D19BE4FF5A8B78048 /* PDFTable.swift in Sources */,
				DDD5253D964D02A7B871F637722F0C0C /* PDFTableCell+Equatable.swift in Sources */,
				41501DC989E9FF2EB98F127338B11D14 /* PDFTableCell.swift in Sources */,
				FF90FB4519479C76B857F93B6CAD0682 /* PDFTableCellAlignment.swift in Sources */,
				96D04620D35E92F2A45A44C74C94E1EC /* PDFTableCellBorders+Equatable.swift in Sources */,
				F569DDAF2D381A2D0FFB66A8B8511CCF /* PDFTableCellBorders.swift in Sources */,
				5EC9C195DB01B6CC538875171ACEB680 /* PDFTableCellPosition+Equatable-Hashable.swift in Sources */,
				1D18B55BF4946FA70CAAF4215732CDA0 /* PDFTableCellPosition.swift in Sources */,
				194FD4FDA4E61FF0C3309A2C98CB891F /* PDFTableCellStyle+Equatable.swift in Sources */,
				45D0ACE4EB73B6941E3257201CBCC084 /* PDFTableCellStyle.swift in Sources */,
				519927343082D1C41CF4C5CFB1F12DE4 /* PDFTableContent+Equatable.swift in Sources */,
				0A65BA165BEDF990F804FF41AFE7945C /* PDFTableContent.swift in Sources */,
				77CA408D03E6FAE55DA1C5D898B32DCD /* PDFTableObject.swift in Sources */,
				BDB99F0A3EBBAC1AFD839B8F6F84F680 /* PDFTableStyle+Defaults.swift in Sources */,
				ADCADED627D1A6B9FFF54A01D1192D5A /* PDFTableStyle+Equatable.swift in Sources */,
				CBA1859653733267001CA40243A0E88A /* PDFTableStyle.swift in Sources */,
				C8107594BF17C659B0236D1448A42220 /* PDFTableValidator.swift in Sources */,
				5C3D933E941C11B946CF4EB87A3CC268 /* PDFText.swift in Sources */,
				BEA2EE98B9F40496F8A7A7056A7946F8 /* PDFTextColorObject.swift in Sources */,
				7832601C15135D66405F10FD9FC5645E /* TPPDF-dummy.m in Sources */,
				226E923288535B9BC7DF729C880A5288 /* UIColor+CloseToEqual.swift in Sources */,
				0F18846343EE57225401671159AEC0DE /* UIColor+Hex.swift in Sources */,
				C9E277C9B8CDA3585471A60177A05246 /* UIImage+Pixel.swift in Sources */,
			);
			runOnlyForDeploymentPostprocessing = 0;
		};
		4891CB9DB50D0D793CEB7F0DA72216F8 /* Sources */ = {
			isa = PBXSourcesBuildPhase;
			buildActionMask = 2147483647;
			files = (
				23F75F116F16412BCBABA21DEB5920B0 /* Pods-TPPDF_Tests-dummy.m in Sources */,
			);
			runOnlyForDeploymentPostprocessing = 0;
		};
		843204FEA6D0A77E8262CB3DE7F86658 /* Sources */ = {
			isa = PBXSourcesBuildPhase;
			buildActionMask = 2147483647;
			files = (
				A9F93A9C40771906414564A30333FDB9 /* AdapterProtocols.swift in Sources */,
				D4FF0990DB524278EB20490C5311E19B /* AllPass.swift in Sources */,
				EB062EA45D4A3859C6CEA85DAC1ED237 /* AssertionDispatcher.swift in Sources */,
				5F154C985B9DE1085A993CF9AB332BF2 /* AssertionRecorder.swift in Sources */,
				D845D55E7CD75BA58F753A5AA454E422 /* Async.swift in Sources */,
				7AA21A2A7686580BEF335C12D3D7AB81 /* Await.swift in Sources */,
				8784230CBBBC7267F29611E0E1DC961E /* BeAKindOf.swift in Sources */,
				3101D8F2678E107351E1179C14FC7BF5 /* BeAnInstanceOf.swift in Sources */,
				F596D6BBE5BAD012376F7CB73D44CE6B /* BeCloseTo.swift in Sources */,
				D3A571F180E2A2D8A1248890490C9E36 /* BeEmpty.swift in Sources */,
				0999B997CDAC772A41A7F70CEF4A1D49 /* BeginWith.swift in Sources */,
				E421CC9222B4DCD92124CA45FBA6A247 /* BeGreaterThan.swift in Sources */,
				A74CEEC58BDEB1F9A37685FCA3376746 /* BeGreaterThanOrEqualTo.swift in Sources */,
				7403EBDEC592DF5F4AA19EEFED35AC5A /* BeIdenticalTo.swift in Sources */,
				89A206D51752309E13BD5C427C35A090 /* BeLessThan.swift in Sources */,
				89D30C28183DF9BFC6C940211DA889D7 /* BeLessThanOrEqual.swift in Sources */,
				8413172B4FBB9E364EC42674F13A9FE3 /* BeLogical.swift in Sources */,
				DA28D44BB7C7CE1CC8F91BEE1E89C610 /* BeNil.swift in Sources */,
				94C84E6DFA71C70DF521E9D995C1505F /* BeVoid.swift in Sources */,
				328CBB53BF5236042DF4CB4B751EA062 /* Contain.swift in Sources */,
				03705FCE353B9A436320B5798C9F7A50 /* ContainElementSatisfying.swift in Sources */,
				D9FEB1F14A7C841D4BE3109A0F193843 /* CwlBadInstructionException.swift in Sources */,
				1BAA60FABBC4047372D87D9B739C4463 /* CwlCatchBadInstruction.swift in Sources */,
				888B88EF8BDEBCB1702F8BB33BCBC3B2 /* CwlCatchException.m in Sources */,
				24AD9C69B1A899FA7DB0CA4D346319C5 /* CwlCatchException.swift in Sources */,
				31DCC4FEA92A71A9FE8D881B73FC7426 /* CwlDarwinDefinitions.swift in Sources */,
				35087B8F6AC4F000C85B8D672760AFAA /* CwlMachBadInstructionHandler.m in Sources */,
				7FA411A969F1D1A7AD517C3E7B739AA6 /* DSL+Wait.swift in Sources */,
				82607C525BEE07050E18F0BFCF0AEA52 /* DSL.m in Sources */,
				3537F7CBFBE04113D495FF50BC3D6672 /* DSL.swift in Sources */,
				784DC54B4603FF9B368122FCD7D1D897 /* ElementsEqual.swift in Sources */,
				DE54DDE5C5B6283DE5ADBBDAA91ED589 /* EndWith.swift in Sources */,
				43E95567704203A2DE95E07947BDF70E /* Equal.swift in Sources */,
				9C3F7FC69ADC5BFCE26D5BCB0B9234C6 /* Errors.swift in Sources */,
				E74C63A506330D4E6E1DC8F3894BDC22 /* Expectation.swift in Sources */,
				E80F2F25B622EBC3F1CACD1AFD851A11 /* ExpectationMessage.swift in Sources */,
				D0117BC10CB96CA7F32536A69C085C49 /* Expression.swift in Sources */,
				373C57D757D6DFAC77450763C6BFA620 /* FailureMessage.swift in Sources */,
				F5090F52CF4E6B768D0FB5F676B61AE9 /* Functional.swift in Sources */,
				DF50C201EB25B9BDDD6363698ADE639C /* HaveCount.swift in Sources */,
				C5808A46FC4C07F235753E2AE4A7511A /* mach_excServer.c in Sources */,
				83E49C3B8280FEEAE4F2A81F64A549B4 /* Match.swift in Sources */,
				966FBB84C847F2BCAED02AA147A2CFAB /* MatcherFunc.swift in Sources */,
				C56CE025F6E708D6F5F11DB4EA23728C /* MatcherProtocols.swift in Sources */,
				6ED749CAF781EDB557E30C69637DBC5F /* MatchError.swift in Sources */,
				DE41036F5CDFE75D351DEAC46ECD9FA9 /* Nimble-dummy.m in Sources */,
				A4B6197170839BA97DE105AA9D1FAD7D /* NimbleEnvironment.swift in Sources */,
				D1A4A1DD617C96759F7B2AB2A6AEB0E1 /* NimbleXCTestHandler.swift in Sources */,
				B836AB3DB63144FE21C715D2944AEA07 /* NMBExceptionCapture.m in Sources */,
				075311A9B30D68479A7D7404A99B2FB1 /* NMBExpectation.swift in Sources */,
				13FBB20EA4647EA46F0CB2E7254A5F50 /* NMBObjCMatcher.swift in Sources */,
				392B6696BC59BDCD988D7C5DF3E3E1C5 /* NMBStringify.m in Sources */,
				9DB1E08337AC3FF955539F4E0D1074D2 /* PostNotification.swift in Sources */,
				A51570857887E8E40B39F91C35358E2D /* Predicate.swift in Sources */,
				D1FD91581D2DC0A42C9134862F569C83 /* RaisesException.swift in Sources */,
				1BAEDA109B23A9F1F66A906865309037 /* SatisfyAllOf.swift in Sources */,
				6B4197D2E87B5B445A7AAF18DBA22509 /* SatisfyAnyOf.swift in Sources */,
				0F31FA39DE65E4B1F239F8D4DC999A8A /* SourceLocation.swift in Sources */,
				C7B9D1E45DDA944F4C7E372D3A20999C /* Stringers.swift in Sources */,
				AC26B8C4461E89CC285F1D3273A659BC /* ThrowAssertion.swift in Sources */,
				E40A6E85823CE585BF269D1DF4EF5E04 /* ThrowError.swift in Sources */,
				870471424FE3C6BA3E33C949BEF04D50 /* ToSucceed.swift in Sources */,
				4E70FE29FB2BAD7E5427532B5D2FCF26 /* XCTestObservationCenter+Register.m in Sources */,
			);
			runOnlyForDeploymentPostprocessing = 0;
		};
<<<<<<< HEAD
=======
		FA4293296E013497F40024F0E2B0D8D2 /* Sources */ = {
			isa = PBXSourcesBuildPhase;
			buildActionMask = 2147483647;
			files = (
				F3174B0B99C31E4D92F2A8B858E50693 /* CGPoint+Math.swift in Sources */,
				BC59E992B233044567292929CE3766EE /* Int+RomanNumerals.swift in Sources */,
				7C0B8C384A5224072378A27CEA7BE0F9 /* PDFAttributedText+Equatable.swift in Sources */,
				4B305E4B19FA5EF57846138F46263DA5 /* PDFAttributedText.swift in Sources */,
				9D4D4BCBFBFC6FBF2E2F708479C7C7A8 /* PDFAttributedTextObject.swift in Sources */,
				5D468CF85F34B4AE03A293D51438D23F /* PDFCalculations.swift in Sources */,
				30671387CF56633E6AAFB0855464C572 /* PDFContainer.swift in Sources */,
				8B0A11DE542CF3049DCD23DF9C86CDD6 /* PDFCopy.swift in Sources */,
				601A76814EC4D0668BF8870B0DF2E3DE /* PDFDocument+Objects.swift in Sources */,
				622478D4C3649C271B34FA4E0E67554D /* PDFDocument.swift in Sources */,
				55A5C5D3FA47D944448812C0940C354A /* PDFError.swift in Sources */,
				D477C4E3229FFDE000EF14B3 /* PDFPaginationStyle+PDFJSONSerializable.swift in Sources */,
				2E2F645ED8483012C16822CF39FBD518 /* PDFFontObject.swift in Sources */,
				4EA767E9E4924667BA1542A33DE3F9A7 /* PDFGenerator+Debug.swift in Sources */,
				D477C4CF229FF43600EF14B3 /* Array+PDFJSONSerializable.swift in Sources */,
				FA522EDF65D278B1D2E8E4734FF63EC1 /* PDFGenerator+Generation.swift in Sources */,
				5AB86C33FAB317B80BF1B12D1FFEC1D3 /* PDFGenerator+Layout.swift in Sources */,
				0FD0DF650759F51978A1D6C5BD2FE9F1 /* PDFGenerator.swift in Sources */,
				C59562BCFCD06A1C34522F7069648320 /* PDFGraphics.swift in Sources */,
				B7AD52D2A781CA8A333E62ED685AC23B /* PDFImage+Equatable.swift in Sources */,
				3CD0B5F8BE6990FCA1474A8F4BE9DAE1 /* PDFImage.swift in Sources */,
				8A7D8E5795F41152795ED9B2F336E1BF /* PDFImageObject.swift in Sources */,
				5FCA344CF5789DD4103AC021BB38FD11 /* PDFImageOptions.swift in Sources */,
				2B93AC58E2C1AA8D4B31DD362008EAB3 /* PDFImageRowObject.swift in Sources */,
				C0A5CE0E88F84FB7D0D4F039EF0B2259 /* PDFImageSizeFit.swift in Sources */,
				118C325B67F838C8D943A5B8E8759BCA /* PDFIndentationObject+Equatable.swift in Sources */,
				FAA03D3F207212F162292E5958725075 /* PDFIndentationObject.swift in Sources */,
				25F0A5751832EF38090666B810AB809C /* PDFInfo+Equatable.swift in Sources */,
				FC0F703448E5E50262601316984B1719 /* PDFInfo.swift in Sources */,
				213253006E7CF43FD24C122835E1FBEA /* PDFJSONRepresentable.swift in Sources */,
				F0F3C4465265A211505C33F8187ED0EE /* PDFJSONSerializable.swift in Sources */,
				D477C4DB229FF53600EF14B3 /* UIFont+PDFJSONSerializable.swift in Sources */,
				1283020DA6F340E50843CEBF7217621B /* PDFLayout+Equatable.swift in Sources */,
				D477C4D1229FF47000EF14B3 /* UIColor+PDFJSONSerializable.swift in Sources */,
				D477C4D3229FF47800EF14B3 /* Data+PDFJSONSerializable.swift in Sources */,
				6A7B5309DE5C603B6EBC5057E249A477 /* PDFLayout.swift in Sources */,
				B379AC781865A90FA6EADD8F86B9FCB8 /* PDFLayoutHeights+Equatable.swift in Sources */,
				854727E365619B970AF74A004C753903 /* PDFLayoutHeights.swift in Sources */,
				61419D4804839DA68C17B2CEBFE85732 /* PDFLayoutIndentations+Equatable.swift in Sources */,
				FB23C0CE6D6B2E17EE88300C5938B43B /* PDFLayoutIndentations.swift in Sources */,
				4787FA30688426BCA591DC4285E8DFA9 /* PDFLineObject.swift in Sources */,
				31AFAD90316E968FE083B90A3DFCBF5F /* PDFLineSeparatorObject+Equatable.swift in Sources */,
				FA8B5BFFB1EF63AB3D266AEC8F7007F7 /* PDFLineSeparatorObject.swift in Sources */,
				988641EF5B54C5D6B7567B6E7B8CE380 /* PDFLineStyle+Equatable.swift in Sources */,
				C511C147DEEDDF9CD47719DA7618B504 /* PDFLineStyle.swift in Sources */,
				16732693267879EF416CB3882B1AC810 /* PDFLineType.swift in Sources */,
				A087CC26F4017DE9498C84A3C0F49394 /* PDFList+Equatable.swift in Sources */,
				2734FE73EFC1B46662D7910CCDF1E2A3 /* PDFList.swift in Sources */,
				D477C4D7229FF4F200EF14B3 /* Dictionary+PDFJSONSerializable.swift in Sources */,
				374242C582AF43740E02A1A97624105C /* PDFListItem+Equatable.swift in Sources */,
				7AE3A6EDFB9B1950C0E3282CA183E81E /* PDFListItem.swift in Sources */,
				413552ADA6A94A331FD05EBE9EF98A79 /* PDFListItemSymbol.swift in Sources */,
				0A559A16514868758ACBFC5EF59DCEE0 /* PDFListObject.swift in Sources */,
				53B9AA0AA785EC1016D9E7DF3371AEA0 /* PDFObject.swift in Sources */,
				BA842636F73871E42C8BE835E90B8CC8 /* PDFOffsetObject+Equatable.swift in Sources */,
				DA712197F0C86AD27EAE22C58B16E51E /* PDFOffsetObject.swift in Sources */,
				AA98F149A867F9256C561E0177B5D0ED /* PDFPageBreakObject+Equatable.swift in Sources */,
				896EAC047FF0F098B615EBE9C2E27DFF /* PDFPageBreakObject.swift in Sources */,
				FADE26B3709C84A593758E055227D57B /* PDFPageFormat+Layout.swift in Sources */,
				D477C4DD229FF55C00EF14B3 /* CGPoint+PDFJSONSerializable.swift in Sources */,
				CC7C12C85E032BCF3FFCF5AF6033D029 /* PDFPageFormat+SizeConstants.swift in Sources */,
				24A794074605C3D7E496414E84068C40 /* PDFPageFormat.swift in Sources */,
				1CFE5A1C3C4079B9078E39B2ABF00FD3 /* PDFPageLayout+Equatable.swift in Sources */,
				44AEA6B036F9F01DEB988C877E450A55 /* PDFPageLayout.swift in Sources */,
				12C7C2E0A42A77AF650CC24CD8998E8B /* PDFPagination+Equatable.swift in Sources */,
				2A0933D3BEE1B6EA1C63AA436035201E /* PDFPagination.swift in Sources */,
				C86803B18E3DDA21592CC95865FA932B /* PDFPaginationClosure.swift in Sources */,
				B272BEDC1572063F09E4341DBE413E20 /* PDFPaginationStyle+Equatable.swift in Sources */,
				C0EB957EC0DA8242A029651EB326150D /* PDFPaginationStyle.swift in Sources */,
				62B939CA72597428F99752038657C8C3 /* PDFRectangleObject.swift in Sources */,
				5F56A6B136443847485C35CB384ECA7C /* PDFSection.swift in Sources */,
				480A903388F2E43353211FBC096E0A1A /* PDFSectionColumn+Objects.swift in Sources */,
				8C0B669E137CC174FF10165B3BA81CC5 /* PDFSectionColumn.swift in Sources */,
				EC92A3F64B7F8ADC4D93DCE30729903C /* PDFSectionColumnContainer.swift in Sources */,
				D477C4E1229FF59500EF14B3 /* NSAttributedString+PDFJSONSerializable.swift in Sources */,
				428F6B689E0CE54137CFC85302D5CACB /* PDFSectionColumnObject.swift in Sources */,
				D477C4D9229FF50900EF14B3 /* CGRect+PDFJSONSerializable.swift in Sources */,
				A6BC9A51CF420027CF5DEBD8BF39D02F /* PDFSectionObject.swift in Sources */,
				B83AAB9DCDBDA2EC85EB38A1A1074261 /* PDFSimpleText+Equatable.swift in Sources */,
				D68BE963D3287CB3B5977D218E99B6A7 /* PDFSimpleText.swift in Sources */,
				32F42223569294C819ABFC02F00A951A /* PDFSpaceObject.swift in Sources */,
				55BDFFFD06B3B7265F38AEFD837B9F20 /* PDFTable+Equatable.swift in Sources */,
				715E733494F6B8918650C3D323067FD5 /* PDFTable.swift in Sources */,
				9ED3AF1B057A1588CDC4A5D9EED6BAD4 /* PDFTableCell+Equatable.swift in Sources */,
				2569BD7B3CFD1535B916D69D817FD2D5 /* PDFTableCell.swift in Sources */,
				285169121F4E4125BB37465327D50F77 /* PDFTableCellAlignment.swift in Sources */,
				DCE26FC948E506C1E4F2EA15B1937F89 /* PDFTableCellBorders+Equatable.swift in Sources */,
				8A63077DC1459A326B5C42CE1A99BF59 /* PDFTableCellBorders.swift in Sources */,
				109275CF3A9EFC187F8628F9130AB7D7 /* PDFTableCellPosition+Equatable-Hashable.swift in Sources */,
				EE1FA2CF0294EF77AC150CBC23BB68A1 /* PDFTableCellPosition.swift in Sources */,
				8516BF931451000F0D45FB3E04BDD472 /* PDFTableCellStyle+Equatable.swift in Sources */,
				D1BC1B0B0911B3838F04A6D958ADD6B7 /* PDFTableCellStyle.swift in Sources */,
				449EA2BBF93E6A4E6FED33C6CAF470F9 /* PDFTableContent+Equatable.swift in Sources */,
				EBE99CD10890E458A85EB6199D95B119 /* PDFTableContent.swift in Sources */,
				EEE85966F4ED19F56130948D76E17E24 /* PDFTableObject.swift in Sources */,
				D477C4D5229FF48200EF14B3 /* UIImage+PDFJSONSerializable.swift in Sources */,
				D6D06CC5E79E3706EE0198FF29200C9E /* PDFTableStyle+Defaults.swift in Sources */,
				D477C4E522A010D200EF14B3 /* PDFTableCellAlignment+PDFJSONSerializable.swift in Sources */,
				4511B8CC2EAF4C0379A04909F706B2F9 /* PDFTableStyle+Equatable.swift in Sources */,
				FFE697ACFC60BEF93F44D5743001E9E5 /* PDFTableStyle.swift in Sources */,
				291754E0A7BC2364F587EFDFCA1165E8 /* PDFTableValidator.swift in Sources */,
				4FA4DEB80ED77D5638EA2F9C37E9D34C /* PDFText.swift in Sources */,
				05AE245FF30FDC4BE59C42B10E581979 /* PDFTextColorObject.swift in Sources */,
				D477C4DF229FF57700EF14B3 /* CGSize+PDFJSONSerializable.swift in Sources */,
				5C07992EE1B455089A1A66022BAAE855 /* TPPDF-dummy.m in Sources */,
				36C1B4EA8FD2ED8ABF69D0D00A81157C /* UIColor+CloseToEqual.swift in Sources */,
				198057CC348FD386E87DFBD82F4DCAB1 /* UIColor+Hex.swift in Sources */,
				B9A748BCE7466155894E44CEA06CAA5A /* UIImage+Pixel.swift in Sources */,
			);
			runOnlyForDeploymentPostprocessing = 0;
		};
>>>>>>> 35e8543d
/* End PBXSourcesBuildPhase section */

/* Begin PBXTargetDependency section */
		272D9F1CC1116724CF45313FEF6FC363 /* PBXTargetDependency */ = {
			isa = PBXTargetDependency;
			name = SwiftLint;
			target = AD809FC96561317B4C31DA3057F3770F /* SwiftLint */;
			targetProxy = 76587C109FA97B66D8DC051950DDAFCB /* PBXContainerItemProxy */;
		};
		53D1FA546694BB5C18D695E15B2329BB /* PBXTargetDependency */ = {
			isa = PBXTargetDependency;
			name = Quick;
			target = F3D7F5720B6419F44CACB4252E195E89 /* Quick */;
			targetProxy = 0ED87B41944D84DB6ACF2CAC02E11CAE /* PBXContainerItemProxy */;
		};
		6E0B7FBCBA9478C42B38BCF04103A116 /* PBXTargetDependency */ = {
			isa = PBXTargetDependency;
			name = TPPDF;
			target = FDE8308E82034CD56C5B6153CBC1D9E8 /* TPPDF */;
			targetProxy = 3525505686BC390FA1366E8582A0CD47 /* PBXContainerItemProxy */;
		};
		A4DB8F5A3AD6905DA0FD342B40EAA2D2 /* PBXTargetDependency */ = {
			isa = PBXTargetDependency;
			name = SwiftLint;
			target = AD809FC96561317B4C31DA3057F3770F /* SwiftLint */;
			targetProxy = DD94198F2F19BBC3BF041EC2A95595A5 /* PBXContainerItemProxy */;
		};
		C7FA9D9A3E5CEAB7EDF53B3F293E9DAE /* PBXTargetDependency */ = {
			isa = PBXTargetDependency;
			name = Nimble;
			target = F554EA343D656E7FB0C1ACC045EB2666 /* Nimble */;
			targetProxy = 202077CF3931D93943887E1ECFE10BDF /* PBXContainerItemProxy */;
		};
		EDF7C16D845589E8F8A02983F2DC95F0 /* PBXTargetDependency */ = {
			isa = PBXTargetDependency;
			name = "Pods-TPPDF_Example";
			target = 4320383F67CB94718E8C8D71E2D1F279 /* Pods-TPPDF_Example */;
			targetProxy = 08A1172C3D859E6299665D3B8B67CA12 /* PBXContainerItemProxy */;
		};
/* End PBXTargetDependency section */

/* Begin XCBuildConfiguration section */
		07B3DBAD4E15EC23FB08F6B8B4C9D9F2 /* Debug */ = {
			isa = XCBuildConfiguration;
			buildSettings = {
				ALWAYS_SEARCH_USER_PATHS = NO;
				CLANG_ANALYZER_LOCALIZABILITY_NONLOCALIZED = YES;
				CLANG_ANALYZER_NONNULL = YES;
				CLANG_ANALYZER_NUMBER_OBJECT_CONVERSION = YES_AGGRESSIVE;
				CLANG_CXX_LANGUAGE_STANDARD = "gnu++14";
				CLANG_CXX_LIBRARY = "libc++";
				CLANG_ENABLE_MODULES = YES;
				CLANG_ENABLE_OBJC_ARC = YES;
				CLANG_ENABLE_OBJC_WEAK = YES;
				CLANG_WARN_BLOCK_CAPTURE_AUTORELEASING = YES;
				CLANG_WARN_BOOL_CONVERSION = YES;
				CLANG_WARN_COMMA = YES;
				CLANG_WARN_CONSTANT_CONVERSION = YES;
				CLANG_WARN_DEPRECATED_OBJC_IMPLEMENTATIONS = YES;
				CLANG_WARN_DIRECT_OBJC_ISA_USAGE = YES_ERROR;
				CLANG_WARN_DOCUMENTATION_COMMENTS = YES;
				CLANG_WARN_EMPTY_BODY = YES;
				CLANG_WARN_ENUM_CONVERSION = YES;
				CLANG_WARN_INFINITE_RECURSION = YES;
				CLANG_WARN_INT_CONVERSION = YES;
				CLANG_WARN_NON_LITERAL_NULL_CONVERSION = YES;
				CLANG_WARN_OBJC_IMPLICIT_RETAIN_SELF = YES;
				CLANG_WARN_OBJC_LITERAL_CONVERSION = YES;
				CLANG_WARN_OBJC_ROOT_CLASS = YES_ERROR;
				CLANG_WARN_RANGE_LOOP_ANALYSIS = YES;
				CLANG_WARN_STRICT_PROTOTYPES = YES;
				CLANG_WARN_SUSPICIOUS_MOVE = YES;
				CLANG_WARN_UNGUARDED_AVAILABILITY = YES_AGGRESSIVE;
				CLANG_WARN_UNREACHABLE_CODE = YES;
				CLANG_WARN__DUPLICATE_METHOD_MATCH = YES;
				COPY_PHASE_STRIP = NO;
				DEBUG_INFORMATION_FORMAT = dwarf;
				ENABLE_STRICT_OBJC_MSGSEND = YES;
				ENABLE_TESTABILITY = YES;
				GCC_C_LANGUAGE_STANDARD = gnu11;
				GCC_DYNAMIC_NO_PIC = NO;
				GCC_NO_COMMON_BLOCKS = YES;
				GCC_OPTIMIZATION_LEVEL = 0;
				GCC_PREPROCESSOR_DEFINITIONS = (
					"POD_CONFIGURATION_DEBUG=1",
					"DEBUG=1",
					"$(inherited)",
				);
				GCC_WARN_64_TO_32_BIT_CONVERSION = YES;
				GCC_WARN_ABOUT_RETURN_TYPE = YES_ERROR;
				GCC_WARN_UNDECLARED_SELECTOR = YES;
				GCC_WARN_UNINITIALIZED_AUTOS = YES_AGGRESSIVE;
				GCC_WARN_UNUSED_FUNCTION = YES;
				GCC_WARN_UNUSED_VARIABLE = YES;
				IPHONEOS_DEPLOYMENT_TARGET = 8.3;
				MTL_ENABLE_DEBUG_INFO = INCLUDE_SOURCE;
				MTL_FAST_MATH = YES;
				ONLY_ACTIVE_ARCH = YES;
				PRODUCT_NAME = "$(TARGET_NAME)";
				STRIP_INSTALLED_PRODUCT = NO;
				SWIFT_ACTIVE_COMPILATION_CONDITIONS = DEBUG;
				SWIFT_OPTIMIZATION_LEVEL = "-Onone";
				SWIFT_VERSION = 4.2;
				SYMROOT = "${SRCROOT}/../build";
			};
			name = Debug;
		};
		0CE3E372E4F9D68B50FA65347A58BF86 /* Release */ = {
			isa = XCBuildConfiguration;
			baseConfigurationReference = B3802E4EB547026B946056052D78588E /* Quick.xcconfig */;
			buildSettings = {
				CODE_SIGN_IDENTITY = "";
				"CODE_SIGN_IDENTITY[sdk=appletvos*]" = "";
				"CODE_SIGN_IDENTITY[sdk=iphoneos*]" = "";
				"CODE_SIGN_IDENTITY[sdk=watchos*]" = "";
				CURRENT_PROJECT_VERSION = 1;
				DEFINES_MODULE = YES;
				DYLIB_COMPATIBILITY_VERSION = 1;
				DYLIB_CURRENT_VERSION = 1;
				DYLIB_INSTALL_NAME_BASE = "@rpath";
				GCC_PREFIX_HEADER = "Target Support Files/Quick/Quick-prefix.pch";
				INFOPLIST_FILE = "Target Support Files/Quick/Quick-Info.plist";
				INSTALL_PATH = "$(LOCAL_LIBRARY_DIR)/Frameworks";
				IPHONEOS_DEPLOYMENT_TARGET = 8.0;
				LD_RUNPATH_SEARCH_PATHS = "$(inherited) @executable_path/Frameworks @loader_path/Frameworks";
				MODULEMAP_FILE = "Target Support Files/Quick/Quick.modulemap";
				PRODUCT_MODULE_NAME = Quick;
				PRODUCT_NAME = Quick;
				SDKROOT = iphoneos;
				SKIP_INSTALL = YES;
				SWIFT_ACTIVE_COMPILATION_CONDITIONS = "$(inherited) ";
				SWIFT_VERSION = 5.0;
				TARGETED_DEVICE_FAMILY = "1,2";
				VALIDATE_PRODUCT = YES;
				VERSIONING_SYSTEM = "apple-generic";
				VERSION_INFO_PREFIX = "";
			};
			name = Release;
		};
		2D6A65327F1FC565E63668AE8D630ECC /* Release */ = {
			isa = XCBuildConfiguration;
			baseConfigurationReference = 873A149144A4505B4273B11DF638E923 /* Nimble.xcconfig */;
			buildSettings = {
				CODE_SIGN_IDENTITY = "";
				"CODE_SIGN_IDENTITY[sdk=appletvos*]" = "";
				"CODE_SIGN_IDENTITY[sdk=iphoneos*]" = "";
				"CODE_SIGN_IDENTITY[sdk=watchos*]" = "";
				CURRENT_PROJECT_VERSION = 1;
				DEFINES_MODULE = YES;
				DYLIB_COMPATIBILITY_VERSION = 1;
				DYLIB_CURRENT_VERSION = 1;
				DYLIB_INSTALL_NAME_BASE = "@rpath";
				GCC_PREFIX_HEADER = "Target Support Files/Nimble/Nimble-prefix.pch";
				INFOPLIST_FILE = "Target Support Files/Nimble/Nimble-Info.plist";
				INSTALL_PATH = "$(LOCAL_LIBRARY_DIR)/Frameworks";
				IPHONEOS_DEPLOYMENT_TARGET = 8.0;
				LD_RUNPATH_SEARCH_PATHS = "$(inherited) @executable_path/Frameworks @loader_path/Frameworks";
				MODULEMAP_FILE = "Target Support Files/Nimble/Nimble.modulemap";
				PRODUCT_MODULE_NAME = Nimble;
				PRODUCT_NAME = Nimble;
				SDKROOT = iphoneos;
				SKIP_INSTALL = YES;
				SWIFT_ACTIVE_COMPILATION_CONDITIONS = "$(inherited) ";
				SWIFT_VERSION = 4.2;
				TARGETED_DEVICE_FAMILY = "1,2";
				VALIDATE_PRODUCT = YES;
				VERSIONING_SYSTEM = "apple-generic";
				VERSION_INFO_PREFIX = "";
			};
			name = Release;
		};
		316C4B2F88ACB6FE470766BFA9478729 /* Debug */ = {
			isa = XCBuildConfiguration;
			baseConfigurationReference = E074392F2799244AB44B9530E2087B38 /* TPPDF.xcconfig */;
			buildSettings = {
				CODE_SIGN_IDENTITY = "";
				"CODE_SIGN_IDENTITY[sdk=appletvos*]" = "";
				"CODE_SIGN_IDENTITY[sdk=iphoneos*]" = "";
				"CODE_SIGN_IDENTITY[sdk=watchos*]" = "";
				CURRENT_PROJECT_VERSION = 1;
				DEFINES_MODULE = YES;
				DYLIB_COMPATIBILITY_VERSION = 1;
				DYLIB_CURRENT_VERSION = 1;
				DYLIB_INSTALL_NAME_BASE = "@rpath";
				GCC_PREFIX_HEADER = "Target Support Files/TPPDF/TPPDF-prefix.pch";
				INFOPLIST_FILE = "Target Support Files/TPPDF/TPPDF-Info.plist";
				INSTALL_PATH = "$(LOCAL_LIBRARY_DIR)/Frameworks";
				IPHONEOS_DEPLOYMENT_TARGET = 8.0;
				LD_RUNPATH_SEARCH_PATHS = "$(inherited) @executable_path/Frameworks @loader_path/Frameworks";
				MODULEMAP_FILE = "Target Support Files/TPPDF/TPPDF.modulemap";
				PRODUCT_MODULE_NAME = TPPDF;
				PRODUCT_NAME = TPPDF;
				SDKROOT = iphoneos;
				SKIP_INSTALL = YES;
				SWIFT_ACTIVE_COMPILATION_CONDITIONS = "$(inherited) ";
				SWIFT_VERSION = 5.0;
				TARGETED_DEVICE_FAMILY = "1,2";
				VERSIONING_SYSTEM = "apple-generic";
				VERSION_INFO_PREFIX = "";
			};
			name = Debug;
		};
		3574EF13CBE920579D92AAAE92E806E7 /* Debug */ = {
			isa = XCBuildConfiguration;
			baseConfigurationReference = B4AB7EB6006A71E89C370D195703FFEF /* SwiftLint.xcconfig */;
			buildSettings = {
				ASSETCATALOG_COMPILER_APPICON_NAME = AppIcon;
				CODE_SIGN_IDENTITY = "iPhone Developer";
				IPHONEOS_DEPLOYMENT_TARGET = 8.0;
				LD_RUNPATH_SEARCH_PATHS = "$(inherited) @executable_path/Frameworks";
				SDKROOT = iphoneos;
				TARGETED_DEVICE_FAMILY = "1,2";
			};
			name = Debug;
		};
		6AE527B450E92B7219EC8FFABD13EA76 /* Debug */ = {
			isa = XCBuildConfiguration;
			baseConfigurationReference = B3802E4EB547026B946056052D78588E /* Quick.xcconfig */;
			buildSettings = {
				CODE_SIGN_IDENTITY = "";
				"CODE_SIGN_IDENTITY[sdk=appletvos*]" = "";
				"CODE_SIGN_IDENTITY[sdk=iphoneos*]" = "";
				"CODE_SIGN_IDENTITY[sdk=watchos*]" = "";
				CURRENT_PROJECT_VERSION = 1;
				DEFINES_MODULE = YES;
				DYLIB_COMPATIBILITY_VERSION = 1;
				DYLIB_CURRENT_VERSION = 1;
				DYLIB_INSTALL_NAME_BASE = "@rpath";
				GCC_PREFIX_HEADER = "Target Support Files/Quick/Quick-prefix.pch";
				INFOPLIST_FILE = "Target Support Files/Quick/Quick-Info.plist";
				INSTALL_PATH = "$(LOCAL_LIBRARY_DIR)/Frameworks";
				IPHONEOS_DEPLOYMENT_TARGET = 8.0;
				LD_RUNPATH_SEARCH_PATHS = "$(inherited) @executable_path/Frameworks @loader_path/Frameworks";
				MODULEMAP_FILE = "Target Support Files/Quick/Quick.modulemap";
				PRODUCT_MODULE_NAME = Quick;
				PRODUCT_NAME = Quick;
				SDKROOT = iphoneos;
				SKIP_INSTALL = YES;
				SWIFT_ACTIVE_COMPILATION_CONDITIONS = "$(inherited) ";
				SWIFT_VERSION = 5.0;
				TARGETED_DEVICE_FAMILY = "1,2";
				VERSIONING_SYSTEM = "apple-generic";
				VERSION_INFO_PREFIX = "";
			};
			name = Debug;
		};
		6D0ABDA2CADA2819B858944F8BA13E31 /* Debug */ = {
			isa = XCBuildConfiguration;
			baseConfigurationReference = BC269EDD7E83036769C6C92D3AF462B1 /* Pods-TPPDF_Example.debug.xcconfig */;
			buildSettings = {
				ALWAYS_EMBED_SWIFT_STANDARD_LIBRARIES = NO;
				CODE_SIGN_IDENTITY = "";
				"CODE_SIGN_IDENTITY[sdk=appletvos*]" = "";
				"CODE_SIGN_IDENTITY[sdk=iphoneos*]" = "";
				"CODE_SIGN_IDENTITY[sdk=watchos*]" = "";
				CURRENT_PROJECT_VERSION = 1;
				DEFINES_MODULE = YES;
				DYLIB_COMPATIBILITY_VERSION = 1;
				DYLIB_CURRENT_VERSION = 1;
				DYLIB_INSTALL_NAME_BASE = "@rpath";
				INFOPLIST_FILE = "Target Support Files/Pods-TPPDF_Example/Pods-TPPDF_Example-Info.plist";
				INSTALL_PATH = "$(LOCAL_LIBRARY_DIR)/Frameworks";
				IPHONEOS_DEPLOYMENT_TARGET = 8.3;
				LD_RUNPATH_SEARCH_PATHS = "$(inherited) @executable_path/Frameworks @loader_path/Frameworks";
				MACH_O_TYPE = staticlib;
				MODULEMAP_FILE = "Target Support Files/Pods-TPPDF_Example/Pods-TPPDF_Example.modulemap";
				OTHER_LDFLAGS = "";
				OTHER_LIBTOOLFLAGS = "";
				PODS_ROOT = "$(SRCROOT)";
				PRODUCT_BUNDLE_IDENTIFIER = "org.cocoapods.${PRODUCT_NAME:rfc1034identifier}";
				PRODUCT_NAME = "$(TARGET_NAME:c99extidentifier)";
				SDKROOT = iphoneos;
				SKIP_INSTALL = YES;
				TARGETED_DEVICE_FAMILY = "1,2";
				VERSIONING_SYSTEM = "apple-generic";
				VERSION_INFO_PREFIX = "";
			};
			name = Debug;
		};
		82AA0B818D6F87062A9CC8D800D2A1DB /* Release */ = {
			isa = XCBuildConfiguration;
			baseConfigurationReference = B4AB7EB6006A71E89C370D195703FFEF /* SwiftLint.xcconfig */;
			buildSettings = {
				ASSETCATALOG_COMPILER_APPICON_NAME = AppIcon;
				CODE_SIGN_IDENTITY = "iPhone Developer";
				IPHONEOS_DEPLOYMENT_TARGET = 8.0;
				LD_RUNPATH_SEARCH_PATHS = "$(inherited) @executable_path/Frameworks";
				SDKROOT = iphoneos;
				TARGETED_DEVICE_FAMILY = "1,2";
				VALIDATE_PRODUCT = YES;
			};
			name = Release;
		};
		866EFE3B12309FB54FB1A967B1AAF97B /* Release */ = {
			isa = XCBuildConfiguration;
			baseConfigurationReference = E9A17DA545983FFAB6C074ADAF63609D /* Pods-TPPDF_Example.release.xcconfig */;
			buildSettings = {
				ALWAYS_EMBED_SWIFT_STANDARD_LIBRARIES = NO;
				CODE_SIGN_IDENTITY = "";
				"CODE_SIGN_IDENTITY[sdk=appletvos*]" = "";
				"CODE_SIGN_IDENTITY[sdk=iphoneos*]" = "";
				"CODE_SIGN_IDENTITY[sdk=watchos*]" = "";
				CURRENT_PROJECT_VERSION = 1;
				DEFINES_MODULE = YES;
				DYLIB_COMPATIBILITY_VERSION = 1;
				DYLIB_CURRENT_VERSION = 1;
				DYLIB_INSTALL_NAME_BASE = "@rpath";
				INFOPLIST_FILE = "Target Support Files/Pods-TPPDF_Example/Pods-TPPDF_Example-Info.plist";
				INSTALL_PATH = "$(LOCAL_LIBRARY_DIR)/Frameworks";
				IPHONEOS_DEPLOYMENT_TARGET = 8.3;
				LD_RUNPATH_SEARCH_PATHS = "$(inherited) @executable_path/Frameworks @loader_path/Frameworks";
				MACH_O_TYPE = staticlib;
				MODULEMAP_FILE = "Target Support Files/Pods-TPPDF_Example/Pods-TPPDF_Example.modulemap";
				OTHER_LDFLAGS = "";
				OTHER_LIBTOOLFLAGS = "";
				PODS_ROOT = "$(SRCROOT)";
				PRODUCT_BUNDLE_IDENTIFIER = "org.cocoapods.${PRODUCT_NAME:rfc1034identifier}";
				PRODUCT_NAME = "$(TARGET_NAME:c99extidentifier)";
				SDKROOT = iphoneos;
				SKIP_INSTALL = YES;
				TARGETED_DEVICE_FAMILY = "1,2";
				VALIDATE_PRODUCT = YES;
				VERSIONING_SYSTEM = "apple-generic";
				VERSION_INFO_PREFIX = "";
			};
			name = Release;
		};
		A6AAC8192740CAF64BED66B1A496B773 /* Release */ = {
			isa = XCBuildConfiguration;
			baseConfigurationReference = E074392F2799244AB44B9530E2087B38 /* TPPDF.xcconfig */;
			buildSettings = {
				CODE_SIGN_IDENTITY = "";
				"CODE_SIGN_IDENTITY[sdk=appletvos*]" = "";
				"CODE_SIGN_IDENTITY[sdk=iphoneos*]" = "";
				"CODE_SIGN_IDENTITY[sdk=watchos*]" = "";
				CURRENT_PROJECT_VERSION = 1;
				DEFINES_MODULE = YES;
				DYLIB_COMPATIBILITY_VERSION = 1;
				DYLIB_CURRENT_VERSION = 1;
				DYLIB_INSTALL_NAME_BASE = "@rpath";
				GCC_PREFIX_HEADER = "Target Support Files/TPPDF/TPPDF-prefix.pch";
				INFOPLIST_FILE = "Target Support Files/TPPDF/TPPDF-Info.plist";
				INSTALL_PATH = "$(LOCAL_LIBRARY_DIR)/Frameworks";
				IPHONEOS_DEPLOYMENT_TARGET = 8.0;
				LD_RUNPATH_SEARCH_PATHS = "$(inherited) @executable_path/Frameworks @loader_path/Frameworks";
				MODULEMAP_FILE = "Target Support Files/TPPDF/TPPDF.modulemap";
				PRODUCT_MODULE_NAME = TPPDF;
				PRODUCT_NAME = TPPDF;
				SDKROOT = iphoneos;
				SKIP_INSTALL = YES;
				SWIFT_ACTIVE_COMPILATION_CONDITIONS = "$(inherited) ";
				SWIFT_VERSION = 5.0;
				TARGETED_DEVICE_FAMILY = "1,2";
				VALIDATE_PRODUCT = YES;
				VERSIONING_SYSTEM = "apple-generic";
				VERSION_INFO_PREFIX = "";
			};
			name = Release;
		};
		CF389F750F700469742970304E1E1BC5 /* Debug */ = {
			isa = XCBuildConfiguration;
			baseConfigurationReference = 873A149144A4505B4273B11DF638E923 /* Nimble.xcconfig */;
			buildSettings = {
				CODE_SIGN_IDENTITY = "";
				"CODE_SIGN_IDENTITY[sdk=appletvos*]" = "";
				"CODE_SIGN_IDENTITY[sdk=iphoneos*]" = "";
				"CODE_SIGN_IDENTITY[sdk=watchos*]" = "";
				CURRENT_PROJECT_VERSION = 1;
				DEFINES_MODULE = YES;
				DYLIB_COMPATIBILITY_VERSION = 1;
				DYLIB_CURRENT_VERSION = 1;
				DYLIB_INSTALL_NAME_BASE = "@rpath";
				GCC_PREFIX_HEADER = "Target Support Files/Nimble/Nimble-prefix.pch";
				INFOPLIST_FILE = "Target Support Files/Nimble/Nimble-Info.plist";
				INSTALL_PATH = "$(LOCAL_LIBRARY_DIR)/Frameworks";
				IPHONEOS_DEPLOYMENT_TARGET = 8.0;
				LD_RUNPATH_SEARCH_PATHS = "$(inherited) @executable_path/Frameworks @loader_path/Frameworks";
				MODULEMAP_FILE = "Target Support Files/Nimble/Nimble.modulemap";
				PRODUCT_MODULE_NAME = Nimble;
				PRODUCT_NAME = Nimble;
				SDKROOT = iphoneos;
				SKIP_INSTALL = YES;
				SWIFT_ACTIVE_COMPILATION_CONDITIONS = "$(inherited) ";
				SWIFT_VERSION = 4.2;
				TARGETED_DEVICE_FAMILY = "1,2";
				VERSIONING_SYSTEM = "apple-generic";
				VERSION_INFO_PREFIX = "";
			};
			name = Debug;
		};
		E1F16873F965833F4459072E8A528EA8 /* Debug */ = {
			isa = XCBuildConfiguration;
			baseConfigurationReference = BDF760494E466DD51D8CD2443A542F02 /* Pods-TPPDF_Tests.debug.xcconfig */;
			buildSettings = {
				ALWAYS_EMBED_SWIFT_STANDARD_LIBRARIES = NO;
				CODE_SIGN_IDENTITY = "";
				"CODE_SIGN_IDENTITY[sdk=appletvos*]" = "";
				"CODE_SIGN_IDENTITY[sdk=iphoneos*]" = "";
				"CODE_SIGN_IDENTITY[sdk=watchos*]" = "";
				CURRENT_PROJECT_VERSION = 1;
				DEFINES_MODULE = YES;
				DYLIB_COMPATIBILITY_VERSION = 1;
				DYLIB_CURRENT_VERSION = 1;
				DYLIB_INSTALL_NAME_BASE = "@rpath";
				INFOPLIST_FILE = "Target Support Files/Pods-TPPDF_Tests/Pods-TPPDF_Tests-Info.plist";
				INSTALL_PATH = "$(LOCAL_LIBRARY_DIR)/Frameworks";
				IPHONEOS_DEPLOYMENT_TARGET = 8.3;
				LD_RUNPATH_SEARCH_PATHS = "$(inherited) @executable_path/Frameworks @loader_path/Frameworks";
				MACH_O_TYPE = staticlib;
				MODULEMAP_FILE = "Target Support Files/Pods-TPPDF_Tests/Pods-TPPDF_Tests.modulemap";
				OTHER_LDFLAGS = "";
				OTHER_LIBTOOLFLAGS = "";
				PODS_ROOT = "$(SRCROOT)";
				PRODUCT_BUNDLE_IDENTIFIER = "org.cocoapods.${PRODUCT_NAME:rfc1034identifier}";
				PRODUCT_NAME = "$(TARGET_NAME:c99extidentifier)";
				SDKROOT = iphoneos;
				SKIP_INSTALL = YES;
				TARGETED_DEVICE_FAMILY = "1,2";
				VERSIONING_SYSTEM = "apple-generic";
				VERSION_INFO_PREFIX = "";
			};
			name = Debug;
		};
		F81D8074F2CFF5CFA28E81012C61AB6C /* Release */ = {
			isa = XCBuildConfiguration;
			baseConfigurationReference = 9AA3F040700452B66DAC3A9EF89FE62A /* Pods-TPPDF_Tests.release.xcconfig */;
			buildSettings = {
				ALWAYS_EMBED_SWIFT_STANDARD_LIBRARIES = NO;
				CODE_SIGN_IDENTITY = "";
				"CODE_SIGN_IDENTITY[sdk=appletvos*]" = "";
				"CODE_SIGN_IDENTITY[sdk=iphoneos*]" = "";
				"CODE_SIGN_IDENTITY[sdk=watchos*]" = "";
				CURRENT_PROJECT_VERSION = 1;
				DEFINES_MODULE = YES;
				DYLIB_COMPATIBILITY_VERSION = 1;
				DYLIB_CURRENT_VERSION = 1;
				DYLIB_INSTALL_NAME_BASE = "@rpath";
				INFOPLIST_FILE = "Target Support Files/Pods-TPPDF_Tests/Pods-TPPDF_Tests-Info.plist";
				INSTALL_PATH = "$(LOCAL_LIBRARY_DIR)/Frameworks";
				IPHONEOS_DEPLOYMENT_TARGET = 8.3;
				LD_RUNPATH_SEARCH_PATHS = "$(inherited) @executable_path/Frameworks @loader_path/Frameworks";
				MACH_O_TYPE = staticlib;
				MODULEMAP_FILE = "Target Support Files/Pods-TPPDF_Tests/Pods-TPPDF_Tests.modulemap";
				OTHER_LDFLAGS = "";
				OTHER_LIBTOOLFLAGS = "";
				PODS_ROOT = "$(SRCROOT)";
				PRODUCT_BUNDLE_IDENTIFIER = "org.cocoapods.${PRODUCT_NAME:rfc1034identifier}";
				PRODUCT_NAME = "$(TARGET_NAME:c99extidentifier)";
				SDKROOT = iphoneos;
				SKIP_INSTALL = YES;
				TARGETED_DEVICE_FAMILY = "1,2";
				VALIDATE_PRODUCT = YES;
				VERSIONING_SYSTEM = "apple-generic";
				VERSION_INFO_PREFIX = "";
			};
			name = Release;
		};
		FF54A72E467D2FE6A514F52E26280B06 /* Release */ = {
			isa = XCBuildConfiguration;
			buildSettings = {
				ALWAYS_SEARCH_USER_PATHS = NO;
				CLANG_ANALYZER_LOCALIZABILITY_NONLOCALIZED = YES;
				CLANG_ANALYZER_NONNULL = YES;
				CLANG_ANALYZER_NUMBER_OBJECT_CONVERSION = YES_AGGRESSIVE;
				CLANG_CXX_LANGUAGE_STANDARD = "gnu++14";
				CLANG_CXX_LIBRARY = "libc++";
				CLANG_ENABLE_MODULES = YES;
				CLANG_ENABLE_OBJC_ARC = YES;
				CLANG_ENABLE_OBJC_WEAK = YES;
				CLANG_WARN_BLOCK_CAPTURE_AUTORELEASING = YES;
				CLANG_WARN_BOOL_CONVERSION = YES;
				CLANG_WARN_COMMA = YES;
				CLANG_WARN_CONSTANT_CONVERSION = YES;
				CLANG_WARN_DEPRECATED_OBJC_IMPLEMENTATIONS = YES;
				CLANG_WARN_DIRECT_OBJC_ISA_USAGE = YES_ERROR;
				CLANG_WARN_DOCUMENTATION_COMMENTS = YES;
				CLANG_WARN_EMPTY_BODY = YES;
				CLANG_WARN_ENUM_CONVERSION = YES;
				CLANG_WARN_INFINITE_RECURSION = YES;
				CLANG_WARN_INT_CONVERSION = YES;
				CLANG_WARN_NON_LITERAL_NULL_CONVERSION = YES;
				CLANG_WARN_OBJC_IMPLICIT_RETAIN_SELF = YES;
				CLANG_WARN_OBJC_LITERAL_CONVERSION = YES;
				CLANG_WARN_OBJC_ROOT_CLASS = YES_ERROR;
				CLANG_WARN_RANGE_LOOP_ANALYSIS = YES;
				CLANG_WARN_STRICT_PROTOTYPES = YES;
				CLANG_WARN_SUSPICIOUS_MOVE = YES;
				CLANG_WARN_UNGUARDED_AVAILABILITY = YES_AGGRESSIVE;
				CLANG_WARN_UNREACHABLE_CODE = YES;
				CLANG_WARN__DUPLICATE_METHOD_MATCH = YES;
				COPY_PHASE_STRIP = NO;
				DEBUG_INFORMATION_FORMAT = "dwarf-with-dsym";
				ENABLE_NS_ASSERTIONS = NO;
				ENABLE_STRICT_OBJC_MSGSEND = YES;
				GCC_C_LANGUAGE_STANDARD = gnu11;
				GCC_NO_COMMON_BLOCKS = YES;
				GCC_PREPROCESSOR_DEFINITIONS = (
					"POD_CONFIGURATION_RELEASE=1",
					"$(inherited)",
				);
				GCC_WARN_64_TO_32_BIT_CONVERSION = YES;
				GCC_WARN_ABOUT_RETURN_TYPE = YES_ERROR;
				GCC_WARN_UNDECLARED_SELECTOR = YES;
				GCC_WARN_UNINITIALIZED_AUTOS = YES_AGGRESSIVE;
				GCC_WARN_UNUSED_FUNCTION = YES;
				GCC_WARN_UNUSED_VARIABLE = YES;
				IPHONEOS_DEPLOYMENT_TARGET = 8.3;
				MTL_ENABLE_DEBUG_INFO = NO;
				MTL_FAST_MATH = YES;
				PRODUCT_NAME = "$(TARGET_NAME)";
				STRIP_INSTALLED_PRODUCT = NO;
				SWIFT_OPTIMIZATION_LEVEL = "-Owholemodule";
				SWIFT_VERSION = 4.2;
				SYMROOT = "${SRCROOT}/../build";
			};
			name = Release;
		};
/* End XCBuildConfiguration section */

/* Begin XCConfigurationList section */
		38BD91DDD408E2DF7A073070FDC7ED60 /* Build configuration list for PBXNativeTarget "Quick" */ = {
			isa = XCConfigurationList;
			buildConfigurations = (
				6AE527B450E92B7219EC8FFABD13EA76 /* Debug */,
				0CE3E372E4F9D68B50FA65347A58BF86 /* Release */,
			);
			defaultConfigurationIsVisible = 0;
			defaultConfigurationName = Release;
		};
		3BE48F7DA8AEDE929987E728B5A5128D /* Build configuration list for PBXNativeTarget "TPPDF" */ = {
			isa = XCConfigurationList;
			buildConfigurations = (
				316C4B2F88ACB6FE470766BFA9478729 /* Debug */,
				A6AAC8192740CAF64BED66B1A496B773 /* Release */,
			);
			defaultConfigurationIsVisible = 0;
			defaultConfigurationName = Release;
		};
		4821239608C13582E20E6DA73FD5F1F9 /* Build configuration list for PBXProject "Pods" */ = {
			isa = XCConfigurationList;
			buildConfigurations = (
				07B3DBAD4E15EC23FB08F6B8B4C9D9F2 /* Debug */,
				FF54A72E467D2FE6A514F52E26280B06 /* Release */,
			);
			defaultConfigurationIsVisible = 0;
			defaultConfigurationName = Release;
		};
		6050D58715B5FEEA01234EF385CFE394 /* Build configuration list for PBXNativeTarget "Pods-TPPDF_Example" */ = {
			isa = XCConfigurationList;
			buildConfigurations = (
				6D0ABDA2CADA2819B858944F8BA13E31 /* Debug */,
				866EFE3B12309FB54FB1A967B1AAF97B /* Release */,
			);
			defaultConfigurationIsVisible = 0;
			defaultConfigurationName = Release;
		};
		75B5131F3C104CA5D2348C005C0F8542 /* Build configuration list for PBXNativeTarget "Pods-TPPDF_Tests" */ = {
			isa = XCConfigurationList;
			buildConfigurations = (
				E1F16873F965833F4459072E8A528EA8 /* Debug */,
				F81D8074F2CFF5CFA28E81012C61AB6C /* Release */,
			);
			defaultConfigurationIsVisible = 0;
			defaultConfigurationName = Release;
		};
		9CB8C2BE1024897C0449A0EDEA50F2A2 /* Build configuration list for PBXAggregateTarget "SwiftLint" */ = {
			isa = XCConfigurationList;
			buildConfigurations = (
				3574EF13CBE920579D92AAAE92E806E7 /* Debug */,
				82AA0B818D6F87062A9CC8D800D2A1DB /* Release */,
			);
			defaultConfigurationIsVisible = 0;
			defaultConfigurationName = Release;
		};
		E3A98634DB5DA9D006BDFE48B5C34CB5 /* Build configuration list for PBXNativeTarget "Nimble" */ = {
			isa = XCConfigurationList;
			buildConfigurations = (
				CF389F750F700469742970304E1E1BC5 /* Debug */,
				2D6A65327F1FC565E63668AE8D630ECC /* Release */,
			);
			defaultConfigurationIsVisible = 0;
			defaultConfigurationName = Release;
		};
/* End XCConfigurationList section */
	};
	rootObject = BFDFE7DC352907FC980B868725387E98 /* Project object */;
}<|MERGE_RESOLUTION|>--- conflicted
+++ resolved
@@ -15,385 +15,235 @@
 			dependencies = (
 			);
 			name = SwiftLint;
-			productName = SwiftLint;
 		};
 /* End PBXAggregateTarget section */
 
 /* Begin PBXBuildFile section */
+		001B0DFAD2FFE726E100D741DFC4D205 /* PDFPageFormat+SizeConstants.swift in Sources */ = {isa = PBXBuildFile; fileRef = 6AC2CACAA9F1A7CF16730010915C00F1 /* PDFPageFormat+SizeConstants.swift */; };
 		009B55FC48D14E18C3EF88537723A549 /* QuickSpecBase.h in Headers */ = {isa = PBXBuildFile; fileRef = CDCA39A6C0D7BC2104ED1EE08D3D81A3 /* QuickSpecBase.h */; settings = {ATTRIBUTES = (Project, ); }; };
-<<<<<<< HEAD
-		01740605F2AAD6F0D97482E55F50E9CD /* PDFListObject.swift in Sources */ = {isa = PBXBuildFile; fileRef = 6A43D41BE07F8B64BA154664B4108C7C /* PDFListObject.swift */; };
-=======
->>>>>>> 35e8543d
+		00F0C06AFF0E26D1FF8C7F9BCD6424C2 /* PDFSectionObject.swift in Sources */ = {isa = PBXBuildFile; fileRef = 5B7AEC68ED05BD9033AC1931297C747E /* PDFSectionObject.swift */; };
 		03705FCE353B9A436320B5798C9F7A50 /* ContainElementSatisfying.swift in Sources */ = {isa = PBXBuildFile; fileRef = 35270340E310B19955E3D36080D4E9F9 /* ContainElementSatisfying.swift */; settings = {COMPILER_FLAGS = "-DPRODUCT_NAME=Nimble/Nimble"; }; };
-		038CFDCF73BE8C03FE102ACCE599AF0C /* PDFDocument+Objects.swift in Sources */ = {isa = PBXBuildFile; fileRef = 45ED90D8B4608B414EBFCC09059C98A5 /* PDFDocument+Objects.swift */; };
-		03BCFCE0198ADE841E67144B2746A46B /* PDFIndentationObject+Equatable.swift in Sources */ = {isa = PBXBuildFile; fileRef = 2B5B655F03866E8136110D2C9DCB5CA9 /* PDFIndentationObject+Equatable.swift */; };
-		0456127A33FD5075E64AA3F3618214E0 /* PDFPageFormat.swift in Sources */ = {isa = PBXBuildFile; fileRef = 0848D2A6BCE07A618417B947B70017F6 /* PDFPageFormat.swift */; };
+		047A880D800DFCAE74945DB6B00CFCDB /* PDFLayoutHeights.swift in Sources */ = {isa = PBXBuildFile; fileRef = 2BEB0A3F172A1500A00933712A9EF9EC /* PDFLayoutHeights.swift */; };
+		04B9018E758BC03E7BC19E22DC15FDE8 /* PDFTableCellPosition+Equatable-Hashable.swift in Sources */ = {isa = PBXBuildFile; fileRef = D5047ABD94F173DD85E3F569A7F33ABB /* PDFTableCellPosition+Equatable-Hashable.swift */; };
 		05D6872E1E4C28423550C859B6E03820 /* CwlMachBadInstructionHandler.h in Headers */ = {isa = PBXBuildFile; fileRef = D2D0EC452F599D242A85D259BBF576B2 /* CwlMachBadInstructionHandler.h */; settings = {ATTRIBUTES = (Public, ); }; };
-		0742A81B93416A6C474EE31D570DE19C /* PDFInfo.swift in Sources */ = {isa = PBXBuildFile; fileRef = 9E042072A8037E17E0931836A6143F3B /* PDFInfo.swift */; };
 		075311A9B30D68479A7D7404A99B2FB1 /* NMBExpectation.swift in Sources */ = {isa = PBXBuildFile; fileRef = BBC8ECB9999A499F5E0E73FE434792D2 /* NMBExpectation.swift */; settings = {COMPILER_FLAGS = "-DPRODUCT_NAME=Nimble/Nimble"; }; };
-		075366B8DD030E72A26462BFCFE57C4C /* CGPoint+Math.swift in Sources */ = {isa = PBXBuildFile; fileRef = 9667D294FE8E691AA301478E279E517A /* CGPoint+Math.swift */; };
-		08111B1052042FD1B16381A1874B44AE /* PDFPageBreakObject+Equatable.swift in Sources */ = {isa = PBXBuildFile; fileRef = 5BFF28306711ADE85A36CC9B790B64A3 /* PDFPageBreakObject+Equatable.swift */; };
-		08193A5FBDC283DF7C9D8C6B996B26B0 /* PDFSection.swift in Sources */ = {isa = PBXBuildFile; fileRef = 3852C1274DDD608132BAEF1D23308A24 /* PDFSection.swift */; };
+		07FCCD91AB9B47BFF0DFCEB3AF32FE27 /* PDFListItem+Equatable.swift in Sources */ = {isa = PBXBuildFile; fileRef = A783C1A0E015756DE9A3A467605B08BF /* PDFListItem+Equatable.swift */; };
+		096CC9EAFE92F4B65AFE58AD7210ACA5 /* CGRect+PDFJSONSerializable.swift in Sources */ = {isa = PBXBuildFile; fileRef = 3ADEB5785EC522E736C19F8965AEB610 /* CGRect+PDFJSONSerializable.swift */; };
 		0999B997CDAC772A41A7F70CEF4A1D49 /* BeginWith.swift in Sources */ = {isa = PBXBuildFile; fileRef = 73807064EFEA737FAA9A46A5136B632F /* BeginWith.swift */; settings = {COMPILER_FLAGS = "-DPRODUCT_NAME=Nimble/Nimble"; }; };
-<<<<<<< HEAD
-		0A65BA165BEDF990F804FF41AFE7945C /* PDFTableContent.swift in Sources */ = {isa = PBXBuildFile; fileRef = AF93DFF294247E675D20D4FBAC25E81B /* PDFTableContent.swift */; };
-		0C295E0853A7C4A0ADF818876E304ECC /* QuickTestSuite.swift in Sources */ = {isa = PBXBuildFile; fileRef = 4237D85424D842F66841516F153E6824 /* QuickTestSuite.swift */; };
-		0CE067A21194467CE0C3BCF2E45386BD /* ExampleGroup.swift in Sources */ = {isa = PBXBuildFile; fileRef = A37ED74AB3295A1985D9B6927DFEFDA9 /* ExampleGroup.swift */; };
-		0D33DB69A5F9363BA450A1B99FFBD7A3 /* QuickSpecBase.m in Sources */ = {isa = PBXBuildFile; fileRef = F24C9C6BDA89A4861840B7D33631E5F6 /* QuickSpecBase.m */; };
-		0F18846343EE57225401671159AEC0DE /* UIColor+Hex.swift in Sources */ = {isa = PBXBuildFile; fileRef = 89E844D0E2DD481DB6CFDBC7C4903A98 /* UIColor+Hex.swift */; };
-		0F31FA39DE65E4B1F239F8D4DC999A8A /* SourceLocation.swift in Sources */ = {isa = PBXBuildFile; fileRef = E5A39B184ADFF2F497E4A793605CC742 /* SourceLocation.swift */; settings = {COMPILER_FLAGS = "-DPRODUCT_NAME=Nimble/Nimble"; }; };
-		1015EC0A1584792CA0C15BCD9C131A97 /* PDFGenerator+Generation.swift in Sources */ = {isa = PBXBuildFile; fileRef = 4373A7DC72DEC1FA710B4F8DB0F0E488 /* PDFGenerator+Generation.swift */; };
-		10FDE1A7E405B1CB180F0C4AF7ADB0F7 /* World.swift in Sources */ = {isa = PBXBuildFile; fileRef = 2E4E5F735D0A0D316C64B61254CBA909 /* World.swift */; };
-=======
-		0A559A16514868758ACBFC5EF59DCEE0 /* PDFListObject.swift in Sources */ = {isa = PBXBuildFile; fileRef = BD7653CF1DB1853F0A7D764187246A49 /* PDFListObject.swift */; };
+		0BE39C8E71E81181270CE3DED2779009 /* PDFListObject.swift in Sources */ = {isa = PBXBuildFile; fileRef = 2A507067D28C0773781F39D87F283A87 /* PDFListObject.swift */; };
 		0C295E0853A7C4A0ADF818876E304ECC /* QuickTestSuite.swift in Sources */ = {isa = PBXBuildFile; fileRef = 4237D85424D842F66841516F153E6824 /* QuickTestSuite.swift */; };
 		0CE067A21194467CE0C3BCF2E45386BD /* ExampleGroup.swift in Sources */ = {isa = PBXBuildFile; fileRef = A37ED74AB3295A1985D9B6927DFEFDA9 /* ExampleGroup.swift */; };
 		0D33DB69A5F9363BA450A1B99FFBD7A3 /* QuickSpecBase.m in Sources */ = {isa = PBXBuildFile; fileRef = F24C9C6BDA89A4861840B7D33631E5F6 /* QuickSpecBase.m */; };
 		0F31FA39DE65E4B1F239F8D4DC999A8A /* SourceLocation.swift in Sources */ = {isa = PBXBuildFile; fileRef = E5A39B184ADFF2F497E4A793605CC742 /* SourceLocation.swift */; settings = {COMPILER_FLAGS = "-DPRODUCT_NAME=Nimble/Nimble"; }; };
-		0FD0DF650759F51978A1D6C5BD2FE9F1 /* PDFGenerator.swift in Sources */ = {isa = PBXBuildFile; fileRef = B2CE34020C77B59882C9B1266141B74C /* PDFGenerator.swift */; };
-		109275CF3A9EFC187F8628F9130AB7D7 /* PDFTableCellPosition+Equatable-Hashable.swift in Sources */ = {isa = PBXBuildFile; fileRef = E3422518288BA351130685B6CE3489E4 /* PDFTableCellPosition+Equatable-Hashable.swift */; };
+		1085DF164EA9A9317E83DE0331C28676 /* PDFError.swift in Sources */ = {isa = PBXBuildFile; fileRef = 3440E32204C2202E279AB58D58022E44 /* PDFError.swift */; };
 		10FDE1A7E405B1CB180F0C4AF7ADB0F7 /* World.swift in Sources */ = {isa = PBXBuildFile; fileRef = 2E4E5F735D0A0D316C64B61254CBA909 /* World.swift */; };
-		118C325B67F838C8D943A5B8E8759BCA /* PDFIndentationObject+Equatable.swift in Sources */ = {isa = PBXBuildFile; fileRef = 3F00C0F485420C175B26A241DC606217 /* PDFIndentationObject+Equatable.swift */; };
-		1283020DA6F340E50843CEBF7217621B /* PDFLayout+Equatable.swift in Sources */ = {isa = PBXBuildFile; fileRef = 0EFAC7D9F61F2C2D0F7279456566D3D7 /* PDFLayout+Equatable.swift */; };
-		12C7C2E0A42A77AF650CC24CD8998E8B /* PDFPagination+Equatable.swift in Sources */ = {isa = PBXBuildFile; fileRef = 70B98FDBF81B9C2F0F89C3B6082CA496 /* PDFPagination+Equatable.swift */; };
->>>>>>> 35e8543d
+		11CFE0CB6CC420E02E936300476A48A8 /* PDFListItemSymbol.swift in Sources */ = {isa = PBXBuildFile; fileRef = 42220F8D2D977EB312232C85A0389407 /* PDFListItemSymbol.swift */; };
+		12D7058E432BE175D249BA86A98F3672 /* PDFPaginationStyle+Equatable.swift in Sources */ = {isa = PBXBuildFile; fileRef = 5C4D410C17E6C0E3B30403EB0D575C09 /* PDFPaginationStyle+Equatable.swift */; };
 		13FBB20EA4647EA46F0CB2E7254A5F50 /* NMBObjCMatcher.swift in Sources */ = {isa = PBXBuildFile; fileRef = B5D5CB1F9FEC2B439A3A4CFDE0A3EBBE /* NMBObjCMatcher.swift */; settings = {COMPILER_FLAGS = "-DPRODUCT_NAME=Nimble/Nimble"; }; };
-		194FD4FDA4E61FF0C3309A2C98CB891F /* PDFTableCellStyle+Equatable.swift in Sources */ = {isa = PBXBuildFile; fileRef = DB55F9F41A94D3E14FF6C2542B3BBA88 /* PDFTableCellStyle+Equatable.swift */; };
+		16D3CA4EA41C48056F5B43FA0C4015AC /* PDFInfo+Equatable.swift in Sources */ = {isa = PBXBuildFile; fileRef = BED41B2C56678CC7E8F07005399EC063 /* PDFInfo+Equatable.swift */; };
+		181C6A0565ACED9675B03F7CC262D55E /* PDFTableValidator.swift in Sources */ = {isa = PBXBuildFile; fileRef = 18D6E356C6166FF52AEFAA30C4767E47 /* PDFTableValidator.swift */; };
+		18640782449653E9B2F22E008EAA348F /* PDFLayoutIndentations+Equatable.swift in Sources */ = {isa = PBXBuildFile; fileRef = BCA4534E5A253654FF9A3EA65A45165A /* PDFLayoutIndentations+Equatable.swift */; };
+		1939F26CB4C99F6C1171306360B3D2FA /* PDFIndentationObject.swift in Sources */ = {isa = PBXBuildFile; fileRef = 8610A22DC2C5C92FCE528E734DD8ECFA /* PDFIndentationObject.swift */; };
 		1BAA60FABBC4047372D87D9B739C4463 /* CwlCatchBadInstruction.swift in Sources */ = {isa = PBXBuildFile; fileRef = 2183FD9E719C75BAC5E0CA568708EF56 /* CwlCatchBadInstruction.swift */; settings = {COMPILER_FLAGS = "-DPRODUCT_NAME=Nimble/Nimble"; }; };
 		1BAEDA109B23A9F1F66A906865309037 /* SatisfyAllOf.swift in Sources */ = {isa = PBXBuildFile; fileRef = 17DD5B7C4C38CC0D1EC6B280902DCDED /* SatisfyAllOf.swift */; settings = {COMPILER_FLAGS = "-DPRODUCT_NAME=Nimble/Nimble"; }; };
-		1D18B55BF4946FA70CAAF4215732CDA0 /* PDFTableCellPosition.swift in Sources */ = {isa = PBXBuildFile; fileRef = 7F5BC92FAEAEEC745BF5CFAA11DEC9EC /* PDFTableCellPosition.swift */; };
+		1E46EABFAF5FEEA8928D5E7E5466C590 /* PDFTableContent.swift in Sources */ = {isa = PBXBuildFile; fileRef = 2BDD0C4559D3EE439FA62677324750E0 /* PDFTableContent.swift */; };
 		1EF22A226B6287ED10DC6BA39006E629 /* Pods-TPPDF_Tests-umbrella.h in Headers */ = {isa = PBXBuildFile; fileRef = 88EDCE36C310D8E381FC4C13E3000418 /* Pods-TPPDF_Tests-umbrella.h */; settings = {ATTRIBUTES = (Public, ); }; };
 		1FA0DEC9E883929115DD91352F570F3B /* Nimble.h in Headers */ = {isa = PBXBuildFile; fileRef = 85CD158414AD99E7585B1FB889B65151 /* Nimble.h */; settings = {ATTRIBUTES = (Public, ); }; };
-<<<<<<< HEAD
-		20C0E2623F6DABE9DCCE9B36C8BB4A30 /* PDFList.swift in Sources */ = {isa = PBXBuildFile; fileRef = 3B98D62D7F57057FCEBF94102575E08B /* PDFList.swift */; };
-		226E923288535B9BC7DF729C880A5288 /* UIColor+CloseToEqual.swift in Sources */ = {isa = PBXBuildFile; fileRef = 9832ACD15DE2423A0F05CC09D9FE1181 /* UIColor+CloseToEqual.swift */; };
+		208EF3937F4ABE38BA03CB7B2B5901A2 /* PDFTableCell.swift in Sources */ = {isa = PBXBuildFile; fileRef = D516214CF34B3750F4C9C8EAB1E01AD9 /* PDFTableCell.swift */; };
+		2132EE79E8E35450188FA2F65B9BC8F8 /* TPPDF-dummy.m in Sources */ = {isa = PBXBuildFile; fileRef = BE14EA6AAEF767648061F51F3D438C5E /* TPPDF-dummy.m */; };
 		22F0445F2343B5DDB52F59ED667CC7A0 /* XCTestSuite+QuickTestSuiteBuilder.m in Sources */ = {isa = PBXBuildFile; fileRef = 25BB4753C9F3F79ED9ED12F9D7FE0015 /* XCTestSuite+QuickTestSuiteBuilder.m */; };
-		23510FF9AF84F3EC64E8978A466D2DDF /* PDFAttributedTextObject.swift in Sources */ = {isa = PBXBuildFile; fileRef = 14B44AA863816F8DDD178F9CF08099A4 /* PDFAttributedTextObject.swift */; };
-=======
-		213253006E7CF43FD24C122835E1FBEA /* PDFJSONRepresentable.swift in Sources */ = {isa = PBXBuildFile; fileRef = DB4E834E30E057B48FA368F2EFDE12F4 /* PDFJSONRepresentable.swift */; };
-		22F0445F2343B5DDB52F59ED667CC7A0 /* XCTestSuite+QuickTestSuiteBuilder.m in Sources */ = {isa = PBXBuildFile; fileRef = 25BB4753C9F3F79ED9ED12F9D7FE0015 /* XCTestSuite+QuickTestSuiteBuilder.m */; };
->>>>>>> 35e8543d
+		234F5915C9CBE75D162833A5A756F766 /* PDFLineType.swift in Sources */ = {isa = PBXBuildFile; fileRef = 4179C9FB5D344EEBC1F5F4F67D3DBBE7 /* PDFLineType.swift */; };
 		23F75F116F16412BCBABA21DEB5920B0 /* Pods-TPPDF_Tests-dummy.m in Sources */ = {isa = PBXBuildFile; fileRef = 4BD3D8FEBEB337ED62B39727E9F9CDF8 /* Pods-TPPDF_Tests-dummy.m */; };
 		24AD9C69B1A899FA7DB0CA4D346319C5 /* CwlCatchException.swift in Sources */ = {isa = PBXBuildFile; fileRef = 46625AA17ACC03B13D25615A8F90D255 /* CwlCatchException.swift */; settings = {COMPILER_FLAGS = "-DPRODUCT_NAME=Nimble/Nimble"; }; };
-<<<<<<< HEAD
-		26290F0EA4A88AE380491732534AD9AF /* PDFLineStyle.swift in Sources */ = {isa = PBXBuildFile; fileRef = B42F0C97BF899A706C7DA81F5C107CF8 /* PDFLineStyle.swift */; };
 		26EFEDF02D8891FDD4B976BFA78A9A99 /* ExampleHooks.swift in Sources */ = {isa = PBXBuildFile; fileRef = F1812F298EB36BE14454A90D50DF3B67 /* ExampleHooks.swift */; };
-		279E0EC6E4CC380D4080FD6AC1021C67 /* PDFGenerator+Layout.swift in Sources */ = {isa = PBXBuildFile; fileRef = 5B47BCB8B1BBD20EAB53E264F4B1392D /* PDFGenerator+Layout.swift */; };
-		2A0AB1CBB6816D0B2CA2C6866D61C55D /* PDFLineSeparatorObject.swift in Sources */ = {isa = PBXBuildFile; fileRef = E23026C60100A797C648B0FD3F1C5F33 /* PDFLineSeparatorObject.swift */; };
-		2B8972B8662D36034C4D0494491809CF /* PDFImage.swift in Sources */ = {isa = PBXBuildFile; fileRef = 953B52F390562B560C03FFDAFECAE0E2 /* PDFImage.swift */; };
-=======
-		2569BD7B3CFD1535B916D69D817FD2D5 /* PDFTableCell.swift in Sources */ = {isa = PBXBuildFile; fileRef = CE32A2AA51ACA572B932817A93E755C6 /* PDFTableCell.swift */; };
-		25F0A5751832EF38090666B810AB809C /* PDFInfo+Equatable.swift in Sources */ = {isa = PBXBuildFile; fileRef = 04E343571984E113E9B122D1DE72AC99 /* PDFInfo+Equatable.swift */; };
-		26EFEDF02D8891FDD4B976BFA78A9A99 /* ExampleHooks.swift in Sources */ = {isa = PBXBuildFile; fileRef = F1812F298EB36BE14454A90D50DF3B67 /* ExampleHooks.swift */; };
-		2734FE73EFC1B46662D7910CCDF1E2A3 /* PDFList.swift in Sources */ = {isa = PBXBuildFile; fileRef = 071A78A13A6766C28F67A70ED6AFDD36 /* PDFList.swift */; };
-		285169121F4E4125BB37465327D50F77 /* PDFTableCellAlignment.swift in Sources */ = {isa = PBXBuildFile; fileRef = CD50EF276394E861CDFAF81EE75358C3 /* PDFTableCellAlignment.swift */; };
-		291754E0A7BC2364F587EFDFCA1165E8 /* PDFTableValidator.swift in Sources */ = {isa = PBXBuildFile; fileRef = 90C429454A975564D05165C96B6C77C7 /* PDFTableValidator.swift */; };
-		2A0933D3BEE1B6EA1C63AA436035201E /* PDFPagination.swift in Sources */ = {isa = PBXBuildFile; fileRef = 7B5E009A1FB58C86A36CE32D4409266F /* PDFPagination.swift */; };
-		2B93AC58E2C1AA8D4B31DD362008EAB3 /* PDFImageRowObject.swift in Sources */ = {isa = PBXBuildFile; fileRef = 56BB3EC932688EECAF609D90E905D8FB /* PDFImageRowObject.swift */; };
-		2E2F645ED8483012C16822CF39FBD518 /* PDFFontObject.swift in Sources */ = {isa = PBXBuildFile; fileRef = 489EC7AA59C26220FFCA2C991A338760 /* PDFFontObject.swift */; };
-		30671387CF56633E6AAFB0855464C572 /* PDFContainer.swift in Sources */ = {isa = PBXBuildFile; fileRef = A2BA7A3FB75CA3231B7B5EF14A40D4E2 /* PDFContainer.swift */; };
->>>>>>> 35e8543d
+		27E225892D5B872994902B0F6C1A89FE /* PDFTableStyle+Equatable.swift in Sources */ = {isa = PBXBuildFile; fileRef = 1A80E376A65E9BD854B142EBB15E534F /* PDFTableStyle+Equatable.swift */; };
+		2BB53084B31D6C2D73FA693E0AE68249 /* PDFList.swift in Sources */ = {isa = PBXBuildFile; fileRef = 9DA6CA366B8EC4F1F0346D023D9BC6C8 /* PDFList.swift */; };
+		2BF487623622FAF149D495159C6B29B0 /* PDFGenerator+Generation.swift in Sources */ = {isa = PBXBuildFile; fileRef = 28ACD64BE94ADFF428B2CB781545328F /* PDFGenerator+Generation.swift */; };
+		2F14D99C676AA5A1E43AA01816A3A633 /* PDFSectionColumnObject.swift in Sources */ = {isa = PBXBuildFile; fileRef = C8CD4211C8807476D6D1AD208FB6F239 /* PDFSectionColumnObject.swift */; };
 		30966E26266F62432C8E914340871113 /* NMBExceptionCapture.h in Headers */ = {isa = PBXBuildFile; fileRef = 8106C6BE9B18353E6DEBAD106304C942 /* NMBExceptionCapture.h */; settings = {ATTRIBUTES = (Public, ); }; };
-		30EE1A6B65CC6E6D1F083179D8666E59 /* PDFListItem.swift in Sources */ = {isa = PBXBuildFile; fileRef = 00877CD62BF97AFD199FA037CCDC0013 /* PDFListItem.swift */; };
 		3101D8F2678E107351E1179C14FC7BF5 /* BeAnInstanceOf.swift in Sources */ = {isa = PBXBuildFile; fileRef = 98A8BF274C384ED0357A87C2E0FBF07C /* BeAnInstanceOf.swift */; settings = {COMPILER_FLAGS = "-DPRODUCT_NAME=Nimble/Nimble"; }; };
-		3197AE21CA80642BFA0CBF634E913C94 /* PDFLayout.swift in Sources */ = {isa = PBXBuildFile; fileRef = 3ECC230789740FC68AA87FE7DF77FCF0 /* PDFLayout.swift */; };
+		31412DDF9277417F6E0DD099E16B2690 /* PDFTable+Equatable.swift in Sources */ = {isa = PBXBuildFile; fileRef = 999AA82DEBECE573D2E33429D3A4BEF2 /* PDFTable+Equatable.swift */; };
+		314E66108D395070CA84619AA341DE69 /* PDFGenerator.swift in Sources */ = {isa = PBXBuildFile; fileRef = F5A1E26519AEE0DDF3671F6C6A81F462 /* PDFGenerator.swift */; };
 		31DCC4FEA92A71A9FE8D881B73FC7426 /* CwlDarwinDefinitions.swift in Sources */ = {isa = PBXBuildFile; fileRef = 0FF5D1008CA5B0F13D54AB4FEE897370 /* CwlDarwinDefinitions.swift */; settings = {COMPILER_FLAGS = "-DPRODUCT_NAME=Nimble/Nimble"; }; };
 		322B471456482C441B2EB7521334F5DB /* World+DSL.swift in Sources */ = {isa = PBXBuildFile; fileRef = 84570CEA498F2BC09DE8931D6CEB8346 /* World+DSL.swift */; };
 		328CBB53BF5236042DF4CB4B751EA062 /* Contain.swift in Sources */ = {isa = PBXBuildFile; fileRef = EA88DA8EEF6645A39E96B43CDB28D3CD /* Contain.swift */; settings = {COMPILER_FLAGS = "-DPRODUCT_NAME=Nimble/Nimble"; }; };
-<<<<<<< HEAD
-		32C4AD814BC850960C729C5454E2256C /* PDFRectangleObject.swift in Sources */ = {isa = PBXBuildFile; fileRef = 383F9B7B0530F776B1FE837553DADF13 /* PDFRectangleObject.swift */; };
 		34866079DDA89D4169B3B89A30C7B08E /* Configuration.swift in Sources */ = {isa = PBXBuildFile; fileRef = 86EA07EAF3F92404A7E464881F7E712F /* Configuration.swift */; };
 		35087B8F6AC4F000C85B8D672760AFAA /* CwlMachBadInstructionHandler.m in Sources */ = {isa = PBXBuildFile; fileRef = F4D1D150AF8320F4C9F1483D249ABA8E /* CwlMachBadInstructionHandler.m */; settings = {COMPILER_FLAGS = "-DPRODUCT_NAME=Nimble/Nimble"; }; };
 		3537F7CBFBE04113D495FF50BC3D6672 /* DSL.swift in Sources */ = {isa = PBXBuildFile; fileRef = 8024470AD984BDAA74684548AD7D65C9 /* DSL.swift */; settings = {COMPILER_FLAGS = "-DPRODUCT_NAME=Nimble/Nimble"; }; };
-		35F105E4F644CD420FF03F36AA971689 /* PDFLineType.swift in Sources */ = {isa = PBXBuildFile; fileRef = 7DC00A9219F27DEF4DCE8E28DA76C38B /* PDFLineType.swift */; };
-=======
-		32F42223569294C819ABFC02F00A951A /* PDFSpaceObject.swift in Sources */ = {isa = PBXBuildFile; fileRef = 00688D0211785AFFA02A340F87CA9C4E /* PDFSpaceObject.swift */; };
-		34866079DDA89D4169B3B89A30C7B08E /* Configuration.swift in Sources */ = {isa = PBXBuildFile; fileRef = 86EA07EAF3F92404A7E464881F7E712F /* Configuration.swift */; };
-		35087B8F6AC4F000C85B8D672760AFAA /* CwlMachBadInstructionHandler.m in Sources */ = {isa = PBXBuildFile; fileRef = F4D1D150AF8320F4C9F1483D249ABA8E /* CwlMachBadInstructionHandler.m */; settings = {COMPILER_FLAGS = "-DPRODUCT_NAME=Nimble/Nimble"; }; };
-		3537F7CBFBE04113D495FF50BC3D6672 /* DSL.swift in Sources */ = {isa = PBXBuildFile; fileRef = 8024470AD984BDAA74684548AD7D65C9 /* DSL.swift */; settings = {COMPILER_FLAGS = "-DPRODUCT_NAME=Nimble/Nimble"; }; };
-		36C1B4EA8FD2ED8ABF69D0D00A81157C /* UIColor+CloseToEqual.swift in Sources */ = {isa = PBXBuildFile; fileRef = 89B6BC3490FA0D3DF847927D5B359C83 /* UIColor+CloseToEqual.swift */; };
->>>>>>> 35e8543d
 		373C57D757D6DFAC77450763C6BFA620 /* FailureMessage.swift in Sources */ = {isa = PBXBuildFile; fileRef = EBFA8D27BD95C5A62202C10D53113AE2 /* FailureMessage.swift */; settings = {COMPILER_FLAGS = "-DPRODUCT_NAME=Nimble/Nimble"; }; };
-		37FFF9F42C1FDB524F2AAD0CEE5DEAE8 /* Int+RomanNumerals.swift in Sources */ = {isa = PBXBuildFile; fileRef = 5CE20877023737AE7F1C097F611D6BD6 /* Int+RomanNumerals.swift */; };
-		3837001638B1636377ABDC4C3A981BA0 /* PDFImageSizeFit.swift in Sources */ = {isa = PBXBuildFile; fileRef = B4BD25DF0C885E7A42A8829735CFD115 /* PDFImageSizeFit.swift */; };
+		378BA8E388680E03B3D91833AC934DF1 /* PDFImageObject.swift in Sources */ = {isa = PBXBuildFile; fileRef = 76CB08F2FFB75590838D56BF998B9FDF /* PDFImageObject.swift */; };
 		38FEA25D16ACC1E6F5C696CD95B41A69 /* CwlPreconditionTesting.h in Headers */ = {isa = PBXBuildFile; fileRef = 91FA0C47182F53418200646DB6133A2B /* CwlPreconditionTesting.h */; settings = {ATTRIBUTES = (Public, ); }; };
 		392B6696BC59BDCD988D7C5DF3E3E1C5 /* NMBStringify.m in Sources */ = {isa = PBXBuildFile; fileRef = 2D2B0786AC975048A87B8B2EA9BEBC82 /* NMBStringify.m */; settings = {COMPILER_FLAGS = "-DPRODUCT_NAME=Nimble/Nimble"; }; };
-<<<<<<< HEAD
-		3D456D0FB569BAD439938AF40A30AA93 /* PDFDocument.swift in Sources */ = {isa = PBXBuildFile; fileRef = 0815C49EB62D123637289C1EDEFF723C /* PDFDocument.swift */; };
-		3E481298897AD9C2FEF4F0A7819FEC2C /* PDFPaginationStyle+Equatable.swift in Sources */ = {isa = PBXBuildFile; fileRef = 1E910D6BE33B87A7336A841FB869BC36 /* PDFPaginationStyle+Equatable.swift */; };
+		3C0B43E3C6AEFC7878139298F871B608 /* PDFPageBreakObject+Equatable.swift in Sources */ = {isa = PBXBuildFile; fileRef = 655888FC742039286DA4F34D49A7143D /* PDFPageBreakObject+Equatable.swift */; };
+		3D7465E5587F6391C491A3ED1E57ECC9 /* PDFImageRowObject.swift in Sources */ = {isa = PBXBuildFile; fileRef = 934F2353423BE990897A93AE04D3FB18 /* PDFImageRowObject.swift */; };
+		3E6F66F819BAC23FA5677A660B35F91F /* PDFPageLayout+Equatable.swift in Sources */ = {isa = PBXBuildFile; fileRef = E99E2D9212144C57DBC1AF45256AE606 /* PDFPageLayout+Equatable.swift */; };
 		3F46BBC25159938DACB38F3774A78360 /* QuickConfiguration.m in Sources */ = {isa = PBXBuildFile; fileRef = 3B83E60C519E93CC51AF1A862C8411CF /* QuickConfiguration.m */; };
-		3FF2452FCE93BB07D14D87F4128EB061 /* PDFLayoutHeights+Equatable.swift in Sources */ = {isa = PBXBuildFile; fileRef = 5DCE299BCF9552BD272D3BEA1FE7EBFA /* PDFLayoutHeights+Equatable.swift */; };
-		410844D21AA8650DA589AC2580A70B63 /* PDFListItem+Equatable.swift in Sources */ = {isa = PBXBuildFile; fileRef = C1FC1D7CD874CC1B86CD3140565C3A82 /* PDFListItem+Equatable.swift */; };
-		4122AB9C0AFFB660226E1E5D10C9A999 /* PDFCalculations.swift in Sources */ = {isa = PBXBuildFile; fileRef = 4D0C194805FBB9BBFC20AC5DD18E4359 /* PDFCalculations.swift */; };
-		41501DC989E9FF2EB98F127338B11D14 /* PDFTableCell.swift in Sources */ = {isa = PBXBuildFile; fileRef = 49AA27495485D9FBA7DBA67D0BFA3636 /* PDFTableCell.swift */; };
+		40C946C50FA36462EEC474384E77FE03 /* PDFLineSeparatorObject.swift in Sources */ = {isa = PBXBuildFile; fileRef = 0F94941504FE710390584771D8C6489F /* PDFLineSeparatorObject.swift */; };
+		40DA0FF742BA95FEAE394632EF6F5D82 /* PDFTableCellAlignment+PDFJSONSerializable.swift in Sources */ = {isa = PBXBuildFile; fileRef = 18F596859D10AC23D7AE58011AE5F091 /* PDFTableCellAlignment+PDFJSONSerializable.swift */; };
 		41DDAD675693932C1AE45E228048E473 /* DSL.swift in Sources */ = {isa = PBXBuildFile; fileRef = 71BC0356EB4125F8FBE88556A95E7197 /* DSL.swift */; };
 		43E95567704203A2DE95E07947BDF70E /* Equal.swift in Sources */ = {isa = PBXBuildFile; fileRef = FDEC0E1E73BA5272D7B8159356ED6ECB /* Equal.swift */; settings = {COMPILER_FLAGS = "-DPRODUCT_NAME=Nimble/Nimble"; }; };
-		44BE77AFADAC644881CF913C85B3F3F9 /* PDFLineObject.swift in Sources */ = {isa = PBXBuildFile; fileRef = BE2B9F3A8C91D7C44D722761BB8A55BF /* PDFLineObject.swift */; };
-		45D0ACE4EB73B6941E3257201CBCC084 /* PDFTableCellStyle.swift in Sources */ = {isa = PBXBuildFile; fileRef = AF46C5DA440FEA876C882A49AB09C11A /* PDFTableCellStyle.swift */; };
-		4AED4D5B6970AFBA0C00E075A1B0B8D1 /* PDFSectionObject.swift in Sources */ = {isa = PBXBuildFile; fileRef = 7DC7D57A48646D5484D77A532C8C14B2 /* PDFSectionObject.swift */; };
-		4B2400D4BDE61F3E1C32DF62F627533B /* TPPDF-umbrella.h in Headers */ = {isa = PBXBuildFile; fileRef = F71738DDA10F75FFBA87F055D8BFBBC4 /* TPPDF-umbrella.h */; settings = {ATTRIBUTES = (Public, ); }; };
-		4BA0150D2D7330A64E9320FBDC90CD2E /* PDFLayoutIndentations.swift in Sources */ = {isa = PBXBuildFile; fileRef = 44B2A12C8418616ABC29A9878DAD006F /* PDFLayoutIndentations.swift */; };
-		4BC1262137C1609662F1D515FD157AD2 /* PDFLayoutHeights.swift in Sources */ = {isa = PBXBuildFile; fileRef = ACDFFA8D11873B99DFFEAE88AF86065D /* PDFLayoutHeights.swift */; };
+		4A01F12D1D0636B4DDB22A881A6F0736 /* PDFTableStyle.swift in Sources */ = {isa = PBXBuildFile; fileRef = DD93173853DFABFFF036F7CD7354670B /* PDFTableStyle.swift */; };
+		4B2400D4BDE61F3E1C32DF62F627533B /* TPPDF-umbrella.h in Headers */ = {isa = PBXBuildFile; fileRef = 6ED23A4DBCD509CE5A801298EB3698F9 /* TPPDF-umbrella.h */; settings = {ATTRIBUTES = (Public, ); }; };
+		4B6AFB16F9EB56141B269C4D796C3AD4 /* Int+RomanNumerals.swift in Sources */ = {isa = PBXBuildFile; fileRef = 62583951BD62F6741C8E2878FB1C6FA3 /* Int+RomanNumerals.swift */; };
 		4E70FE29FB2BAD7E5427532B5D2FCF26 /* XCTestObservationCenter+Register.m in Sources */ = {isa = PBXBuildFile; fileRef = E69C46AE772C928891B21BF9707CAF0B /* XCTestObservationCenter+Register.m */; settings = {COMPILER_FLAGS = "-DPRODUCT_NAME=Nimble/Nimble"; }; };
-		4FB592C3049D8ADB600F099CF550BEB0 /* PDFSectionColumn+Objects.swift in Sources */ = {isa = PBXBuildFile; fileRef = 37BD0E0D16F940B08124077970BE1C8E /* PDFSectionColumn+Objects.swift */; };
-		509F2B6EE804AA356DBE5CC9C57CB535 /* PDFSectionColumnContainer.swift in Sources */ = {isa = PBXBuildFile; fileRef = 8110E84EAE1A2A0D23BB55FE5CE9D7A2 /* PDFSectionColumnContainer.swift */; };
-		519927343082D1C41CF4C5CFB1F12DE4 /* PDFTableContent+Equatable.swift in Sources */ = {isa = PBXBuildFile; fileRef = EB29233C8890FB2387335F292DACB34B /* PDFTableContent+Equatable.swift */; };
-		52BC2D1AD50942911165C19EBFD6A961 /* PDFLineStyle+Equatable.swift in Sources */ = {isa = PBXBuildFile; fileRef = F4B296B50232D303EAFFBCEC6FECC5C8 /* PDFLineStyle+Equatable.swift */; };
+		4E8FD976F9D1D00C4D147C1102221020 /* UIImage+PDFJSONSerializable.swift in Sources */ = {isa = PBXBuildFile; fileRef = BC9C6294E303F57B69829D8FE59215D0 /* UIImage+PDFJSONSerializable.swift */; };
+		53A35DC9C52EE022150107D58F03C66C /* PDFOffsetObject.swift in Sources */ = {isa = PBXBuildFile; fileRef = E9002C5D4B6ECF75C0918FDA5E6DEB3E /* PDFOffsetObject.swift */; };
+		542CCCE051D8FDD20D43FEE0BD809AD7 /* PDFTableCellBorders.swift in Sources */ = {isa = PBXBuildFile; fileRef = D4108261CBD310E4B21DCF9371C1D506 /* PDFTableCellBorders.swift */; };
+		547A63962F516DBF9D864393D5C422F7 /* PDFPagination+Equatable.swift in Sources */ = {isa = PBXBuildFile; fileRef = 5B3E8E63BE6AEF76A1DC01F5B22CC85E /* PDFPagination+Equatable.swift */; };
 		552916D8F8D4936A10ED52E7010AB86A /* Quick.h in Headers */ = {isa = PBXBuildFile; fileRef = 60E595BBA24FEDB548252887F38B3DCE /* Quick.h */; settings = {ATTRIBUTES = (Public, ); }; };
 		56E850670B4BE5BC99A71EC81BAB3F30 /* QuickSpec.h in Headers */ = {isa = PBXBuildFile; fileRef = 407A6B82A0FB629082DCC0121F2F2331 /* QuickSpec.h */; settings = {ATTRIBUTES = (Public, ); }; };
 		580A1E4A30C7EC9A4A0C0157A20CDB52 /* SuiteHooks.swift in Sources */ = {isa = PBXBuildFile; fileRef = 73302C4908EC872A2249A5269A672033 /* SuiteHooks.swift */; };
-		5A6756DE5BB277A4C40ED5FD5E6E69EC /* PDFAttributedText.swift in Sources */ = {isa = PBXBuildFile; fileRef = 4CD7BE881E0DD7A26AA08C91EA23EF9E /* PDFAttributedText.swift */; };
 		5AEC6AD9DF3DACB25C1A5D9E28CA6A2F /* Callsite.swift in Sources */ = {isa = PBXBuildFile; fileRef = D5A0F75656CB7DFBE2122B0D68259153 /* Callsite.swift */; };
-		5C3D933E941C11B946CF4EB87A3CC268 /* PDFText.swift in Sources */ = {isa = PBXBuildFile; fileRef = 199DB9A6262BE436E56DBDFC66D360BC /* PDFText.swift */; };
-		5DD4D2D3E187B6812EAD93F09B41ED44 /* PDFGraphics.swift in Sources */ = {isa = PBXBuildFile; fileRef = D8BB2C8C837FE4F04CF84EA2F5306DC5 /* PDFGraphics.swift */; };
-		5EC9C195DB01B6CC538875171ACEB680 /* PDFTableCellPosition+Equatable-Hashable.swift in Sources */ = {isa = PBXBuildFile; fileRef = A52DC5C2C84FFA5B4081AB332BB000A1 /* PDFTableCellPosition+Equatable-Hashable.swift */; };
-=======
-		3CD0B5F8BE6990FCA1474A8F4BE9DAE1 /* PDFImage.swift in Sources */ = {isa = PBXBuildFile; fileRef = 69B60D03593EA38A77986B39567E36C6 /* PDFImage.swift */; };
-		3F46BBC25159938DACB38F3774A78360 /* QuickConfiguration.m in Sources */ = {isa = PBXBuildFile; fileRef = 3B83E60C519E93CC51AF1A862C8411CF /* QuickConfiguration.m */; };
-		413552ADA6A94A331FD05EBE9EF98A79 /* PDFListItemSymbol.swift in Sources */ = {isa = PBXBuildFile; fileRef = E31240B57339CFE530AC148BF178D777 /* PDFListItemSymbol.swift */; };
-		41DDAD675693932C1AE45E228048E473 /* DSL.swift in Sources */ = {isa = PBXBuildFile; fileRef = 71BC0356EB4125F8FBE88556A95E7197 /* DSL.swift */; };
-		428F6B689E0CE54137CFC85302D5CACB /* PDFSectionColumnObject.swift in Sources */ = {isa = PBXBuildFile; fileRef = 38994938E05ADFAB86D2456EACCD0C4E /* PDFSectionColumnObject.swift */; };
-		43E95567704203A2DE95E07947BDF70E /* Equal.swift in Sources */ = {isa = PBXBuildFile; fileRef = FDEC0E1E73BA5272D7B8159356ED6ECB /* Equal.swift */; settings = {COMPILER_FLAGS = "-DPRODUCT_NAME=Nimble/Nimble"; }; };
-		449EA2BBF93E6A4E6FED33C6CAF470F9 /* PDFTableContent+Equatable.swift in Sources */ = {isa = PBXBuildFile; fileRef = 2F214D0B5947C99FE3B73563FA845704 /* PDFTableContent+Equatable.swift */; };
-		44AEA6B036F9F01DEB988C877E450A55 /* PDFPageLayout.swift in Sources */ = {isa = PBXBuildFile; fileRef = F39BEB077A6B394FE202E254C7DE0CE4 /* PDFPageLayout.swift */; };
-		4511B8CC2EAF4C0379A04909F706B2F9 /* PDFTableStyle+Equatable.swift in Sources */ = {isa = PBXBuildFile; fileRef = 206D72F0D0F2B2FB11FCDD0F743B6F7C /* PDFTableStyle+Equatable.swift */; };
-		4787FA30688426BCA591DC4285E8DFA9 /* PDFLineObject.swift in Sources */ = {isa = PBXBuildFile; fileRef = 06B52FD72A05BE2C1AA1EB906BD4BA57 /* PDFLineObject.swift */; };
-		480A903388F2E43353211FBC096E0A1A /* PDFSectionColumn+Objects.swift in Sources */ = {isa = PBXBuildFile; fileRef = E131E446FC35CDC206F9EA2B26545333 /* PDFSectionColumn+Objects.swift */; };
-		4B2400D4BDE61F3E1C32DF62F627533B /* TPPDF-umbrella.h in Headers */ = {isa = PBXBuildFile; fileRef = 99C1900FE3FBBE93C50CE52596F2BC0A /* TPPDF-umbrella.h */; settings = {ATTRIBUTES = (Public, ); }; };
-		4B305E4B19FA5EF57846138F46263DA5 /* PDFAttributedText.swift in Sources */ = {isa = PBXBuildFile; fileRef = 912BADA50658CED03B4CD30670CFFA2D /* PDFAttributedText.swift */; };
-		4E70FE29FB2BAD7E5427532B5D2FCF26 /* XCTestObservationCenter+Register.m in Sources */ = {isa = PBXBuildFile; fileRef = E69C46AE772C928891B21BF9707CAF0B /* XCTestObservationCenter+Register.m */; settings = {COMPILER_FLAGS = "-DPRODUCT_NAME=Nimble/Nimble"; }; };
-		4EA767E9E4924667BA1542A33DE3F9A7 /* PDFGenerator+Debug.swift in Sources */ = {isa = PBXBuildFile; fileRef = B9FB4762C6FBD3AD889472AD7A726661 /* PDFGenerator+Debug.swift */; };
-		4FA4DEB80ED77D5638EA2F9C37E9D34C /* PDFText.swift in Sources */ = {isa = PBXBuildFile; fileRef = EC8935EE12304AB51896169900CE11A1 /* PDFText.swift */; };
-		53B9AA0AA785EC1016D9E7DF3371AEA0 /* PDFObject.swift in Sources */ = {isa = PBXBuildFile; fileRef = 8E0E91BF6A318D2352C08B02BC819EF7 /* PDFObject.swift */; };
-		552916D8F8D4936A10ED52E7010AB86A /* Quick.h in Headers */ = {isa = PBXBuildFile; fileRef = 60E595BBA24FEDB548252887F38B3DCE /* Quick.h */; settings = {ATTRIBUTES = (Public, ); }; };
-		55A5C5D3FA47D944448812C0940C354A /* PDFError.swift in Sources */ = {isa = PBXBuildFile; fileRef = 3B51452F6F3817A8AF8C41BC97FD60C8 /* PDFError.swift */; };
-		55BDFFFD06B3B7265F38AEFD837B9F20 /* PDFTable+Equatable.swift in Sources */ = {isa = PBXBuildFile; fileRef = BF6BAFA82ED713DD59A34DE17B4C97AE /* PDFTable+Equatable.swift */; };
-		56E850670B4BE5BC99A71EC81BAB3F30 /* QuickSpec.h in Headers */ = {isa = PBXBuildFile; fileRef = 407A6B82A0FB629082DCC0121F2F2331 /* QuickSpec.h */; settings = {ATTRIBUTES = (Public, ); }; };
-		580A1E4A30C7EC9A4A0C0157A20CDB52 /* SuiteHooks.swift in Sources */ = {isa = PBXBuildFile; fileRef = 73302C4908EC872A2249A5269A672033 /* SuiteHooks.swift */; };
-		5AB86C33FAB317B80BF1B12D1FFEC1D3 /* PDFGenerator+Layout.swift in Sources */ = {isa = PBXBuildFile; fileRef = 60E66AA3E4B4A021BC5C9FC98DF6BA9A /* PDFGenerator+Layout.swift */; };
-		5AEC6AD9DF3DACB25C1A5D9E28CA6A2F /* Callsite.swift in Sources */ = {isa = PBXBuildFile; fileRef = D5A0F75656CB7DFBE2122B0D68259153 /* Callsite.swift */; };
-		5C07992EE1B455089A1A66022BAAE855 /* TPPDF-dummy.m in Sources */ = {isa = PBXBuildFile; fileRef = 7662FFC56BE6945696DA16829DCF4F17 /* TPPDF-dummy.m */; };
-		5D468CF85F34B4AE03A293D51438D23F /* PDFCalculations.swift in Sources */ = {isa = PBXBuildFile; fileRef = D6B775F5A52E9E8F266A8E1F5E23DFC4 /* PDFCalculations.swift */; };
->>>>>>> 35e8543d
+		5DBECC5FD01F1678F03355D195EDD770 /* PDFSectionColumn.swift in Sources */ = {isa = PBXBuildFile; fileRef = BB4AF60814C0CCE9D78AD569BB3DDB06 /* PDFSectionColumn.swift */; };
+		5E5743D49AE886274E43F5AD0CAC639C /* PDFPageLayout.swift in Sources */ = {isa = PBXBuildFile; fileRef = 5C949D8D21901A8357D067246EE36E85 /* PDFPageLayout.swift */; };
+		5E71B3C198659F601E268387EF4345DF /* PDFIndentationObject+Equatable.swift in Sources */ = {isa = PBXBuildFile; fileRef = 6092FD6C966AE6A7BEF93AE3CAD8F1C5 /* PDFIndentationObject+Equatable.swift */; };
 		5F154C985B9DE1085A993CF9AB332BF2 /* AssertionRecorder.swift in Sources */ = {isa = PBXBuildFile; fileRef = 18FFF6C989F56048F84B6CCDD858BE86 /* AssertionRecorder.swift */; settings = {COMPILER_FLAGS = "-DPRODUCT_NAME=Nimble/Nimble"; }; };
-		603054B9AD638DD426C6691C20E70E23 /* PDFInfo+Equatable.swift in Sources */ = {isa = PBXBuildFile; fileRef = 21B59AD5853972EE5388D6F51C5D8C34 /* PDFInfo+Equatable.swift */; };
-		624CA833309767755465B6C41BF27F77 /* PDFPagination+Equatable.swift in Sources */ = {isa = PBXBuildFile; fileRef = 6D839DA07CA52E79DCC90B768D585A7C /* PDFPagination+Equatable.swift */; };
+		60E08519BFAFF794235022437B3540E2 /* PDFLayoutHeights+Equatable.swift in Sources */ = {isa = PBXBuildFile; fileRef = 84254EE6BA04660C360E33A9F588165F /* PDFLayoutHeights+Equatable.swift */; };
+		625F9B19ABF0CAC7BBB1FDC01F1FE760 /* NSAttributedString+PDFJSONSerializable.swift in Sources */ = {isa = PBXBuildFile; fileRef = CFF9CD68944EEBB1D25BC3F052F2E452 /* NSAttributedString+PDFJSONSerializable.swift */; };
 		6266F92EECF9350B3AA76FFAA05696D8 /* Foundation.framework in Frameworks */ = {isa = PBXBuildFile; fileRef = 3E9918E473A3EAA67C469D7119E74EB1 /* Foundation.framework */; };
-<<<<<<< HEAD
-		671195FD762A7E4D21117485591B2123 /* PDFListItemSymbol.swift in Sources */ = {isa = PBXBuildFile; fileRef = 20B96CFA7489D43F042DA1A74396C7C6 /* PDFListItemSymbol.swift */; };
-		6990B86FB3F3694D928549EF4CFFABDF /* PDFPageFormat+Layout.swift in Sources */ = {isa = PBXBuildFile; fileRef = 11C593F065385A75C8B96882C776B7AE /* PDFPageFormat+Layout.swift */; };
-		6A53199713A0F97253D9C8E00CF22FB3 /* PDFPaginationClosure.swift in Sources */ = {isa = PBXBuildFile; fileRef = F0AA5501CE1F69D351495F6F6197F8F3 /* PDFPaginationClosure.swift */; };
-=======
-		62B939CA72597428F99752038657C8C3 /* PDFRectangleObject.swift in Sources */ = {isa = PBXBuildFile; fileRef = 7C096D4668A0BA079880E29FCE66338F /* PDFRectangleObject.swift */; };
-		6A7B5309DE5C603B6EBC5057E249A477 /* PDFLayout.swift in Sources */ = {isa = PBXBuildFile; fileRef = F3EC79E872A2E504901CEA57910464CD /* PDFLayout.swift */; };
->>>>>>> 35e8543d
+		65DB5AECBB1E872C8F7BF85DB3ADDD10 /* CGPoint+Math.swift in Sources */ = {isa = PBXBuildFile; fileRef = F02A2948648F674D07591E5AC3C73B29 /* CGPoint+Math.swift */; };
+		6729F9C32015368273A0575A3B78A06F /* PDFCopy.swift in Sources */ = {isa = PBXBuildFile; fileRef = D795A61DA249E124A522CD66F400FDF0 /* PDFCopy.swift */; };
 		6B4197D2E87B5B445A7AAF18DBA22509 /* SatisfyAnyOf.swift in Sources */ = {isa = PBXBuildFile; fileRef = 07899136DEE8E2CEC33597FE0FA7CC19 /* SatisfyAnyOf.swift */; settings = {COMPILER_FLAGS = "-DPRODUCT_NAME=Nimble/Nimble"; }; };
+		6BED3562D0E2BD4190D74109D83DD7CF /* PDFSpaceObject.swift in Sources */ = {isa = PBXBuildFile; fileRef = 036F373A4DBB6E2774749C53A4600B83 /* PDFSpaceObject.swift */; };
+		6E0523CAF56CFF19F84E3AF3FFE6E935 /* PDFAttributedText.swift in Sources */ = {isa = PBXBuildFile; fileRef = 3A2E823EFC5C916C90613D8094A26229 /* PDFAttributedText.swift */; };
 		6ED749CAF781EDB557E30C69637DBC5F /* MatchError.swift in Sources */ = {isa = PBXBuildFile; fileRef = 61589F35A711E8D662F644C7D562C954 /* MatchError.swift */; settings = {COMPILER_FLAGS = "-DPRODUCT_NAME=Nimble/Nimble"; }; };
 		6FC59CBB360B3EF8E45D151D945BCA54 /* mach_excServer.h in Headers */ = {isa = PBXBuildFile; fileRef = C069559C34FC38BD037CFEBE645875C7 /* mach_excServer.h */; settings = {ATTRIBUTES = (Public, ); }; };
+		712BD5BB92624C6616EE939A55EFF446 /* PDFPaginationStyle+PDFJSONSerializable.swift in Sources */ = {isa = PBXBuildFile; fileRef = 2C0E13642CE17FB4539E62AF7DBE1318 /* PDFPaginationStyle+PDFJSONSerializable.swift */; };
+		7164105AB28939D7E6BFC90B4866F7B2 /* PDFLineObject.swift in Sources */ = {isa = PBXBuildFile; fileRef = 075C3ED691FFCF8FBE51A32E5B0BD3E8 /* PDFLineObject.swift */; };
+		71F4BDC77C8995635013A1E37DDFAA9C /* PDFAttributedText+Equatable.swift in Sources */ = {isa = PBXBuildFile; fileRef = 02204B1FCD50A48A06B08B8431883FF6 /* PDFAttributedText+Equatable.swift */; };
+		72134AD975CB707A1BEFD776C5DAAD38 /* PDFTableCellPosition.swift in Sources */ = {isa = PBXBuildFile; fileRef = 107539530D79E9E7EA210A6FD179B209 /* PDFTableCellPosition.swift */; };
+		7217F1810F1E836CB79861213197EBD7 /* PDFSimpleText+Equatable.swift in Sources */ = {isa = PBXBuildFile; fileRef = F1FA4184C6FB601BD5655D1716A9FEE2 /* PDFSimpleText+Equatable.swift */; };
+		737AEA510DC5549649A0402B56380DEB /* PDFImageSizeFit.swift in Sources */ = {isa = PBXBuildFile; fileRef = 6AB3132763E7C86C5F4B210280D9ADB7 /* PDFImageSizeFit.swift */; };
 		7403EBDEC592DF5F4AA19EEFED35AC5A /* BeIdenticalTo.swift in Sources */ = {isa = PBXBuildFile; fileRef = A427809945BED8D399EDD9418A14D406 /* BeIdenticalTo.swift */; settings = {COMPILER_FLAGS = "-DPRODUCT_NAME=Nimble/Nimble"; }; };
 		74C4A30A55AC7DB057CE14BCA15299C4 /* NMBStringify.h in Headers */ = {isa = PBXBuildFile; fileRef = CEDA645917FC98E9E264E9952BF05AE1 /* NMBStringify.h */; settings = {ATTRIBUTES = (Public, ); }; };
-<<<<<<< HEAD
-		765BDFEC4BF8784E720FF50E9D583BE0 /* PDFGenerator+Debug.swift in Sources */ = {isa = PBXBuildFile; fileRef = C33490A5895F68701C3767DDC6F994F7 /* PDFGenerator+Debug.swift */; };
 		7781FA739E0A8D24401595041B7C8413 /* Example.swift in Sources */ = {isa = PBXBuildFile; fileRef = 3E04A56415D8750B385CBC3AB8BBA4D0 /* Example.swift */; };
-		77CA408D03E6FAE55DA1C5D898B32DCD /* PDFTableObject.swift in Sources */ = {isa = PBXBuildFile; fileRef = 0DE757F103A49868A6B372708252DA49 /* PDFTableObject.swift */; };
-		7832601C15135D66405F10FD9FC5645E /* TPPDF-dummy.m in Sources */ = {isa = PBXBuildFile; fileRef = 9D354B5CEB89791FB06507D5941B65B3 /* TPPDF-dummy.m */; };
 		784DC54B4603FF9B368122FCD7D1D897 /* ElementsEqual.swift in Sources */ = {isa = PBXBuildFile; fileRef = 4C200E7215CC5D0A3A4694E394899C1F /* ElementsEqual.swift */; settings = {COMPILER_FLAGS = "-DPRODUCT_NAME=Nimble/Nimble"; }; };
+		7907A4761CFF3F60CE180BF61E813F54 /* PDFPaginationClosure.swift in Sources */ = {isa = PBXBuildFile; fileRef = 591F772E1EA42EC13449BDC74BAE853B /* PDFPaginationClosure.swift */; };
 		7AA21A2A7686580BEF335C12D3D7AB81 /* Await.swift in Sources */ = {isa = PBXBuildFile; fileRef = 769948AC67FCD7CFBB879B1BB1309818 /* Await.swift */; settings = {COMPILER_FLAGS = "-DPRODUCT_NAME=Nimble/Nimble"; }; };
 		7D1D81C49C33C015B590BE48AE832418 /* QuickSpec.m in Sources */ = {isa = PBXBuildFile; fileRef = 9F298FDA5A2ACA603E9A9809DB386040 /* QuickSpec.m */; };
-		7DA75C98CE11643D65EC95F5EB076C88 /* PDFOffsetObject+Equatable.swift in Sources */ = {isa = PBXBuildFile; fileRef = 6553E3F1C16DEB7AA298DDF02FA9C2F0 /* PDFOffsetObject+Equatable.swift */; };
-		7F874212E8AF64927C208D467E9C9D1E /* PDFContainer.swift in Sources */ = {isa = PBXBuildFile; fileRef = B43360A6EA1D6384F2AC6EF9F89E4879 /* PDFContainer.swift */; };
-=======
-		7781FA739E0A8D24401595041B7C8413 /* Example.swift in Sources */ = {isa = PBXBuildFile; fileRef = 3E04A56415D8750B385CBC3AB8BBA4D0 /* Example.swift */; };
-		784DC54B4603FF9B368122FCD7D1D897 /* ElementsEqual.swift in Sources */ = {isa = PBXBuildFile; fileRef = 4C200E7215CC5D0A3A4694E394899C1F /* ElementsEqual.swift */; settings = {COMPILER_FLAGS = "-DPRODUCT_NAME=Nimble/Nimble"; }; };
-		7AA21A2A7686580BEF335C12D3D7AB81 /* Await.swift in Sources */ = {isa = PBXBuildFile; fileRef = 769948AC67FCD7CFBB879B1BB1309818 /* Await.swift */; settings = {COMPILER_FLAGS = "-DPRODUCT_NAME=Nimble/Nimble"; }; };
-		7AE3A6EDFB9B1950C0E3282CA183E81E /* PDFListItem.swift in Sources */ = {isa = PBXBuildFile; fileRef = C64B373C494D2AD98D90F2D2713D6BEF /* PDFListItem.swift */; };
-		7C0B8C384A5224072378A27CEA7BE0F9 /* PDFAttributedText+Equatable.swift in Sources */ = {isa = PBXBuildFile; fileRef = 53083DD5CA0EC7CD8B518AB931648F6C /* PDFAttributedText+Equatable.swift */; };
-		7D1D81C49C33C015B590BE48AE832418 /* QuickSpec.m in Sources */ = {isa = PBXBuildFile; fileRef = 9F298FDA5A2ACA603E9A9809DB386040 /* QuickSpec.m */; };
->>>>>>> 35e8543d
+		7E3BC51D6AB09F779798700B93E4A9D5 /* PDFPaginationStyle.swift in Sources */ = {isa = PBXBuildFile; fileRef = 6B8A7B1DA4E6968540368CDE9C54AD00 /* PDFPaginationStyle.swift */; };
+		7F9851C0A6320C26694C0B0DC1B24126 /* CGPoint+PDFJSONSerializable.swift in Sources */ = {isa = PBXBuildFile; fileRef = 4EEE55E7D6435C6C38C5F3BD72FD5579 /* CGPoint+PDFJSONSerializable.swift */; };
 		7FA411A969F1D1A7AD517C3E7B739AA6 /* DSL+Wait.swift in Sources */ = {isa = PBXBuildFile; fileRef = 44EB90348987AA4ABA301EC67C20130D /* DSL+Wait.swift */; settings = {COMPILER_FLAGS = "-DPRODUCT_NAME=Nimble/Nimble"; }; };
-		8026A393FCF948F62B4D4A2F56F3BB45 /* PDFIndentationObject.swift in Sources */ = {isa = PBXBuildFile; fileRef = 143C29E9E68996E775EC0554BEDED069 /* PDFIndentationObject.swift */; };
+		8204E87E0655C566B76AE756EBE6C646 /* PDFObject.swift in Sources */ = {isa = PBXBuildFile; fileRef = 3717D6964C30F09FCE06F2893EEA54A0 /* PDFObject.swift */; };
 		82607C525BEE07050E18F0BFCF0AEA52 /* DSL.m in Sources */ = {isa = PBXBuildFile; fileRef = 9D49C8B0E4DDF7307221CC17B0B4F2D7 /* DSL.m */; settings = {COMPILER_FLAGS = "-DPRODUCT_NAME=Nimble/Nimble"; }; };
-		82F53FC6018245DE86F55A74F0F9D5BF /* PDFColumnWrapSectionObject.swift in Sources */ = {isa = PBXBuildFile; fileRef = 00FDD2EF58D7C733FE5448C557EEA016 /* PDFColumnWrapSectionObject.swift */; };
+		83682163FD17B69D5095A4DDDA122CA9 /* PDFJSONSerializable.swift in Sources */ = {isa = PBXBuildFile; fileRef = 5792E37A7F298F0432F0777D39F46CDD /* PDFJSONSerializable.swift */; };
 		836B968E1EA15BA9CB9B2705638A2679 /* Foundation.framework in Frameworks */ = {isa = PBXBuildFile; fileRef = 3E9918E473A3EAA67C469D7119E74EB1 /* Foundation.framework */; };
+		83C808A9115C50D500F9D1DC3756B0ED /* PDFCalculations.swift in Sources */ = {isa = PBXBuildFile; fileRef = 3F0555C811759D149CC43302761ECCD9 /* PDFCalculations.swift */; };
 		83E49C3B8280FEEAE4F2A81F64A549B4 /* Match.swift in Sources */ = {isa = PBXBuildFile; fileRef = EE382A2A53B129725972BDC05AFB9DEF /* Match.swift */; settings = {COMPILER_FLAGS = "-DPRODUCT_NAME=Nimble/Nimble"; }; };
 		8413172B4FBB9E364EC42674F13A9FE3 /* BeLogical.swift in Sources */ = {isa = PBXBuildFile; fileRef = FB9485383C44BC16419DBD28E99622F3 /* BeLogical.swift */; settings = {COMPILER_FLAGS = "-DPRODUCT_NAME=Nimble/Nimble"; }; };
+		84392AB73FF4C9F919157EB384826879 /* PDFLineSeparatorObject+Equatable.swift in Sources */ = {isa = PBXBuildFile; fileRef = A9EF98F195DA49F2A8AF214E4B2EE18E /* PDFLineSeparatorObject+Equatable.swift */; };
+		85B8FBC907061D3DB9A7A6A7277BEA27 /* PDFLayoutIndentations.swift in Sources */ = {isa = PBXBuildFile; fileRef = 287B172126F357037CE3C6E433FEE73C /* PDFLayoutIndentations.swift */; };
 		870471424FE3C6BA3E33C949BEF04D50 /* ToSucceed.swift in Sources */ = {isa = PBXBuildFile; fileRef = EEB71913CABA16FE67E2E5AFDA03B314 /* ToSucceed.swift */; settings = {COMPILER_FLAGS = "-DPRODUCT_NAME=Nimble/Nimble"; }; };
+		875ACB8DA77765A2CC1BE5A7994A6AB5 /* PDFColumnWrapSectionObject.swift in Sources */ = {isa = PBXBuildFile; fileRef = A09F02A14FAB014FF6117C689295D3A0 /* PDFColumnWrapSectionObject.swift */; };
 		8784230CBBBC7267F29611E0E1DC961E /* BeAKindOf.swift in Sources */ = {isa = PBXBuildFile; fileRef = D26049FAC4B09F8992B1FCBBE891BB85 /* BeAKindOf.swift */; settings = {COMPILER_FLAGS = "-DPRODUCT_NAME=Nimble/Nimble"; }; };
 		888B88EF8BDEBCB1702F8BB33BCBC3B2 /* CwlCatchException.m in Sources */ = {isa = PBXBuildFile; fileRef = 5B8E0E0D158305661649F7FD180C5FF5 /* CwlCatchException.m */; settings = {COMPILER_FLAGS = "-DPRODUCT_NAME=Nimble/Nimble"; }; };
 		88C85F15C02ECBE02FF6EFCF0DBA2567 /* HooksPhase.swift in Sources */ = {isa = PBXBuildFile; fileRef = E3BD0F6A0A283C9E739C317D83488F74 /* HooksPhase.swift */; };
-<<<<<<< HEAD
-		88CF1ABC49B46FBADE16C191BA4E6587 /* PDFPageFormat+SizeConstants.swift in Sources */ = {isa = PBXBuildFile; fileRef = 9344B32733997D740A0B34C81D66ECD0 /* PDFPageFormat+SizeConstants.swift */; };
-=======
-		896EAC047FF0F098B615EBE9C2E27DFF /* PDFPageBreakObject.swift in Sources */ = {isa = PBXBuildFile; fileRef = E2247A3DCEA796ACD673F7C8C7462E76 /* PDFPageBreakObject.swift */; };
->>>>>>> 35e8543d
 		89A206D51752309E13BD5C427C35A090 /* BeLessThan.swift in Sources */ = {isa = PBXBuildFile; fileRef = 59DBAB8A85D5ADDE0BAEE96D20DDC5BA /* BeLessThan.swift */; settings = {COMPILER_FLAGS = "-DPRODUCT_NAME=Nimble/Nimble"; }; };
 		89D30C28183DF9BFC6C940211DA889D7 /* BeLessThanOrEqual.swift in Sources */ = {isa = PBXBuildFile; fileRef = A8B2203834BBE03D923296F1DB4D43F0 /* BeLessThanOrEqual.swift */; settings = {COMPILER_FLAGS = "-DPRODUCT_NAME=Nimble/Nimble"; }; };
-		8D6DABB268297B4BFB9DE17323689547 /* PDFPagination.swift in Sources */ = {isa = PBXBuildFile; fileRef = 19FF0757A76FDAE02890C24A19BEA5C8 /* PDFPagination.swift */; };
-		930889C8FB4FE8FB5E0EDBB5946B20D9 /* PDFLineSeparatorObject+Equatable.swift in Sources */ = {isa = PBXBuildFile; fileRef = 05E525AF00F12152AB001556C05F7559 /* PDFLineSeparatorObject+Equatable.swift */; };
-		93214866DB4739E0FAE72C9E1C54415A /* PDFList+Equatable.swift in Sources */ = {isa = PBXBuildFile; fileRef = D5575BC7C148EAB306F1B0D3233F4D44 /* PDFList+Equatable.swift */; };
+		8BACE850A892186BD450241EC4F80340 /* PDFOffsetObject+Equatable.swift in Sources */ = {isa = PBXBuildFile; fileRef = 846147B7C26E290F35D5D872EFC32819 /* PDFOffsetObject+Equatable.swift */; };
+		8D0FD837FD0AE24138115191ED5E60B1 /* PDFText.swift in Sources */ = {isa = PBXBuildFile; fileRef = 8F8CEB2BECDC33339FFB5EC209D2DBB3 /* PDFText.swift */; };
+		90AFA229FAB7EA9D5C94A9F5948E7FAB /* PDFTableCell+Equatable.swift in Sources */ = {isa = PBXBuildFile; fileRef = 1E091D6272E3CAFB2639873C49B5613D /* PDFTableCell+Equatable.swift */; };
+		90BADB902B9B0F344E6ACDF336CF8C9C /* PDFRectangleObject.swift in Sources */ = {isa = PBXBuildFile; fileRef = 9A17E7759910E8CBC9C77674F7B9DBD7 /* PDFRectangleObject.swift */; };
+		91625226CDED978E27A1889F2A2C8FDF /* PDFTableStyle+Defaults.swift in Sources */ = {isa = PBXBuildFile; fileRef = 773EBEAA22B2DF43A75278D69AA8D633 /* PDFTableStyle+Defaults.swift */; };
+		91A1653EA866E529C7C8DB8CB823A8AC /* PDFPageFormat+Layout.swift in Sources */ = {isa = PBXBuildFile; fileRef = 5F7DE1D266B30471D04CB3EC74434714 /* PDFPageFormat+Layout.swift */; };
 		936F59386A1975C4EA465B805E2DE359 /* Pods-TPPDF_Example-umbrella.h in Headers */ = {isa = PBXBuildFile; fileRef = A5D59A3C124E9E763BDA1945C29F24CE /* Pods-TPPDF_Example-umbrella.h */; settings = {ATTRIBUTES = (Public, ); }; };
+		946F671816B5768BB8D538D7D44174D2 /* PDFGenerator+Debug.swift in Sources */ = {isa = PBXBuildFile; fileRef = B340C256325CA4D05FD29DFF609802C4 /* PDFGenerator+Debug.swift */; };
 		94C84E6DFA71C70DF521E9D995C1505F /* BeVoid.swift in Sources */ = {isa = PBXBuildFile; fileRef = A6B23F3863F77E47C1CCA8FB4FBF4033 /* BeVoid.swift */; settings = {COMPILER_FLAGS = "-DPRODUCT_NAME=Nimble/Nimble"; }; };
-		956534F8C392CE07B4CAE3B35B24FBD6 /* PDFOffsetObject.swift in Sources */ = {isa = PBXBuildFile; fileRef = 95A6733E61BF3DFCBEBF7AAE550DFD39 /* PDFOffsetObject.swift */; };
-		95A7EB7EA8BC2508E737B1C0892EF7BA /* PDFAttributedText+Equatable.swift in Sources */ = {isa = PBXBuildFile; fileRef = 6C36F5BE93713237B91C3C444C22B0A4 /* PDFAttributedText+Equatable.swift */; };
-		95DCC59970593D8B553F8F7CA6F1238F /* PDFCopy.swift in Sources */ = {isa = PBXBuildFile; fileRef = 54852A2603967A0DF6110142F18FCA97 /* PDFCopy.swift */; };
 		966FBB84C847F2BCAED02AA147A2CFAB /* MatcherFunc.swift in Sources */ = {isa = PBXBuildFile; fileRef = 1CAA2B9A11BA93D38CC61E2400A88A90 /* MatcherFunc.swift */; settings = {COMPILER_FLAGS = "-DPRODUCT_NAME=Nimble/Nimble"; }; };
-<<<<<<< HEAD
-		96D04620D35E92F2A45A44C74C94E1EC /* PDFTableCellBorders+Equatable.swift in Sources */ = {isa = PBXBuildFile; fileRef = 9BC303F7D42A3E46C4D37083206A2E58 /* PDFTableCellBorders+Equatable.swift */; };
 		979F00D9FD17F36506AAA9B2AF008AD2 /* QCKDSL.h in Headers */ = {isa = PBXBuildFile; fileRef = 0B61C2CB472C1E79F3B3793FA059016C /* QCKDSL.h */; settings = {ATTRIBUTES = (Public, ); }; };
-		980A3A0C175FEC2FF55E5A5229A64C0F /* PDFFontObject.swift in Sources */ = {isa = PBXBuildFile; fileRef = A65D0F02CDCDED4539A40775B3C93E65 /* PDFFontObject.swift */; };
-		997910C5EA13B1FDD48C5E5D61D575F7 /* PDFSectionColumn.swift in Sources */ = {isa = PBXBuildFile; fileRef = F20BBD322B01EB41B4E43C16C397BD13 /* PDFSectionColumn.swift */; };
 		9A604864F60563868F58901AFC74E5A9 /* QuickConfiguration.h in Headers */ = {isa = PBXBuildFile; fileRef = 3E6836F9312687D1A74AFEAB434356E6 /* QuickConfiguration.h */; settings = {ATTRIBUTES = (Public, ); }; };
-		9B8DE513A0F2893DEF56D0E845769B3F /* PDFPageLayout.swift in Sources */ = {isa = PBXBuildFile; fileRef = 27C924D2BF0F99BBAE74FB686A0D3330 /* PDFPageLayout.swift */; };
-=======
-		979F00D9FD17F36506AAA9B2AF008AD2 /* QCKDSL.h in Headers */ = {isa = PBXBuildFile; fileRef = 0B61C2CB472C1E79F3B3793FA059016C /* QCKDSL.h */; settings = {ATTRIBUTES = (Public, ); }; };
-		988641EF5B54C5D6B7567B6E7B8CE380 /* PDFLineStyle+Equatable.swift in Sources */ = {isa = PBXBuildFile; fileRef = 504F775898282A77D9EE9D3A466C8C75 /* PDFLineStyle+Equatable.swift */; };
-		9A604864F60563868F58901AFC74E5A9 /* QuickConfiguration.h in Headers */ = {isa = PBXBuildFile; fileRef = 3E6836F9312687D1A74AFEAB434356E6 /* QuickConfiguration.h */; settings = {ATTRIBUTES = (Public, ); }; };
->>>>>>> 35e8543d
+		9A98863ACF5BF163BD95A385D3F63049 /* PDFTableCellAlignment.swift in Sources */ = {isa = PBXBuildFile; fileRef = D13EF7F6961947B632F10C55CF95BDA8 /* PDFTableCellAlignment.swift */; };
 		9C2B1FA191A4F1A32D2D1986BE967387 /* Filter.swift in Sources */ = {isa = PBXBuildFile; fileRef = A3DCE710AF71ED74B0574EBDD83C02E0 /* Filter.swift */; };
 		9C3F7FC69ADC5BFCE26D5BCB0B9234C6 /* Errors.swift in Sources */ = {isa = PBXBuildFile; fileRef = 2BB6F4F6661D1E6E46D933DA749A4DA5 /* Errors.swift */; settings = {COMPILER_FLAGS = "-DPRODUCT_NAME=Nimble/Nimble"; }; };
-		9D774A2D1B3787165F1395F3E90781AD /* PDFLayout+Equatable.swift in Sources */ = {isa = PBXBuildFile; fileRef = 273E429956F9C8353F04C12310D33DA1 /* PDFLayout+Equatable.swift */; };
 		9DB1E08337AC3FF955539F4E0D1074D2 /* PostNotification.swift in Sources */ = {isa = PBXBuildFile; fileRef = 9B33F0F96C3C27D5D89CDA49055C9954 /* PostNotification.swift */; settings = {COMPILER_FLAGS = "-DPRODUCT_NAME=Nimble/Nimble"; }; };
 		9EEF9E84E580920E11E06170D25F65C3 /* DSL.h in Headers */ = {isa = PBXBuildFile; fileRef = 92D62A29E31F37F9F6570954D217B5C4 /* DSL.h */; settings = {ATTRIBUTES = (Public, ); }; };
-<<<<<<< HEAD
-		9F98E3709C4C373D010D5D86F587BA24 /* PDFSectionColumnObject.swift in Sources */ = {isa = PBXBuildFile; fileRef = 3E2C9C67B5BF1F9E916C165BC01CD496 /* PDFSectionColumnObject.swift */; };
+		9FEA26EACC72DBC5CFBBE4DAF4137B05 /* PDFLineStyle.swift in Sources */ = {isa = PBXBuildFile; fileRef = ABB0DAD9ADA84C0D6E83D365C80075B9 /* PDFLineStyle.swift */; };
 		A0DD615F2C905050D85100417DF143A0 /* QCKDSL.m in Sources */ = {isa = PBXBuildFile; fileRef = 70AC7175CDFE257F9AEBF0CF4250725D /* QCKDSL.m */; };
+		A1AFC51C3C7A56AAA9897B8E20EF9AB0 /* PDFTableContent+Equatable.swift in Sources */ = {isa = PBXBuildFile; fileRef = 9428C73FC694D2D722755B0971AD1844 /* PDFTableContent+Equatable.swift */; };
+		A24779314B7EA0CEFF23BEBB8222667F /* Dictionary+PDFJSONSerializable.swift in Sources */ = {isa = PBXBuildFile; fileRef = 8BB50928E92C65AB9E3E9380F11476FE /* Dictionary+PDFJSONSerializable.swift */; };
+		A2AB679E337B87FDC5ED3017A47491D2 /* UIColor+CloseToEqual.swift in Sources */ = {isa = PBXBuildFile; fileRef = 6D26BE376E0574719EA0F888AE3E82CC /* UIColor+CloseToEqual.swift */; };
 		A4B6197170839BA97DE105AA9D1FAD7D /* NimbleEnvironment.swift in Sources */ = {isa = PBXBuildFile; fileRef = E3DDAB94345BC231B1E4957E9BDBC1ED /* NimbleEnvironment.swift */; settings = {COMPILER_FLAGS = "-DPRODUCT_NAME=Nimble/Nimble"; }; };
+		A4C4D05CA95089866F7E4F784549C1E5 /* PDFPagination.swift in Sources */ = {isa = PBXBuildFile; fileRef = 6D225EF629FF98A73BA2D73154E60868 /* PDFPagination.swift */; };
+		A4FF17330987D1FF0631A5832BA98B54 /* PDFImage.swift in Sources */ = {isa = PBXBuildFile; fileRef = 0EA3A618A68DBB3E30CFB652571C2C77 /* PDFImage.swift */; };
 		A51570857887E8E40B39F91C35358E2D /* Predicate.swift in Sources */ = {isa = PBXBuildFile; fileRef = 90981DEE29087CFB1ABC6E706BABE1C7 /* Predicate.swift */; settings = {COMPILER_FLAGS = "-DPRODUCT_NAME=Nimble/Nimble"; }; };
-		A5BF298D5BA6D919FC4725B9153DA8E8 /* PDFTable+Equatable.swift in Sources */ = {isa = PBXBuildFile; fileRef = CE708DE00C767B8AA72ED5E1F08D251E /* PDFTable+Equatable.swift */; };
 		A71A451C511FD01A47EF5D2CD9990C9E /* URL+FileName.swift in Sources */ = {isa = PBXBuildFile; fileRef = 9434AD9BD3839FB76D96FB233672DC06 /* URL+FileName.swift */; };
 		A74CEEC58BDEB1F9A37685FCA3376746 /* BeGreaterThanOrEqualTo.swift in Sources */ = {isa = PBXBuildFile; fileRef = BDFF12405109E40C1E341A5A80C54544 /* BeGreaterThanOrEqualTo.swift */; settings = {COMPILER_FLAGS = "-DPRODUCT_NAME=Nimble/Nimble"; }; };
-		A7CFEA14D2195C458C09583AD1B1D85F /* PDFPaginationStyle.swift in Sources */ = {isa = PBXBuildFile; fileRef = F1395D12794F095EC78B19154FF7FD4D /* PDFPaginationStyle.swift */; };
-=======
-		A087CC26F4017DE9498C84A3C0F49394 /* PDFList+Equatable.swift in Sources */ = {isa = PBXBuildFile; fileRef = 0A3233F79164E6BAA49528E5963D931C /* PDFList+Equatable.swift */; };
-		A0DD615F2C905050D85100417DF143A0 /* QCKDSL.m in Sources */ = {isa = PBXBuildFile; fileRef = 70AC7175CDFE257F9AEBF0CF4250725D /* QCKDSL.m */; };
-		A4B6197170839BA97DE105AA9D1FAD7D /* NimbleEnvironment.swift in Sources */ = {isa = PBXBuildFile; fileRef = E3DDAB94345BC231B1E4957E9BDBC1ED /* NimbleEnvironment.swift */; settings = {COMPILER_FLAGS = "-DPRODUCT_NAME=Nimble/Nimble"; }; };
-		A51570857887E8E40B39F91C35358E2D /* Predicate.swift in Sources */ = {isa = PBXBuildFile; fileRef = 90981DEE29087CFB1ABC6E706BABE1C7 /* Predicate.swift */; settings = {COMPILER_FLAGS = "-DPRODUCT_NAME=Nimble/Nimble"; }; };
-		A6BC9A51CF420027CF5DEBD8BF39D02F /* PDFSectionObject.swift in Sources */ = {isa = PBXBuildFile; fileRef = ECC5CCB8A9F5285A6A58200A84F9E344 /* PDFSectionObject.swift */; };
-		A71A451C511FD01A47EF5D2CD9990C9E /* URL+FileName.swift in Sources */ = {isa = PBXBuildFile; fileRef = 9434AD9BD3839FB76D96FB233672DC06 /* URL+FileName.swift */; };
-		A74CEEC58BDEB1F9A37685FCA3376746 /* BeGreaterThanOrEqualTo.swift in Sources */ = {isa = PBXBuildFile; fileRef = BDFF12405109E40C1E341A5A80C54544 /* BeGreaterThanOrEqualTo.swift */; settings = {COMPILER_FLAGS = "-DPRODUCT_NAME=Nimble/Nimble"; }; };
->>>>>>> 35e8543d
 		A8F762A1146D754F0AF1F6297F292F7D /* Quick-dummy.m in Sources */ = {isa = PBXBuildFile; fileRef = 2F116E1EB5CEF48F2F118B7688271B6C /* Quick-dummy.m */; };
+		A95C66C9EBBB005313712033E7BC046A /* PDFImageOptions.swift in Sources */ = {isa = PBXBuildFile; fileRef = 3DF2BB1275B6EF024C9D210783719602 /* PDFImageOptions.swift */; };
 		A9F93A9C40771906414564A30333FDB9 /* AdapterProtocols.swift in Sources */ = {isa = PBXBuildFile; fileRef = 6A1E55522A60920B2686F9D121D12230 /* AdapterProtocols.swift */; settings = {COMPILER_FLAGS = "-DPRODUCT_NAME=Nimble/Nimble"; }; };
-		AB1BAD8A9708C5FC61B477AC94EA3446 /* PDFJSONSerializable.swift in Sources */ = {isa = PBXBuildFile; fileRef = 6DB10AC6E46C0CDBD40C91EE67B22825 /* PDFJSONSerializable.swift */; };
 		ABADE1103827A8DC9D9905AD25A4E5B2 /* UIKit.framework in Frameworks */ = {isa = PBXBuildFile; fileRef = A78A63F4B04747F9E0BFFCD650CD9DDF /* UIKit.framework */; };
 		AC26B8C4461E89CC285F1D3273A659BC /* ThrowAssertion.swift in Sources */ = {isa = PBXBuildFile; fileRef = 544822AEF80E316F1F939828AC23F369 /* ThrowAssertion.swift */; settings = {COMPILER_FLAGS = "-DPRODUCT_NAME=Nimble/Nimble"; }; };
-		ADCADED627D1A6B9FFF54A01D1192D5A /* PDFTableStyle+Equatable.swift in Sources */ = {isa = PBXBuildFile; fileRef = 18DEB669C1C21E880488991BD90926DB /* PDFTableStyle+Equatable.swift */; };
-		B10EF086B32296137CDC3896DFF5B84B /* PDFGenerator.swift in Sources */ = {isa = PBXBuildFile; fileRef = 163ED4D7100C3C0382548F5EA3C0D147 /* PDFGenerator.swift */; };
+		AD8F46FC222AC57F11CF40E95A5D004D /* PDFPageFormat.swift in Sources */ = {isa = PBXBuildFile; fileRef = 180A810EEF005F231473BF562D622E8B /* PDFPageFormat.swift */; };
+		B0DF19EF996CD841C1803D0DE95D8DBD /* UIFont+PDFJSONSerializable.swift in Sources */ = {isa = PBXBuildFile; fileRef = A7A3C8F9DAC171B217B003446F44ABDD /* UIFont+PDFJSONSerializable.swift */; };
 		B1B60CDFDE74755D892A61F6595873CD /* XCTest.framework in Frameworks */ = {isa = PBXBuildFile; fileRef = D3453C0AEAB572D06578B028F5502E96 /* XCTest.framework */; };
+		B30C4412A3178DF01CD1BE3698B2EE9B /* PDFListItem.swift in Sources */ = {isa = PBXBuildFile; fileRef = 29EA71C3EC248732E8C84CFFDF36CAAC /* PDFListItem.swift */; };
 		B35D540292C0EEEEF2A94B0483940D05 /* Foundation.framework in Frameworks */ = {isa = PBXBuildFile; fileRef = 3E9918E473A3EAA67C469D7119E74EB1 /* Foundation.framework */; };
 		B49D3889E26232A7A79E89A7C9F3462C /* Foundation.framework in Frameworks */ = {isa = PBXBuildFile; fileRef = 3E9918E473A3EAA67C469D7119E74EB1 /* Foundation.framework */; };
-<<<<<<< HEAD
-=======
-		B7AD52D2A781CA8A333E62ED685AC23B /* PDFImage+Equatable.swift in Sources */ = {isa = PBXBuildFile; fileRef = E8E3D482385E710DE7755A1567DA6F30 /* PDFImage+Equatable.swift */; };
->>>>>>> 35e8543d
+		B6F40FB2D24BBDDD2AB5F2A0D4864669 /* PDFFontObject.swift in Sources */ = {isa = PBXBuildFile; fileRef = 2245B9F85FF9AC934BE4CC190029638D /* PDFFontObject.swift */; };
+		B7E1590C8A8EA6942589E91C309B5419 /* Array+PDFJSONSerializable.swift in Sources */ = {isa = PBXBuildFile; fileRef = 0FE5B93C40EC13EFCAAE3DB0ACE326A8 /* Array+PDFJSONSerializable.swift */; };
 		B836AB3DB63144FE21C715D2944AEA07 /* NMBExceptionCapture.m in Sources */ = {isa = PBXBuildFile; fileRef = 6F9D70A8056BCE15E634A4087915A446 /* NMBExceptionCapture.m */; settings = {COMPILER_FLAGS = "-DPRODUCT_NAME=Nimble/Nimble"; }; };
-		B9CF36E19519EEA31460B9698063932C /* PDFJSONRepresentable.swift in Sources */ = {isa = PBXBuildFile; fileRef = 21BF66F90501FAAA78DF8D20821D679D /* PDFJSONRepresentable.swift */; };
-		BDB99F0A3EBBAC1AFD839B8F6F84F680 /* PDFTableStyle+Defaults.swift in Sources */ = {isa = PBXBuildFile; fileRef = DE3BE705851F2446770C7B43E7FE852F /* PDFTableStyle+Defaults.swift */; };
-		BEA2EE98B9F40496F8A7A7056A7946F8 /* PDFTextColorObject.swift in Sources */ = {isa = PBXBuildFile; fileRef = A26ED42309C5D375642DF6AD9C7861CB /* PDFTextColorObject.swift */; };
-		BF223CDF5DE2D0D3C852D247A811B598 /* PDFSpaceObject.swift in Sources */ = {isa = PBXBuildFile; fileRef = 013C1010DC00FDE5021C03E13241D499 /* PDFSpaceObject.swift */; };
+		B83FE44C6E2603E75C79598E4437EE56 /* PDFSection.swift in Sources */ = {isa = PBXBuildFile; fileRef = A35275E8F0621224E959B25258A83107 /* PDFSection.swift */; };
+		BA3F5DE4D0B0692C764C7F6D0D6FD795 /* PDFLineStyle+Equatable.swift in Sources */ = {isa = PBXBuildFile; fileRef = 4CCA4D278E8B9612D6A6246BBF3FD7C6 /* PDFLineStyle+Equatable.swift */; };
+		BDEB9B98507276F97328A452A773A4EF /* CGSize+PDFJSONSerializable.swift in Sources */ = {isa = PBXBuildFile; fileRef = EAD933978F8138B0173D487D9603283E /* CGSize+PDFJSONSerializable.swift */; };
 		C0367D0510CE9E409A33E9B356422017 /* Nimble-umbrella.h in Headers */ = {isa = PBXBuildFile; fileRef = 5CFD62FD2E8D891F1DAD7B4220A38D1C /* Nimble-umbrella.h */; settings = {ATTRIBUTES = (Public, ); }; };
-<<<<<<< HEAD
-		C059EF0D199D733D3D59C238058C4F67 /* PDFSimpleText.swift in Sources */ = {isa = PBXBuildFile; fileRef = 813A6A34AEE023CDAA4B8553CE3C70C8 /* PDFSimpleText.swift */; };
-		C3666DC6C226FEBE02572388F270F71C /* PDFImageRowObject.swift in Sources */ = {isa = PBXBuildFile; fileRef = D7245D6C26277FA2E4D1351D9277DDC8 /* PDFImageRowObject.swift */; };
-=======
-		C0A5CE0E88F84FB7D0D4F039EF0B2259 /* PDFImageSizeFit.swift in Sources */ = {isa = PBXBuildFile; fileRef = 82830799DFBDFB53C591C4569AEA39FE /* PDFImageSizeFit.swift */; };
-		C0EB957EC0DA8242A029651EB326150D /* PDFPaginationStyle.swift in Sources */ = {isa = PBXBuildFile; fileRef = DC2A7AE0FBE41401EE2F9AE2AB32F34E /* PDFPaginationStyle.swift */; };
-		C511C147DEEDDF9CD47719DA7618B504 /* PDFLineStyle.swift in Sources */ = {isa = PBXBuildFile; fileRef = 0086AE6E2E10335154537D19E98B9517 /* PDFLineStyle.swift */; };
->>>>>>> 35e8543d
+		C3A133003F7D7C43206FEB2543DF0F0D /* PDFPageBreakObject.swift in Sources */ = {isa = PBXBuildFile; fileRef = ADCCE9EEE530B4B918EDA85BF03D5D4B /* PDFPageBreakObject.swift */; };
+		C538457B5E5F34E1E63047A75D32B01D /* PDFTextColorObject.swift in Sources */ = {isa = PBXBuildFile; fileRef = CAD7BE199194667B70C84942EDE081F3 /* PDFTextColorObject.swift */; };
 		C56CE025F6E708D6F5F11DB4EA23728C /* MatcherProtocols.swift in Sources */ = {isa = PBXBuildFile; fileRef = CD3071F2A3883C446C97C1F881BD3FEF /* MatcherProtocols.swift */; settings = {COMPILER_FLAGS = "-DPRODUCT_NAME=Nimble/Nimble"; }; };
 		C5808A46FC4C07F235753E2AE4A7511A /* mach_excServer.c in Sources */ = {isa = PBXBuildFile; fileRef = C6C6248EE6E5C34EFB80F7B2A8F4B133 /* mach_excServer.c */; settings = {COMPILER_FLAGS = "-DPRODUCT_NAME=Nimble/Nimble"; }; };
+		C59DFBCBDEC045A117AC111428AB22B7 /* PDFAttributedTextObject.swift in Sources */ = {isa = PBXBuildFile; fileRef = 8D60B2DB93B4B314EB9AA71EE6A7F6BC /* PDFAttributedTextObject.swift */; };
+		C726CE3831B66C87FFF6CB69F573AE4A /* PDFInfo.swift in Sources */ = {isa = PBXBuildFile; fileRef = 59A842C1D20B40D6056FDFB711113F3B /* PDFInfo.swift */; };
+		C79FB187127FAB175593DD1D3691E4A5 /* PDFContainer.swift in Sources */ = {isa = PBXBuildFile; fileRef = 469E3D987E7504422F56789A88D7EE50 /* PDFContainer.swift */; };
 		C7B9D1E45DDA944F4C7E372D3A20999C /* Stringers.swift in Sources */ = {isa = PBXBuildFile; fileRef = 5AB2AEA696CBBAA2E20B15CFF659CC70 /* Stringers.swift */; settings = {COMPILER_FLAGS = "-DPRODUCT_NAME=Nimble/Nimble"; }; };
-<<<<<<< HEAD
-		C8107594BF17C659B0236D1448A42220 /* PDFTableValidator.swift in Sources */ = {isa = PBXBuildFile; fileRef = D7645534A97528EAB9411E7E0BB01F90 /* PDFTableValidator.swift */; };
 		C87508B2BD3A9F3383A7C9E234908D91 /* Quick-umbrella.h in Headers */ = {isa = PBXBuildFile; fileRef = E060805D7A04FA9757AC2B458C66DE16 /* Quick-umbrella.h */; settings = {ATTRIBUTES = (Public, ); }; };
-		C9E277C9B8CDA3585471A60177A05246 /* UIImage+Pixel.swift in Sources */ = {isa = PBXBuildFile; fileRef = 41647834BCF1A29AAC3D1A099FBF6E8B /* UIImage+Pixel.swift */; };
-=======
-		C86803B18E3DDA21592CC95865FA932B /* PDFPaginationClosure.swift in Sources */ = {isa = PBXBuildFile; fileRef = 813071C5846E7F6D0768985826DFAB25 /* PDFPaginationClosure.swift */; };
-		C87508B2BD3A9F3383A7C9E234908D91 /* Quick-umbrella.h in Headers */ = {isa = PBXBuildFile; fileRef = E060805D7A04FA9757AC2B458C66DE16 /* Quick-umbrella.h */; settings = {ATTRIBUTES = (Public, ); }; };
->>>>>>> 35e8543d
+		C881F4723CC6F1363EB0BF10B60CC873 /* PDFSectionColumn+Objects.swift in Sources */ = {isa = PBXBuildFile; fileRef = B48EB9750F01C87409748DD743E102E0 /* PDFSectionColumn+Objects.swift */; };
+		CA09A2111A1D1E472D524507472ECC7D /* PDFSimpleText.swift in Sources */ = {isa = PBXBuildFile; fileRef = B4092D21DDE15BB3B6C4F6E9A3674AB9 /* PDFSimpleText.swift */; };
 		CA1B13A4DDAF62030DE4AC2AA23C1609 /* Foundation.framework in Frameworks */ = {isa = PBXBuildFile; fileRef = 3E9918E473A3EAA67C469D7119E74EB1 /* Foundation.framework */; };
-		CBA1859653733267001CA40243A0E88A /* PDFTableStyle.swift in Sources */ = {isa = PBXBuildFile; fileRef = E19F19D22E403474CD75777A05B5568F /* PDFTableStyle.swift */; };
-		CCA4365EF9DBB642BDD8D484188B1516 /* PDFSimpleText+Equatable.swift in Sources */ = {isa = PBXBuildFile; fileRef = EE96C2DD824328D1DABC9D4E7D30A1BC /* PDFSimpleText+Equatable.swift */; };
+		CF41A7048A76327867DA1CADBD034D80 /* UIColor+Hex.swift in Sources */ = {isa = PBXBuildFile; fileRef = 8421EA9FA916F19E97434A7A9899224B /* UIColor+Hex.swift */; };
 		D0117BC10CB96CA7F32536A69C085C49 /* Expression.swift in Sources */ = {isa = PBXBuildFile; fileRef = 2991DB69A7FD29EBF062D47388D8164A /* Expression.swift */; settings = {COMPILER_FLAGS = "-DPRODUCT_NAME=Nimble/Nimble"; }; };
 		D1004C2DF0A07F7F55C85A3A760D8A8D /* ExampleMetadata.swift in Sources */ = {isa = PBXBuildFile; fileRef = 300C952E18E465358123B10CFABB9B07 /* ExampleMetadata.swift */; };
 		D1A4A1DD617C96759F7B2AB2A6AEB0E1 /* NimbleXCTestHandler.swift in Sources */ = {isa = PBXBuildFile; fileRef = B901CFF19819D28F0BCFD3F5EDA22777 /* NimbleXCTestHandler.swift */; settings = {COMPILER_FLAGS = "-DPRODUCT_NAME=Nimble/Nimble"; }; };
 		D1FD91581D2DC0A42C9134862F569C83 /* RaisesException.swift in Sources */ = {isa = PBXBuildFile; fileRef = F06059EFCC00B2A4C0B9054511FE2CE8 /* RaisesException.swift */; settings = {COMPILER_FLAGS = "-DPRODUCT_NAME=Nimble/Nimble"; }; };
-		D3296FB7C4F5D5593978611A0E18A1C1 /* PDFPageLayout+Equatable.swift in Sources */ = {isa = PBXBuildFile; fileRef = AD7998FE8D86F1A972FD3D54A9D3C7D9 /* PDFPageLayout+Equatable.swift */; };
+		D20FE3053718E513FBEF74A12F015534 /* PDFList+Equatable.swift in Sources */ = {isa = PBXBuildFile; fileRef = 8AD1F7764EF1E81C2507B97CD75195D3 /* PDFList+Equatable.swift */; };
+		D23E12A8442B150AE14C5CA122D350FB /* PDFDocument.swift in Sources */ = {isa = PBXBuildFile; fileRef = D4647E2F4CA39AC5DBFDA014D0AFC647 /* PDFDocument.swift */; };
+		D36FA865D05376D577917408B1957E26 /* Data+PDFJSONSerializable.swift in Sources */ = {isa = PBXBuildFile; fileRef = 29A3E74E135E2010BC9296160C6E8800 /* Data+PDFJSONSerializable.swift */; };
 		D3A571F180E2A2D8A1248890490C9E36 /* BeEmpty.swift in Sources */ = {isa = PBXBuildFile; fileRef = 8C5096B75F86417D2500DD3E22CD83C5 /* BeEmpty.swift */; settings = {COMPILER_FLAGS = "-DPRODUCT_NAME=Nimble/Nimble"; }; };
-		D477C4CF229FF43600EF14B3 /* Array+PDFJSONSerializable.swift in Sources */ = {isa = PBXBuildFile; fileRef = D477C4CE229FF43600EF14B3 /* Array+PDFJSONSerializable.swift */; };
-		D477C4D1229FF47000EF14B3 /* UIColor+PDFJSONSerializable.swift in Sources */ = {isa = PBXBuildFile; fileRef = D477C4D0229FF47000EF14B3 /* UIColor+PDFJSONSerializable.swift */; };
-		D477C4D3229FF47800EF14B3 /* Data+PDFJSONSerializable.swift in Sources */ = {isa = PBXBuildFile; fileRef = D477C4D2229FF47800EF14B3 /* Data+PDFJSONSerializable.swift */; };
-		D477C4D5229FF48200EF14B3 /* UIImage+PDFJSONSerializable.swift in Sources */ = {isa = PBXBuildFile; fileRef = D477C4D4229FF48200EF14B3 /* UIImage+PDFJSONSerializable.swift */; };
-		D477C4D7229FF4F200EF14B3 /* Dictionary+PDFJSONSerializable.swift in Sources */ = {isa = PBXBuildFile; fileRef = D477C4D6229FF4F200EF14B3 /* Dictionary+PDFJSONSerializable.swift */; };
-		D477C4D9229FF50900EF14B3 /* CGRect+PDFJSONSerializable.swift in Sources */ = {isa = PBXBuildFile; fileRef = D477C4D8229FF50900EF14B3 /* CGRect+PDFJSONSerializable.swift */; };
-		D477C4DB229FF53600EF14B3 /* UIFont+PDFJSONSerializable.swift in Sources */ = {isa = PBXBuildFile; fileRef = D477C4DA229FF53600EF14B3 /* UIFont+PDFJSONSerializable.swift */; };
-		D477C4DD229FF55C00EF14B3 /* CGPoint+PDFJSONSerializable.swift in Sources */ = {isa = PBXBuildFile; fileRef = D477C4DC229FF55C00EF14B3 /* CGPoint+PDFJSONSerializable.swift */; };
-		D477C4DF229FF57700EF14B3 /* CGSize+PDFJSONSerializable.swift in Sources */ = {isa = PBXBuildFile; fileRef = D477C4DE229FF57700EF14B3 /* CGSize+PDFJSONSerializable.swift */; };
-		D477C4E1229FF59500EF14B3 /* NSAttributedString+PDFJSONSerializable.swift in Sources */ = {isa = PBXBuildFile; fileRef = D477C4E0229FF59500EF14B3 /* NSAttributedString+PDFJSONSerializable.swift */; };
-		D477C4E3229FFDE000EF14B3 /* PDFPaginationStyle+PDFJSONSerializable.swift in Sources */ = {isa = PBXBuildFile; fileRef = D477C4E2229FFDE000EF14B3 /* PDFPaginationStyle+PDFJSONSerializable.swift */; };
-		D477C4E522A010D200EF14B3 /* PDFTableCellAlignment+PDFJSONSerializable.swift in Sources */ = {isa = PBXBuildFile; fileRef = D477C4E422A010D200EF14B3 /* PDFTableCellAlignment+PDFJSONSerializable.swift */; };
 		D4FF0990DB524278EB20490C5311E19B /* AllPass.swift in Sources */ = {isa = PBXBuildFile; fileRef = 1B764100A35680567D74DEAAC37CD583 /* AllPass.swift */; settings = {COMPILER_FLAGS = "-DPRODUCT_NAME=Nimble/Nimble"; }; };
-<<<<<<< HEAD
-=======
-		D68BE963D3287CB3B5977D218E99B6A7 /* PDFSimpleText.swift in Sources */ = {isa = PBXBuildFile; fileRef = 151743AD78300FDB0AAD39AD6C9CBFB7 /* PDFSimpleText.swift */; };
-		D6D06CC5E79E3706EE0198FF29200C9E /* PDFTableStyle+Defaults.swift in Sources */ = {isa = PBXBuildFile; fileRef = 360BC6B2E767C4D9A75605D4EC065AD6 /* PDFTableStyle+Defaults.swift */; };
->>>>>>> 35e8543d
+		D6268B65D14979F4A99AB6B7274FE054 /* UIImage+Pixel.swift in Sources */ = {isa = PBXBuildFile; fileRef = D313D9C33E226B48AF9525AF0082BA39 /* UIImage+Pixel.swift */; };
+		D806C3A0C83A8F2C9ECB1C5A9E59A8EC /* PDFTableCellStyle.swift in Sources */ = {isa = PBXBuildFile; fileRef = 836DF35F9D3191A8217F2DD59291090C /* PDFTableCellStyle.swift */; };
 		D845D55E7CD75BA58F753A5AA454E422 /* Async.swift in Sources */ = {isa = PBXBuildFile; fileRef = 2D8CF9AF7F2B33E2F572D0E7834043C9 /* Async.swift */; settings = {COMPILER_FLAGS = "-DPRODUCT_NAME=Nimble/Nimble"; }; };
 		D9FEB1F14A7C841D4BE3109A0F193843 /* CwlBadInstructionException.swift in Sources */ = {isa = PBXBuildFile; fileRef = 796AA8B97AEF21E320EC0FFBA0581089 /* CwlBadInstructionException.swift */; settings = {COMPILER_FLAGS = "-DPRODUCT_NAME=Nimble/Nimble"; }; };
 		DA28D44BB7C7CE1CC8F91BEE1E89C610 /* BeNil.swift in Sources */ = {isa = PBXBuildFile; fileRef = E45614FF27DE560CC3C1E11E1EF6E8D0 /* BeNil.swift */; settings = {COMPILER_FLAGS = "-DPRODUCT_NAME=Nimble/Nimble"; }; };
-		DB3AA2DA73EEF39DEAE29B9C6568D31E /* PDFError.swift in Sources */ = {isa = PBXBuildFile; fileRef = 01C517D351426771ACFB3608FBF2D207 /* PDFError.swift */; };
-		DD0401118C78088C4DDB42CBA07D816B /* PDFImageOptions.swift in Sources */ = {isa = PBXBuildFile; fileRef = CE842C96BCDF3213ACE2984D0872878F /* PDFImageOptions.swift */; };
-		DDD5253D964D02A7B871F637722F0C0C /* PDFTableCell+Equatable.swift in Sources */ = {isa = PBXBuildFile; fileRef = 8F88AA9F81409316C20E872741406B66 /* PDFTableCell+Equatable.swift */; };
 		DE41036F5CDFE75D351DEAC46ECD9FA9 /* Nimble-dummy.m in Sources */ = {isa = PBXBuildFile; fileRef = C81EE98963B29ED697A14F2DFFFD5D1C /* Nimble-dummy.m */; };
 		DE54DDE5C5B6283DE5ADBBDAA91ED589 /* EndWith.swift in Sources */ = {isa = PBXBuildFile; fileRef = E6F14222E1F8178A5717534DE5032BE2 /* EndWith.swift */; settings = {COMPILER_FLAGS = "-DPRODUCT_NAME=Nimble/Nimble"; }; };
+		DED3DB5325E37FFAA600AE941F82C94F /* PDFGenerator+Layout.swift in Sources */ = {isa = PBXBuildFile; fileRef = 3A0FB930D81438B585C56D5DEB16B283 /* PDFGenerator+Layout.swift */; };
 		DF50C201EB25B9BDDD6363698ADE639C /* HaveCount.swift in Sources */ = {isa = PBXBuildFile; fileRef = AA84BB4A03EA0E92AD292F0F60EA101B /* HaveCount.swift */; settings = {COMPILER_FLAGS = "-DPRODUCT_NAME=Nimble/Nimble"; }; };
+		E070AC993AC118B21679385C875BEDA6 /* PDFTableCellBorders+Equatable.swift in Sources */ = {isa = PBXBuildFile; fileRef = 568D1384D3D0F621F9E068D9AB9DE298 /* PDFTableCellBorders+Equatable.swift */; };
+		E0A4D94B447719DD13CD2AB6BCADBBE9 /* PDFJSONRepresentable.swift in Sources */ = {isa = PBXBuildFile; fileRef = 992766BC924ED29CAA74138801F7333B /* PDFJSONRepresentable.swift */; };
 		E0BE420CF2E3C1513270964005AAA561 /* Pods-TPPDF_Example-dummy.m in Sources */ = {isa = PBXBuildFile; fileRef = 15F574AD8B988C719705A8CF4D678A33 /* Pods-TPPDF_Example-dummy.m */; };
 		E1C5AE23F3288A2E8A13489165FD3FF2 /* CwlCatchException.h in Headers */ = {isa = PBXBuildFile; fileRef = E6FD5A08FFF54CE6FE2814C98B3B97B4 /* CwlCatchException.h */; settings = {ATTRIBUTES = (Public, ); }; };
 		E40A6E85823CE585BF269D1DF4EF5E04 /* ThrowError.swift in Sources */ = {isa = PBXBuildFile; fileRef = 1345A9E4BD274296E2AD4F51AC1FB042 /* ThrowError.swift */; settings = {COMPILER_FLAGS = "-DPRODUCT_NAME=Nimble/Nimble"; }; };
+		E4182E3E35FA82970BBF05BD5E282379 /* PDFImage+Equatable.swift in Sources */ = {isa = PBXBuildFile; fileRef = 8DA57875873AB19301F2281BE1B9D3C4 /* PDFImage+Equatable.swift */; };
 		E41F8348E710DAC11540EBB89CB38E55 /* Behavior.swift in Sources */ = {isa = PBXBuildFile; fileRef = 9636D5936A5AA005BF948AF6A505C578 /* Behavior.swift */; };
 		E421CC9222B4DCD92124CA45FBA6A247 /* BeGreaterThan.swift in Sources */ = {isa = PBXBuildFile; fileRef = 2B2448ECE23FA3C4A9F5F9B8590A8490 /* BeGreaterThan.swift */; settings = {COMPILER_FLAGS = "-DPRODUCT_NAME=Nimble/Nimble"; }; };
-		E471AF24C5CA80EEBC17F038DBF1384C /* PDFImageObject.swift in Sources */ = {isa = PBXBuildFile; fileRef = BD49602B9949AF08B9B1FCC63D12D7D9 /* PDFImageObject.swift */; };
 		E74C63A506330D4E6E1DC8F3894BDC22 /* Expectation.swift in Sources */ = {isa = PBXBuildFile; fileRef = AD85178C9FEBB9F9790FDA7DDA49BCB5 /* Expectation.swift */; settings = {COMPILER_FLAGS = "-DPRODUCT_NAME=Nimble/Nimble"; }; };
 		E80F2F25B622EBC3F1CACD1AFD851A11 /* ExpectationMessage.swift in Sources */ = {isa = PBXBuildFile; fileRef = B4DC9C9BD94FA0AD7BD84605FEB90EAE /* ExpectationMessage.swift */; settings = {COMPILER_FLAGS = "-DPRODUCT_NAME=Nimble/Nimble"; }; };
+		EAAD1F8D0E5A894FE8F9EC3650CD2F21 /* PDFTableObject.swift in Sources */ = {isa = PBXBuildFile; fileRef = B3573B4B895B254E53801C3BECA0DBC2 /* PDFTableObject.swift */; };
 		EB062EA45D4A3859C6CEA85DAC1ED237 /* AssertionDispatcher.swift in Sources */ = {isa = PBXBuildFile; fileRef = 55FB08D918DE01E662D5A97301481111 /* AssertionDispatcher.swift */; settings = {COMPILER_FLAGS = "-DPRODUCT_NAME=Nimble/Nimble"; }; };
-<<<<<<< HEAD
-		EBE60A5C71845425B611FD0924F4A04C /* PDFObject.swift in Sources */ = {isa = PBXBuildFile; fileRef = 57864EF0F0B02974C8C5C339732A5589 /* PDFObject.swift */; };
+		EB2F237A391FA073C884C279D03F21C5 /* PDFGraphics.swift in Sources */ = {isa = PBXBuildFile; fileRef = 34A608AA777D2F4C9A31EE9CAEDB9E94 /* PDFGraphics.swift */; };
+		EB977233831237D86343AF69F631FCC3 /* PDFTableCellStyle+Equatable.swift in Sources */ = {isa = PBXBuildFile; fileRef = 1F928E844D8B23698B16743319C9653C /* PDFTableCellStyle+Equatable.swift */; };
+		EC5615D2735F77B8ED5FEF2623AEF841 /* PDFSectionColumnContainer.swift in Sources */ = {isa = PBXBuildFile; fileRef = 01BFDBBADBEB4AC67AB3AD01291891F8 /* PDFSectionColumnContainer.swift */; };
+		ED751D72DA52E42A3774FF714A846D94 /* PDFLayout+Equatable.swift in Sources */ = {isa = PBXBuildFile; fileRef = 11477DFE0026377D53F267EC0F041C3C /* PDFLayout+Equatable.swift */; };
 		EEE5C01477AA75EEB1F56DC23701177A /* String+C99ExtendedIdentifier.swift in Sources */ = {isa = PBXBuildFile; fileRef = 170715461DBBF2A9156230C94FCD23BF /* String+C99ExtendedIdentifier.swift */; };
-		EF116784B2A0D6DACF6CD9F694E569BE /* PDFImage+Equatable.swift in Sources */ = {isa = PBXBuildFile; fileRef = A66086A1A432DE1DD5C89B635FD41F82 /* PDFImage+Equatable.swift */; };
-		EF8049FDCF404AD6318997AD8067739D /* PDFPageBreakObject.swift in Sources */ = {isa = PBXBuildFile; fileRef = C792656EA0CDFA0D8B9B36C64CDCD56A /* PDFPageBreakObject.swift */; };
-		F5090F52CF4E6B768D0FB5F676B61AE9 /* Functional.swift in Sources */ = {isa = PBXBuildFile; fileRef = 221187EA83E3570837F45189B763B74A /* Functional.swift */; settings = {COMPILER_FLAGS = "-DPRODUCT_NAME=Nimble/Nimble"; }; };
-		F569DDAF2D381A2D0FFB66A8B8511CCF /* PDFTableCellBorders.swift in Sources */ = {isa = PBXBuildFile; fileRef = EF3BE7892F8A2BCC1DED183464564AC9 /* PDFTableCellBorders.swift */; };
-		F596D6BBE5BAD012376F7CB73D44CE6B /* BeCloseTo.swift in Sources */ = {isa = PBXBuildFile; fileRef = A825F5CB203777C6B7B8CE39302B11CC /* BeCloseTo.swift */; settings = {COMPILER_FLAGS = "-DPRODUCT_NAME=Nimble/Nimble"; }; };
-		F5C528D776DC6DCFD6759843A41ABABF /* NSBundle+CurrentTestBundle.swift in Sources */ = {isa = PBXBuildFile; fileRef = F270B3BF01B92C0ABE1E0B49AFBCE399 /* NSBundle+CurrentTestBundle.swift */; };
-		F6466184D60BFC7D19BE4FF5A8B78048 /* PDFTable.swift in Sources */ = {isa = PBXBuildFile; fileRef = EB350E28DB8690ADB7E315E1BFD3663B /* PDFTable.swift */; };
-		FC71A766238A9CD17F9C05FFCADA5C69 /* QuickSelectedTestSuiteBuilder.swift in Sources */ = {isa = PBXBuildFile; fileRef = DBD66F7B76AADB3011307636209097CF /* QuickSelectedTestSuiteBuilder.swift */; };
-		FDE7E3F7A9C28A5D4F39A71F740E3532 /* ErrorUtility.swift in Sources */ = {isa = PBXBuildFile; fileRef = 4EF01D33B54DC205E8E9DA85CB17800F /* ErrorUtility.swift */; };
-		FF16C6551EC9A8A10022C4875AB8387E /* Closures.swift in Sources */ = {isa = PBXBuildFile; fileRef = 11715B5BFB8D830BE211D426EA6FE18A /* Closures.swift */; };
-		FF90FB4519479C76B857F93B6CAD0682 /* PDFTableCellAlignment.swift in Sources */ = {isa = PBXBuildFile; fileRef = 98F047E66F03678589FD3B8F99CCACEE /* PDFTableCellAlignment.swift */; };
-		FFD0A6F5C299692FE4059B51078124D2 /* PDFLayoutIndentations+Equatable.swift in Sources */ = {isa = PBXBuildFile; fileRef = D9375CC0E58C143AF49A3E42E6356874 /* PDFLayoutIndentations+Equatable.swift */; };
-=======
-		EBE99CD10890E458A85EB6199D95B119 /* PDFTableContent.swift in Sources */ = {isa = PBXBuildFile; fileRef = 202FBCE945A6E0D47325E48124B77369 /* PDFTableContent.swift */; };
-		EC92A3F64B7F8ADC4D93DCE30729903C /* PDFSectionColumnContainer.swift in Sources */ = {isa = PBXBuildFile; fileRef = E385D03F465A611C6F2E5DBBE98BC8C4 /* PDFSectionColumnContainer.swift */; };
-		EE1FA2CF0294EF77AC150CBC23BB68A1 /* PDFTableCellPosition.swift in Sources */ = {isa = PBXBuildFile; fileRef = 901924C801D30C2F2513328300E1C9EF /* PDFTableCellPosition.swift */; };
-		EEE5C01477AA75EEB1F56DC23701177A /* String+C99ExtendedIdentifier.swift in Sources */ = {isa = PBXBuildFile; fileRef = 170715461DBBF2A9156230C94FCD23BF /* String+C99ExtendedIdentifier.swift */; };
-		EEE85966F4ED19F56130948D76E17E24 /* PDFTableObject.swift in Sources */ = {isa = PBXBuildFile; fileRef = CF5EA04C78EDFBC8C49DAC1B456B32B3 /* PDFTableObject.swift */; };
-		F0F3C4465265A211505C33F8187ED0EE /* PDFJSONSerializable.swift in Sources */ = {isa = PBXBuildFile; fileRef = 43774CEDFCB64E935BB2CDA6AE7F63A8 /* PDFJSONSerializable.swift */; };
-		F3174B0B99C31E4D92F2A8B858E50693 /* CGPoint+Math.swift in Sources */ = {isa = PBXBuildFile; fileRef = 322533E4B14F1597E38A3C6A1F78066D /* CGPoint+Math.swift */; };
+		F1E72A8D919695D4A479F7CE73539AE6 /* PDFDocument+Objects.swift in Sources */ = {isa = PBXBuildFile; fileRef = 3932781F9A1286FFBA35786ED174121C /* PDFDocument+Objects.swift */; };
+		F2A898D60654150C3B3F5EB1F67B327F /* UIColor+PDFJSONSerializable.swift in Sources */ = {isa = PBXBuildFile; fileRef = FA4465D28AC1D2FCED536A12354240A7 /* UIColor+PDFJSONSerializable.swift */; };
 		F5090F52CF4E6B768D0FB5F676B61AE9 /* Functional.swift in Sources */ = {isa = PBXBuildFile; fileRef = 221187EA83E3570837F45189B763B74A /* Functional.swift */; settings = {COMPILER_FLAGS = "-DPRODUCT_NAME=Nimble/Nimble"; }; };
 		F596D6BBE5BAD012376F7CB73D44CE6B /* BeCloseTo.swift in Sources */ = {isa = PBXBuildFile; fileRef = A825F5CB203777C6B7B8CE39302B11CC /* BeCloseTo.swift */; settings = {COMPILER_FLAGS = "-DPRODUCT_NAME=Nimble/Nimble"; }; };
 		F5C528D776DC6DCFD6759843A41ABABF /* NSBundle+CurrentTestBundle.swift in Sources */ = {isa = PBXBuildFile; fileRef = F270B3BF01B92C0ABE1E0B49AFBCE399 /* NSBundle+CurrentTestBundle.swift */; };
-		FA522EDF65D278B1D2E8E4734FF63EC1 /* PDFGenerator+Generation.swift in Sources */ = {isa = PBXBuildFile; fileRef = 027A18459002544FBE069D8554743D14 /* PDFGenerator+Generation.swift */; };
-		FA8B5BFFB1EF63AB3D266AEC8F7007F7 /* PDFLineSeparatorObject.swift in Sources */ = {isa = PBXBuildFile; fileRef = 355282CF57DA337F8B046D5BAD147136 /* PDFLineSeparatorObject.swift */; };
-		FAA03D3F207212F162292E5958725075 /* PDFIndentationObject.swift in Sources */ = {isa = PBXBuildFile; fileRef = 38B4427C1A98FD12953DBFA8F0042391 /* PDFIndentationObject.swift */; };
-		FADE26B3709C84A593758E055227D57B /* PDFPageFormat+Layout.swift in Sources */ = {isa = PBXBuildFile; fileRef = 798BCFCC9A01870FE9100CCABE4AADA2 /* PDFPageFormat+Layout.swift */; };
-		FB23C0CE6D6B2E17EE88300C5938B43B /* PDFLayoutIndentations.swift in Sources */ = {isa = PBXBuildFile; fileRef = 55AEB83B5813FE7EE14877A090CD9DB4 /* PDFLayoutIndentations.swift */; };
-		FC0F703448E5E50262601316984B1719 /* PDFInfo.swift in Sources */ = {isa = PBXBuildFile; fileRef = DDE97A6933FF9A2F86A7D5CD00CFBF8F /* PDFInfo.swift */; };
+		F945E510A6AD6F1EE7784207D3E7C1E5 /* PDFLayout.swift in Sources */ = {isa = PBXBuildFile; fileRef = C84DB5168A7359DBEFAC209853BE8D05 /* PDFLayout.swift */; };
 		FC71A766238A9CD17F9C05FFCADA5C69 /* QuickSelectedTestSuiteBuilder.swift in Sources */ = {isa = PBXBuildFile; fileRef = DBD66F7B76AADB3011307636209097CF /* QuickSelectedTestSuiteBuilder.swift */; };
 		FDE7E3F7A9C28A5D4F39A71F740E3532 /* ErrorUtility.swift in Sources */ = {isa = PBXBuildFile; fileRef = 4EF01D33B54DC205E8E9DA85CB17800F /* ErrorUtility.swift */; };
+		FE1130C895F5915A0E763D89155A3DF6 /* PDFTable.swift in Sources */ = {isa = PBXBuildFile; fileRef = 350B49C5178207896B685451ABBDE4E4 /* PDFTable.swift */; };
 		FF16C6551EC9A8A10022C4875AB8387E /* Closures.swift in Sources */ = {isa = PBXBuildFile; fileRef = 11715B5BFB8D830BE211D426EA6FE18A /* Closures.swift */; };
-		FFE697ACFC60BEF93F44D5743001E9E5 /* PDFTableStyle.swift in Sources */ = {isa = PBXBuildFile; fileRef = F2B1C56131BDEA54C3021D2157898F12 /* PDFTableStyle.swift */; };
->>>>>>> 35e8543d
 /* End PBXBuildFile section */
 
 /* Begin PBXContainerItemProxy section */
@@ -442,814 +292,415 @@
 /* End PBXContainerItemProxy section */
 
 /* Begin PBXFileReference section */
-<<<<<<< HEAD
-		00877CD62BF97AFD199FA037CCDC0013 /* PDFListItem.swift */ = {isa = PBXFileReference; includeInIndex = 1; lastKnownFileType = sourcecode.swift; path = PDFListItem.swift; sourceTree = "<group>"; };
-		00FDD2EF58D7C733FE5448C557EEA016 /* PDFColumnWrapSectionObject.swift */ = {isa = PBXFileReference; includeInIndex = 1; lastKnownFileType = sourcecode.swift; path = PDFColumnWrapSectionObject.swift; sourceTree = "<group>"; };
-		013C1010DC00FDE5021C03E13241D499 /* PDFSpaceObject.swift */ = {isa = PBXFileReference; includeInIndex = 1; lastKnownFileType = sourcecode.swift; path = PDFSpaceObject.swift; sourceTree = "<group>"; };
-		01C517D351426771ACFB3608FBF2D207 /* PDFError.swift */ = {isa = PBXFileReference; includeInIndex = 1; lastKnownFileType = sourcecode.swift; path = PDFError.swift; sourceTree = "<group>"; };
-		02A352AC6E1ECEE48DDF16AFF88F1446 /* TPJSONRepresentable.html */ = {isa = PBXFileReference; includeInIndex = 1; name = TPJSONRepresentable.html; path = docs/docsets/TPPDF.docset/Contents/Resources/Documents/Protocols/TPJSONRepresentable.html; sourceTree = "<group>"; };
-		033083AAD645ECE53CA58C5DBA6657D7 /* PDFTable.html */ = {isa = PBXFileReference; includeInIndex = 1; name = PDFTable.html; path = docs/Classes/PDFTable.html; sourceTree = "<group>"; };
+		01BFDBBADBEB4AC67AB3AD01291891F8 /* PDFSectionColumnContainer.swift */ = {isa = PBXFileReference; includeInIndex = 1; lastKnownFileType = sourcecode.swift; path = PDFSectionColumnContainer.swift; sourceTree = "<group>"; };
+		01C016C0040E87647E626DDF89A15A46 /* spinner.gif */ = {isa = PBXFileReference; includeInIndex = 1; lastKnownFileType = image.gif; name = spinner.gif; path = docs/docsets/TPPDF.docset/Contents/Resources/Documents/img/spinner.gif; sourceTree = "<group>"; };
+		02204B1FCD50A48A06B08B8431883FF6 /* PDFAttributedText+Equatable.swift */ = {isa = PBXFileReference; includeInIndex = 1; lastKnownFileType = sourcecode.swift; path = "PDFAttributedText+Equatable.swift"; sourceTree = "<group>"; };
+		033C72E18B364083BB51DD0F53503FBF /* Data.html */ = {isa = PBXFileReference; includeInIndex = 1; name = Data.html; path = docs/Extensions/Data.html; sourceTree = "<group>"; };
+		036F373A4DBB6E2774749C53A4600B83 /* PDFSpaceObject.swift */ = {isa = PBXFileReference; includeInIndex = 1; lastKnownFileType = sourcecode.swift; path = PDFSpaceObject.swift; sourceTree = "<group>"; };
+		04A2E14E737671ACF73D526CF0E80F31 /* gh.png */ = {isa = PBXFileReference; includeInIndex = 1; lastKnownFileType = image.png; name = gh.png; path = docs/docsets/TPPDF.docset/Contents/Resources/Documents/img/gh.png; sourceTree = "<group>"; };
 		05004DA67743E8BA17464D6B234A5041 /* Pods_TPPDF_Tests.framework */ = {isa = PBXFileReference; explicitFileType = wrapper.framework; includeInIndex = 0; name = Pods_TPPDF_Tests.framework; path = "Pods-TPPDF_Tests.framework"; sourceTree = BUILT_PRODUCTS_DIR; };
-		05CDAA74F82900500A463A3DB9ECFD17 /* TPPDF.podspec */ = {isa = PBXFileReference; explicitFileType = text.script.ruby; includeInIndex = 1; indentWidth = 2; lastKnownFileType = text; path = TPPDF.podspec; sourceTree = "<group>"; tabWidth = 2; xcLanguageSpecificationIdentifier = xcode.lang.ruby; };
-		05E525AF00F12152AB001556C05F7559 /* PDFLineSeparatorObject+Equatable.swift */ = {isa = PBXFileReference; includeInIndex = 1; lastKnownFileType = sourcecode.swift; path = "PDFLineSeparatorObject+Equatable.swift"; sourceTree = "<group>"; };
-		074DF5226D9B5BD3D913EFC6E43C6D1A /* jazzy.js */ = {isa = PBXFileReference; includeInIndex = 1; name = jazzy.js; path = docs/docsets/TPPDF.docset/Contents/Resources/Documents/js/jazzy.js; sourceTree = "<group>"; };
+		06D9A94FA22365B262865B59A2D02F0A /* NSAttributedString.html */ = {isa = PBXFileReference; includeInIndex = 1; name = NSAttributedString.html; path = docs/docsets/TPPDF.docset/Contents/Resources/Documents/Extensions/NSAttributedString.html; sourceTree = "<group>"; };
+		075C3ED691FFCF8FBE51A32E5B0BD3E8 /* PDFLineObject.swift */ = {isa = PBXFileReference; includeInIndex = 1; lastKnownFileType = sourcecode.swift; path = PDFLineObject.swift; sourceTree = "<group>"; };
+		075DD37727587D7FD14320AD1F9B123E /* TPJSONRepresentable.html */ = {isa = PBXFileReference; includeInIndex = 1; name = TPJSONRepresentable.html; path = docs/docsets/TPPDF.docset/Contents/Resources/Documents/Protocols/TPJSONRepresentable.html; sourceTree = "<group>"; };
 		07899136DEE8E2CEC33597FE0FA7CC19 /* SatisfyAnyOf.swift */ = {isa = PBXFileReference; includeInIndex = 1; lastKnownFileType = sourcecode.swift; name = SatisfyAnyOf.swift; path = Sources/Nimble/Matchers/SatisfyAnyOf.swift; sourceTree = "<group>"; };
-		0815C49EB62D123637289C1EDEFF723C /* PDFDocument.swift */ = {isa = PBXFileReference; includeInIndex = 1; lastKnownFileType = sourcecode.swift; name = PDFDocument.swift; path = Source/PDFDocument.swift; sourceTree = "<group>"; };
-		0848D2A6BCE07A618417B947B70017F6 /* PDFPageFormat.swift */ = {isa = PBXFileReference; includeInIndex = 1; lastKnownFileType = sourcecode.swift; path = PDFPageFormat.swift; sourceTree = "<group>"; };
+		08D370F3A80EE158459E7A3B846B14A8 /* badge.svg */ = {isa = PBXFileReference; includeInIndex = 1; name = badge.svg; path = docs/docsets/TPPDF.docset/Contents/Resources/Documents/badge.svg; sourceTree = "<group>"; };
+		0979E86419BD4D63A3E5ADF24ED4278F /* Array.html */ = {isa = PBXFileReference; includeInIndex = 1; name = Array.html; path = docs/docsets/TPPDF.docset/Contents/Resources/Documents/Extensions/Array.html; sourceTree = "<group>"; };
+		097D49A53D77D3367836A4649B761764 /* String.html */ = {isa = PBXFileReference; includeInIndex = 1; name = String.html; path = docs/docsets/TPPDF.docset/Contents/Resources/Documents/Extensions/String.html; sourceTree = "<group>"; };
 		09D88AB4EA0F8B587EBB16D22C55EF44 /* Quick-prefix.pch */ = {isa = PBXFileReference; includeInIndex = 1; lastKnownFileType = sourcecode.c.h; path = "Quick-prefix.pch"; sourceTree = "<group>"; };
+		0ACFE7995022F4C91493F0CA04AE4812 /* _config.yml */ = {isa = PBXFileReference; includeInIndex = 1; name = _config.yml; path = docs/_config.yml; sourceTree = "<group>"; };
+		0B5F3ECC30B16FD97E928EC7DBE43B94 /* Structs.html */ = {isa = PBXFileReference; includeInIndex = 1; name = Structs.html; path = docs/docsets/TPPDF.docset/Contents/Resources/Documents/Structs.html; sourceTree = "<group>"; };
 		0B61C2CB472C1E79F3B3793FA059016C /* QCKDSL.h */ = {isa = PBXFileReference; includeInIndex = 1; lastKnownFileType = sourcecode.c.h; name = QCKDSL.h; path = Sources/QuickObjectiveC/DSL/QCKDSL.h; sourceTree = "<group>"; };
-		0BDE72EE61C4AE2D5A31B3AD9E11CCB2 /* PDFListItemSymbol.html */ = {isa = PBXFileReference; includeInIndex = 1; name = PDFListItemSymbol.html; path = docs/docsets/TPPDF.docset/Contents/Resources/Documents/Enums/PDFListItemSymbol.html; sourceTree = "<group>"; };
-		0C4CF0944AC80E488138D5DEFFB676F1 /* PDFTableCell.html */ = {isa = PBXFileReference; includeInIndex = 1; name = PDFTableCell.html; path = docs/docsets/TPPDF.docset/Contents/Resources/Documents/Classes/PDFTableCell.html; sourceTree = "<group>"; };
-		0D61DD9BBC45E69CFC3BCD0DD1A1976C /* typeahead.jquery.js */ = {isa = PBXFileReference; includeInIndex = 1; name = typeahead.jquery.js; path = docs/js/typeahead.jquery.js; sourceTree = "<group>"; };
-		0DB9D7E7643FA7175C4796CCA2C3130B /* Array.html */ = {isa = PBXFileReference; includeInIndex = 1; name = Array.html; path = docs/docsets/TPPDF.docset/Contents/Resources/Documents/Extensions/Array.html; sourceTree = "<group>"; };
-		0DE757F103A49868A6B372708252DA49 /* PDFTableObject.swift */ = {isa = PBXFileReference; includeInIndex = 1; lastKnownFileType = sourcecode.swift; path = PDFTableObject.swift; sourceTree = "<group>"; };
+		0C05140DB45B97D00FEA6EE6EDD89623 /* PDFLayoutHeights.html */ = {isa = PBXFileReference; includeInIndex = 1; name = PDFLayoutHeights.html; path = docs/docsets/TPPDF.docset/Contents/Resources/Documents/Extensions/PDFLayoutHeights.html; sourceTree = "<group>"; };
+		0C08F5E7D49B847371FAD78E4102175C /* PDFDocument.html */ = {isa = PBXFileReference; includeInIndex = 1; name = PDFDocument.html; path = docs/Classes/PDFDocument.html; sourceTree = "<group>"; };
+		0EA3A618A68DBB3E30CFB652571C2C77 /* PDFImage.swift */ = {isa = PBXFileReference; includeInIndex = 1; lastKnownFileType = sourcecode.swift; path = PDFImage.swift; sourceTree = "<group>"; };
+		0F94941504FE710390584771D8C6489F /* PDFLineSeparatorObject.swift */ = {isa = PBXFileReference; includeInIndex = 1; lastKnownFileType = sourcecode.swift; path = PDFLineSeparatorObject.swift; sourceTree = "<group>"; };
+		0FE5B93C40EC13EFCAAE3DB0ACE326A8 /* Array+PDFJSONSerializable.swift */ = {isa = PBXFileReference; includeInIndex = 1; lastKnownFileType = sourcecode.swift; path = "Array+PDFJSONSerializable.swift"; sourceTree = "<group>"; };
 		0FF5D1008CA5B0F13D54AB4FEE897370 /* CwlDarwinDefinitions.swift */ = {isa = PBXFileReference; includeInIndex = 1; lastKnownFileType = sourcecode.swift; name = CwlDarwinDefinitions.swift; path = Carthage/Checkouts/CwlPreconditionTesting/Sources/CwlPreconditionTesting/CwlDarwinDefinitions.swift; sourceTree = "<group>"; };
+		105CE5D8B405E8AED76B59441DEC7BE2 /* PDFLineType.html */ = {isa = PBXFileReference; includeInIndex = 1; name = PDFLineType.html; path = docs/Enums/PDFLineType.html; sourceTree = "<group>"; };
+		107539530D79E9E7EA210A6FD179B209 /* PDFTableCellPosition.swift */ = {isa = PBXFileReference; includeInIndex = 1; lastKnownFileType = sourcecode.swift; path = PDFTableCellPosition.swift; sourceTree = "<group>"; };
+		11477DFE0026377D53F267EC0F041C3C /* PDFLayout+Equatable.swift */ = {isa = PBXFileReference; includeInIndex = 1; lastKnownFileType = sourcecode.swift; path = "PDFLayout+Equatable.swift"; sourceTree = "<group>"; };
 		11715B5BFB8D830BE211D426EA6FE18A /* Closures.swift */ = {isa = PBXFileReference; includeInIndex = 1; lastKnownFileType = sourcecode.swift; name = Closures.swift; path = Sources/Quick/Hooks/Closures.swift; sourceTree = "<group>"; };
-		11C593F065385A75C8B96882C776B7AE /* PDFPageFormat+Layout.swift */ = {isa = PBXFileReference; includeInIndex = 1; lastKnownFileType = sourcecode.swift; path = "PDFPageFormat+Layout.swift"; sourceTree = "<group>"; };
-		11CB62E13AA71AB1741033C55D0365D8 /* carat.png */ = {isa = PBXFileReference; includeInIndex = 1; lastKnownFileType = image.png; name = carat.png; path = docs/img/carat.png; sourceTree = "<group>"; };
+		12CD5028FB405B791A757495C6241878 /* PDFSection.html */ = {isa = PBXFileReference; includeInIndex = 1; name = PDFSection.html; path = docs/Classes/PDFSection.html; sourceTree = "<group>"; };
+		130D7A7DE3E0EF71F5853CE3D410D09F /* Enums.html */ = {isa = PBXFileReference; includeInIndex = 1; name = Enums.html; path = docs/Enums.html; sourceTree = "<group>"; };
+		1314B3C2601814B4E44BB520106C91E8 /* PDFTableContent.html */ = {isa = PBXFileReference; includeInIndex = 1; name = PDFTableContent.html; path = docs/docsets/TPPDF.docset/Contents/Resources/Documents/Classes/PDFTableContent.html; sourceTree = "<group>"; };
 		1345A9E4BD274296E2AD4F51AC1FB042 /* ThrowError.swift */ = {isa = PBXFileReference; includeInIndex = 1; lastKnownFileType = sourcecode.swift; name = ThrowError.swift; path = Sources/Nimble/Matchers/ThrowError.swift; sourceTree = "<group>"; };
-		1369FD76DCCA7463FD76CD0E1A548767 /* TPPDF.xml */ = {isa = PBXFileReference; includeInIndex = 1; name = TPPDF.xml; path = docs/docsets/TPPDF.xml; sourceTree = "<group>"; };
-		13C16DB6A9E9C9E559DC55C07FC185A1 /* TPJSONSerializable.html */ = {isa = PBXFileReference; includeInIndex = 1; name = TPJSONSerializable.html; path = docs/Protocols/TPJSONSerializable.html; sourceTree = "<group>"; };
-		1410257E77F7E73BA0031BC4A3EE9ACF /* Symbol.html */ = {isa = PBXFileReference; includeInIndex = 1; name = Symbol.html; path = docs/docsets/TPPDF.docset/Contents/Resources/Documents/Classes/PDFListItem/Symbol.html; sourceTree = "<group>"; };
-		143C29E9E68996E775EC0554BEDED069 /* PDFIndentationObject.swift */ = {isa = PBXFileReference; includeInIndex = 1; lastKnownFileType = sourcecode.swift; path = PDFIndentationObject.swift; sourceTree = "<group>"; };
-		14B44AA863816F8DDD178F9CF08099A4 /* PDFAttributedTextObject.swift */ = {isa = PBXFileReference; includeInIndex = 1; lastKnownFileType = sourcecode.swift; path = PDFAttributedTextObject.swift; sourceTree = "<group>"; };
-		15096F217D2A8AA845724C93ACEEEA8D /* PDFSectionColumnContainer.html */ = {isa = PBXFileReference; includeInIndex = 1; name = PDFSectionColumnContainer.html; path = docs/docsets/TPPDF.docset/Contents/Resources/Documents/Enums/PDFSectionColumnContainer.html; sourceTree = "<group>"; };
 		15F574AD8B988C719705A8CF4D678A33 /* Pods-TPPDF_Example-dummy.m */ = {isa = PBXFileReference; includeInIndex = 1; lastKnownFileType = sourcecode.c.objc; path = "Pods-TPPDF_Example-dummy.m"; sourceTree = "<group>"; };
-		163ED4D7100C3C0382548F5EA3C0D147 /* PDFGenerator.swift */ = {isa = PBXFileReference; includeInIndex = 1; lastKnownFileType = sourcecode.swift; name = PDFGenerator.swift; path = Source/PDFGenerator.swift; sourceTree = "<group>"; };
-=======
-		00688D0211785AFFA02A340F87CA9C4E /* PDFSpaceObject.swift */ = {isa = PBXFileReference; includeInIndex = 1; lastKnownFileType = sourcecode.swift; path = PDFSpaceObject.swift; sourceTree = "<group>"; };
-		0086AE6E2E10335154537D19E98B9517 /* PDFLineStyle.swift */ = {isa = PBXFileReference; includeInIndex = 1; lastKnownFileType = sourcecode.swift; path = PDFLineStyle.swift; sourceTree = "<group>"; };
-		020A52057AF34529D7521F957E75EBF3 /* undocumented.json */ = {isa = PBXFileReference; includeInIndex = 1; lastKnownFileType = text.json; name = undocumented.json; path = docs/undocumented.json; sourceTree = "<group>"; };
-		027A18459002544FBE069D8554743D14 /* PDFGenerator+Generation.swift */ = {isa = PBXFileReference; includeInIndex = 1; lastKnownFileType = sourcecode.swift; name = "PDFGenerator+Generation.swift"; path = "Source/PDFGenerator+Generation.swift"; sourceTree = "<group>"; };
-		039E74B4FC32F7FB7E3676D7E72E1BFF /* PDFTableCellStyle+Equatable.swift */ = {isa = PBXFileReference; includeInIndex = 1; lastKnownFileType = sourcecode.swift; path = "PDFTableCellStyle+Equatable.swift"; sourceTree = "<group>"; };
-		04E343571984E113E9B122D1DE72AC99 /* PDFInfo+Equatable.swift */ = {isa = PBXFileReference; includeInIndex = 1; lastKnownFileType = sourcecode.swift; path = "PDFInfo+Equatable.swift"; sourceTree = "<group>"; };
-		05004DA67743E8BA17464D6B234A5041 /* Pods_TPPDF_Tests.framework */ = {isa = PBXFileReference; explicitFileType = wrapper.framework; includeInIndex = 0; path = Pods_TPPDF_Tests.framework; sourceTree = BUILT_PRODUCTS_DIR; };
-		06B52FD72A05BE2C1AA1EB906BD4BA57 /* PDFLineObject.swift */ = {isa = PBXFileReference; includeInIndex = 1; lastKnownFileType = sourcecode.swift; path = PDFLineObject.swift; sourceTree = "<group>"; };
-		06F16BF92DF48EEC440723257D47F228 /* PDFLineType.html */ = {isa = PBXFileReference; includeInIndex = 1; lastKnownFileType = text.html; name = PDFLineType.html; path = docs/Enums/PDFLineType.html; sourceTree = "<group>"; };
-		071A78A13A6766C28F67A70ED6AFDD36 /* PDFList.swift */ = {isa = PBXFileReference; includeInIndex = 1; lastKnownFileType = sourcecode.swift; path = PDFList.swift; sourceTree = "<group>"; };
-		07899136DEE8E2CEC33597FE0FA7CC19 /* SatisfyAnyOf.swift */ = {isa = PBXFileReference; includeInIndex = 1; lastKnownFileType = sourcecode.swift; name = SatisfyAnyOf.swift; path = Sources/Nimble/Matchers/SatisfyAnyOf.swift; sourceTree = "<group>"; };
-		07F0351BFBA5340BEB3CDC8A8CC47809 /* UIColor+Hex.swift */ = {isa = PBXFileReference; includeInIndex = 1; lastKnownFileType = sourcecode.swift; path = "UIColor+Hex.swift"; sourceTree = "<group>"; };
-		09D88AB4EA0F8B587EBB16D22C55EF44 /* Quick-prefix.pch */ = {isa = PBXFileReference; includeInIndex = 1; lastKnownFileType = sourcecode.c.h; path = "Quick-prefix.pch"; sourceTree = "<group>"; };
-		0A18F394B6E528E36301824439F1471D /* PDFOffsetObject.html */ = {isa = PBXFileReference; includeInIndex = 1; lastKnownFileType = text.html.documentation; name = PDFOffsetObject.html; path = docs/docsets/TPPDF.docset/Contents/Resources/Documents/Extensions/PDFOffsetObject.html; sourceTree = "<group>"; };
-		0A3233F79164E6BAA49528E5963D931C /* PDFList+Equatable.swift */ = {isa = PBXFileReference; includeInIndex = 1; lastKnownFileType = sourcecode.swift; path = "PDFList+Equatable.swift"; sourceTree = "<group>"; };
-		0B61C2CB472C1E79F3B3793FA059016C /* QCKDSL.h */ = {isa = PBXFileReference; includeInIndex = 1; lastKnownFileType = sourcecode.c.h; name = QCKDSL.h; path = Sources/QuickObjectiveC/DSL/QCKDSL.h; sourceTree = "<group>"; };
-		0E3A1246F3565B8C193132B4F4A5DE6F /* index.html */ = {isa = PBXFileReference; includeInIndex = 1; lastKnownFileType = text.html.documentation; name = index.html; path = docs/docsets/TPPDF.docset/Contents/Resources/Documents/index.html; sourceTree = "<group>"; };
-		0EFAC7D9F61F2C2D0F7279456566D3D7 /* PDFLayout+Equatable.swift */ = {isa = PBXFileReference; includeInIndex = 1; lastKnownFileType = sourcecode.swift; path = "PDFLayout+Equatable.swift"; sourceTree = "<group>"; };
-		0FF5D1008CA5B0F13D54AB4FEE897370 /* CwlDarwinDefinitions.swift */ = {isa = PBXFileReference; includeInIndex = 1; lastKnownFileType = sourcecode.swift; name = CwlDarwinDefinitions.swift; path = Carthage/Checkouts/CwlPreconditionTesting/Sources/CwlPreconditionTesting/CwlDarwinDefinitions.swift; sourceTree = "<group>"; };
-		111B1125089F9C2CE96A59DE5A859A82 /* jazzy.js */ = {isa = PBXFileReference; includeInIndex = 1; lastKnownFileType = sourcecode.javascript; name = jazzy.js; path = docs/docsets/TPPDF.docset/Contents/Resources/Documents/js/jazzy.js; sourceTree = "<group>"; };
-		11715B5BFB8D830BE211D426EA6FE18A /* Closures.swift */ = {isa = PBXFileReference; includeInIndex = 1; lastKnownFileType = sourcecode.swift; name = Closures.swift; path = Sources/Quick/Hooks/Closures.swift; sourceTree = "<group>"; };
-		11F1ECE284A3DDA393115F4A5BE30190 /* PDFPageBreakObject.html */ = {isa = PBXFileReference; includeInIndex = 1; lastKnownFileType = text.html.documentation; name = PDFPageBreakObject.html; path = docs/docsets/TPPDF.docset/Contents/Resources/Documents/Extensions/PDFPageBreakObject.html; sourceTree = "<group>"; };
-		12348B0017A6C373525DD0D69F85DAE3 /* NSAttributedString.html */ = {isa = PBXFileReference; includeInIndex = 1; lastKnownFileType = text.html; name = NSAttributedString.html; path = docs/Extensions/NSAttributedString.html; sourceTree = "<group>"; };
-		12B361D0C9FBFCF12220298202F00279 /* LICENSE */ = {isa = PBXFileReference; includeInIndex = 1; lastKnownFileType = text; path = LICENSE; sourceTree = "<group>"; };
-		1345A9E4BD274296E2AD4F51AC1FB042 /* ThrowError.swift */ = {isa = PBXFileReference; includeInIndex = 1; lastKnownFileType = sourcecode.swift; name = ThrowError.swift; path = Sources/Nimble/Matchers/ThrowError.swift; sourceTree = "<group>"; };
-		144663208BDE8DDE17D45E4069BF4866 /* TPJSONRepresentable.html */ = {isa = PBXFileReference; includeInIndex = 1; lastKnownFileType = text.html.documentation; name = TPJSONRepresentable.html; path = docs/docsets/TPPDF.docset/Contents/Resources/Documents/Protocols/TPJSONRepresentable.html; sourceTree = "<group>"; };
-		146A8801D942F7E2AD8074F93A2A7351 /* PDFPaginationStyle+Equatable.swift */ = {isa = PBXFileReference; includeInIndex = 1; lastKnownFileType = sourcecode.swift; path = "PDFPaginationStyle+Equatable.swift"; sourceTree = "<group>"; };
-		150D192CE3830D474AA592583A3A31F5 /* PDFListItem.html */ = {isa = PBXFileReference; includeInIndex = 1; lastKnownFileType = text.html.documentation; name = PDFListItem.html; path = docs/docsets/TPPDF.docset/Contents/Resources/Documents/Classes/PDFListItem.html; sourceTree = "<group>"; };
-		151743AD78300FDB0AAD39AD6C9CBFB7 /* PDFSimpleText.swift */ = {isa = PBXFileReference; includeInIndex = 1; lastKnownFileType = sourcecode.swift; path = PDFSimpleText.swift; sourceTree = "<group>"; };
-		15F574AD8B988C719705A8CF4D678A33 /* Pods-TPPDF_Example-dummy.m */ = {isa = PBXFileReference; includeInIndex = 1; lastKnownFileType = sourcecode.c.objc; path = "Pods-TPPDF_Example-dummy.m"; sourceTree = "<group>"; };
-		167BEC6A12EB90BD32320004C2D5F0BD /* Structs.html */ = {isa = PBXFileReference; includeInIndex = 1; lastKnownFileType = text.html.documentation; name = Structs.html; path = docs/docsets/TPPDF.docset/Contents/Resources/Documents/Structs.html; sourceTree = "<group>"; };
->>>>>>> 35e8543d
 		170715461DBBF2A9156230C94FCD23BF /* String+C99ExtendedIdentifier.swift */ = {isa = PBXFileReference; includeInIndex = 1; lastKnownFileType = sourcecode.swift; name = "String+C99ExtendedIdentifier.swift"; path = "Sources/Quick/String+C99ExtendedIdentifier.swift"; sourceTree = "<group>"; };
 		17DD5B7C4C38CC0D1EC6B280902DCDED /* SatisfyAllOf.swift */ = {isa = PBXFileReference; includeInIndex = 1; lastKnownFileType = sourcecode.swift; name = SatisfyAllOf.swift; path = Sources/Nimble/Matchers/SatisfyAllOf.swift; sourceTree = "<group>"; };
-		18DEB669C1C21E880488991BD90926DB /* PDFTableStyle+Equatable.swift */ = {isa = PBXFileReference; includeInIndex = 1; lastKnownFileType = sourcecode.swift; path = "PDFTableStyle+Equatable.swift"; sourceTree = "<group>"; };
+		180A810EEF005F231473BF562D622E8B /* PDFPageFormat.swift */ = {isa = PBXFileReference; includeInIndex = 1; lastKnownFileType = sourcecode.swift; path = PDFPageFormat.swift; sourceTree = "<group>"; };
+		18D6E356C6166FF52AEFAA30C4767E47 /* PDFTableValidator.swift */ = {isa = PBXFileReference; includeInIndex = 1; lastKnownFileType = sourcecode.swift; path = PDFTableValidator.swift; sourceTree = "<group>"; };
+		18EE74A34B9BAA16C6522AA77BABD47F /* PDFPagination.html */ = {isa = PBXFileReference; includeInIndex = 1; name = PDFPagination.html; path = docs/docsets/TPPDF.docset/Contents/Resources/Documents/Structs/PDFPagination.html; sourceTree = "<group>"; };
+		18F596859D10AC23D7AE58011AE5F091 /* PDFTableCellAlignment+PDFJSONSerializable.swift */ = {isa = PBXFileReference; includeInIndex = 1; lastKnownFileType = sourcecode.swift; path = "PDFTableCellAlignment+PDFJSONSerializable.swift"; sourceTree = "<group>"; };
 		18FFF6C989F56048F84B6CCDD858BE86 /* AssertionRecorder.swift */ = {isa = PBXFileReference; includeInIndex = 1; lastKnownFileType = sourcecode.swift; name = AssertionRecorder.swift; path = Sources/Nimble/Adapters/AssertionRecorder.swift; sourceTree = "<group>"; };
-		1989DB2E4F904C9F1D0B607837AD2CEB /* highlight.css */ = {isa = PBXFileReference; includeInIndex = 1; name = highlight.css; path = docs/css/highlight.css; sourceTree = "<group>"; };
-		199DB9A6262BE436E56DBDFC66D360BC /* PDFText.swift */ = {isa = PBXFileReference; includeInIndex = 1; lastKnownFileType = sourcecode.swift; path = PDFText.swift; sourceTree = "<group>"; };
-		19FF0757A76FDAE02890C24A19BEA5C8 /* PDFPagination.swift */ = {isa = PBXFileReference; includeInIndex = 1; lastKnownFileType = sourcecode.swift; path = PDFPagination.swift; sourceTree = "<group>"; };
-		1A308BD60D20E03F58747EBA3A2FBB91 /* PDFIndentationObject.html */ = {isa = PBXFileReference; includeInIndex = 1; name = PDFIndentationObject.html; path = docs/docsets/TPPDF.docset/Contents/Resources/Documents/Extensions/PDFIndentationObject.html; sourceTree = "<group>"; };
-		1AC20E11263972E03AECE8BA0255E514 /* search.json */ = {isa = PBXFileReference; includeInIndex = 1; name = search.json; path = docs/search.json; sourceTree = "<group>"; };
+		19E628EC0C5FC098DFE02FBF047E7C92 /* Data.html */ = {isa = PBXFileReference; includeInIndex = 1; name = Data.html; path = docs/docsets/TPPDF.docset/Contents/Resources/Documents/Extensions/Data.html; sourceTree = "<group>"; };
+		1A5762821D46FCA8F06FC6A66D2AED16 /* Info.plist */ = {isa = PBXFileReference; includeInIndex = 1; lastKnownFileType = text.plist.xml; name = Info.plist; path = docs/docsets/TPPDF.docset/Contents/Info.plist; sourceTree = "<group>"; };
+		1A80E376A65E9BD854B142EBB15E534F /* PDFTableStyle+Equatable.swift */ = {isa = PBXFileReference; includeInIndex = 1; lastKnownFileType = sourcecode.swift; path = "PDFTableStyle+Equatable.swift"; sourceTree = "<group>"; };
 		1B764100A35680567D74DEAAC37CD583 /* AllPass.swift */ = {isa = PBXFileReference; includeInIndex = 1; lastKnownFileType = sourcecode.swift; name = AllPass.swift; path = Sources/Nimble/Matchers/AllPass.swift; sourceTree = "<group>"; };
-		1B82E96EA3FAEF2892E8CFE5F57ECFC9 /* PDFTableStyle.html */ = {isa = PBXFileReference; includeInIndex = 1; name = PDFTableStyle.html; path = docs/docsets/TPPDF.docset/Contents/Resources/Documents/Classes/PDFTableStyle.html; sourceTree = "<group>"; };
-		1BE5EE074AF783466B67A49ABB114F26 /* _config.yml */ = {isa = PBXFileReference; includeInIndex = 1; name = _config.yml; path = docs/_config.yml; sourceTree = "<group>"; };
 		1CAA2B9A11BA93D38CC61E2400A88A90 /* MatcherFunc.swift */ = {isa = PBXFileReference; includeInIndex = 1; lastKnownFileType = sourcecode.swift; name = MatcherFunc.swift; path = Sources/Nimble/Matchers/MatcherFunc.swift; sourceTree = "<group>"; };
-<<<<<<< HEAD
-		1CDF9DA76B3586A0250EB600467F6908 /* PDFTableCellPosition.html */ = {isa = PBXFileReference; includeInIndex = 1; name = PDFTableCellPosition.html; path = docs/Structs/PDFTableCellPosition.html; sourceTree = "<group>"; };
-		1E910D6BE33B87A7336A841FB869BC36 /* PDFPaginationStyle+Equatable.swift */ = {isa = PBXFileReference; includeInIndex = 1; lastKnownFileType = sourcecode.swift; path = "PDFPaginationStyle+Equatable.swift"; sourceTree = "<group>"; };
-		1ED1BFE5F3CEB10630EC21F9358B6404 /* dash.png */ = {isa = PBXFileReference; includeInIndex = 1; lastKnownFileType = image.png; name = dash.png; path = docs/docsets/TPPDF.docset/Contents/Resources/Documents/img/dash.png; sourceTree = "<group>"; };
-		202A3AD535C59AF55BA08601322FB558 /* Data.html */ = {isa = PBXFileReference; includeInIndex = 1; name = Data.html; path = docs/Extensions/Data.html; sourceTree = "<group>"; };
+		1E091D6272E3CAFB2639873C49B5613D /* PDFTableCell+Equatable.swift */ = {isa = PBXFileReference; includeInIndex = 1; lastKnownFileType = sourcecode.swift; path = "PDFTableCell+Equatable.swift"; sourceTree = "<group>"; };
+		1F928E844D8B23698B16743319C9653C /* PDFTableCellStyle+Equatable.swift */ = {isa = PBXFileReference; includeInIndex = 1; lastKnownFileType = sourcecode.swift; path = "PDFTableCellStyle+Equatable.swift"; sourceTree = "<group>"; };
+		1FA0DF8EAC70F12DD5BDEEB2A8777D7D /* typeahead.jquery.js */ = {isa = PBXFileReference; includeInIndex = 1; name = typeahead.jquery.js; path = docs/docsets/TPPDF.docset/Contents/Resources/Documents/js/typeahead.jquery.js; sourceTree = "<group>"; };
+		1FD3453AA4A98DA0A0ED08BA7902878B /* index.html */ = {isa = PBXFileReference; includeInIndex = 1; name = index.html; path = docs/index.html; sourceTree = "<group>"; };
 		208A7095EE31241F8A36E085541AC9A0 /* Nimble.framework */ = {isa = PBXFileReference; explicitFileType = wrapper.framework; includeInIndex = 0; name = Nimble.framework; path = Nimble.framework; sourceTree = BUILT_PRODUCTS_DIR; };
-		20B96CFA7489D43F042DA1A74396C7C6 /* PDFListItemSymbol.swift */ = {isa = PBXFileReference; includeInIndex = 1; lastKnownFileType = sourcecode.swift; path = PDFListItemSymbol.swift; sourceTree = "<group>"; };
-		210B0E24F2D4DEE7167A7A72D076BAAE /* README.md */ = {isa = PBXFileReference; includeInIndex = 1; path = README.md; sourceTree = "<group>"; };
-=======
-		1CD2A2B377890A73B858E7E3F8B8D402 /* PDFDocument.html */ = {isa = PBXFileReference; includeInIndex = 1; lastKnownFileType = text.html; name = PDFDocument.html; path = docs/Classes/PDFDocument.html; sourceTree = "<group>"; };
-		1EFE3C7FAC3BD7CC7FF25266396F8539 /* jazzy.search.js */ = {isa = PBXFileReference; includeInIndex = 1; lastKnownFileType = sourcecode.javascript; name = jazzy.search.js; path = docs/js/jazzy.search.js; sourceTree = "<group>"; };
-		1F6284EA2DB54531FEE14237F52AE694 /* String.html */ = {isa = PBXFileReference; includeInIndex = 1; lastKnownFileType = text.html.documentation; name = String.html; path = docs/docsets/TPPDF.docset/Contents/Resources/Documents/Extensions/String.html; sourceTree = "<group>"; };
-		1FA578B3E8EAFA956F356299CBB73E4B /* Data.html */ = {isa = PBXFileReference; includeInIndex = 1; lastKnownFileType = text.html.documentation; name = Data.html; path = docs/docsets/TPPDF.docset/Contents/Resources/Documents/Extensions/Data.html; sourceTree = "<group>"; };
-		202FBCE945A6E0D47325E48124B77369 /* PDFTableContent.swift */ = {isa = PBXFileReference; includeInIndex = 1; lastKnownFileType = sourcecode.swift; path = PDFTableContent.swift; sourceTree = "<group>"; };
-		202FF37060C31B008B3F5C78F9634D47 /* PDFCopy.html */ = {isa = PBXFileReference; includeInIndex = 1; lastKnownFileType = text.html; name = PDFCopy.html; path = docs/Protocols/PDFCopy.html; sourceTree = "<group>"; };
-		206D72F0D0F2B2FB11FCDD0F743B6F7C /* PDFTableStyle+Equatable.swift */ = {isa = PBXFileReference; includeInIndex = 1; lastKnownFileType = sourcecode.swift; path = "PDFTableStyle+Equatable.swift"; sourceTree = "<group>"; };
-		208A7095EE31241F8A36E085541AC9A0 /* Nimble.framework */ = {isa = PBXFileReference; explicitFileType = wrapper.framework; includeInIndex = 0; path = Nimble.framework; sourceTree = BUILT_PRODUCTS_DIR; };
->>>>>>> 35e8543d
+		209173145B081FD8036A868114DB1247 /* Symbol.html */ = {isa = PBXFileReference; includeInIndex = 1; name = Symbol.html; path = docs/docsets/TPPDF.docset/Contents/Resources/Documents/Classes/PDFListItem/Symbol.html; sourceTree = "<group>"; };
 		2183FD9E719C75BAC5E0CA568708EF56 /* CwlCatchBadInstruction.swift */ = {isa = PBXFileReference; includeInIndex = 1; lastKnownFileType = sourcecode.swift; name = CwlCatchBadInstruction.swift; path = Carthage/Checkouts/CwlPreconditionTesting/Sources/CwlPreconditionTesting/CwlCatchBadInstruction.swift; sourceTree = "<group>"; };
-		21B59AD5853972EE5388D6F51C5D8C34 /* PDFInfo+Equatable.swift */ = {isa = PBXFileReference; includeInIndex = 1; lastKnownFileType = sourcecode.swift; path = "PDFInfo+Equatable.swift"; sourceTree = "<group>"; };
-		21BF66F90501FAAA78DF8D20821D679D /* PDFJSONRepresentable.swift */ = {isa = PBXFileReference; includeInIndex = 1; lastKnownFileType = sourcecode.swift; path = PDFJSONRepresentable.swift; sourceTree = "<group>"; };
 		221187EA83E3570837F45189B763B74A /* Functional.swift */ = {isa = PBXFileReference; includeInIndex = 1; lastKnownFileType = sourcecode.swift; name = Functional.swift; path = Sources/Nimble/Utils/Functional.swift; sourceTree = "<group>"; };
-<<<<<<< HEAD
-		23F6E1F2A67419AC819C462736EA89B8 /* jquery.min.js */ = {isa = PBXFileReference; includeInIndex = 1; name = jquery.min.js; path = docs/docsets/TPPDF.docset/Contents/Resources/Documents/js/jquery.min.js; sourceTree = "<group>"; };
-		25089C22473563AAB04CC748A5AAE4AE /* PDFError.html */ = {isa = PBXFileReference; includeInIndex = 1; name = PDFError.html; path = docs/docsets/TPPDF.docset/Contents/Resources/Documents/Enums/PDFError.html; sourceTree = "<group>"; };
-		256DCD8FF70C65FFA4ADCD1CDBDD86F0 /* PDFJSONSerializable.html */ = {isa = PBXFileReference; includeInIndex = 1; name = PDFJSONSerializable.html; path = docs/Protocols/PDFJSONSerializable.html; sourceTree = "<group>"; };
+		2245B9F85FF9AC934BE4CC190029638D /* PDFFontObject.swift */ = {isa = PBXFileReference; includeInIndex = 1; lastKnownFileType = sourcecode.swift; path = PDFFontObject.swift; sourceTree = "<group>"; };
+		226939C0B409130FD6801D72C2E661B1 /* PDFContainer.html */ = {isa = PBXFileReference; includeInIndex = 1; name = PDFContainer.html; path = docs/Enums/PDFContainer.html; sourceTree = "<group>"; };
+		23AF9480C4E8CD7080FED147B69F9243 /* Structs.html */ = {isa = PBXFileReference; includeInIndex = 1; name = Structs.html; path = docs/Structs.html; sourceTree = "<group>"; };
 		25BB4753C9F3F79ED9ED12F9D7FE0015 /* XCTestSuite+QuickTestSuiteBuilder.m */ = {isa = PBXFileReference; includeInIndex = 1; lastKnownFileType = sourcecode.c.objc; name = "XCTestSuite+QuickTestSuiteBuilder.m"; path = "Sources/QuickObjectiveC/XCTestSuite+QuickTestSuiteBuilder.m"; sourceTree = "<group>"; };
-		273E429956F9C8353F04C12310D33DA1 /* PDFLayout+Equatable.swift */ = {isa = PBXFileReference; includeInIndex = 1; lastKnownFileType = sourcecode.swift; path = "PDFLayout+Equatable.swift"; sourceTree = "<group>"; };
-		27C924D2BF0F99BBAE74FB686A0D3330 /* PDFPageLayout.swift */ = {isa = PBXFileReference; includeInIndex = 1; lastKnownFileType = sourcecode.swift; path = PDFPageLayout.swift; sourceTree = "<group>"; };
-=======
-		222B01ACBB2014BBD1C2D8FE2EE755BB /* jazzy.css */ = {isa = PBXFileReference; includeInIndex = 1; lastKnownFileType = text.css; name = jazzy.css; path = docs/docsets/TPPDF.docset/Contents/Resources/Documents/css/jazzy.css; sourceTree = "<group>"; };
-		2428122D51D92589C04EAD61FFEB059E /* PDFTableCell+Equatable.swift */ = {isa = PBXFileReference; includeInIndex = 1; lastKnownFileType = sourcecode.swift; path = "PDFTableCell+Equatable.swift"; sourceTree = "<group>"; };
-		2521519B19981D7B9E94EE2035940D64 /* PDFInfo.html */ = {isa = PBXFileReference; includeInIndex = 1; lastKnownFileType = text.html; name = PDFInfo.html; path = docs/Classes/PDFInfo.html; sourceTree = "<group>"; };
-		25BB4753C9F3F79ED9ED12F9D7FE0015 /* XCTestSuite+QuickTestSuiteBuilder.m */ = {isa = PBXFileReference; includeInIndex = 1; lastKnownFileType = sourcecode.c.objc; name = "XCTestSuite+QuickTestSuiteBuilder.m"; path = "Sources/QuickObjectiveC/XCTestSuite+QuickTestSuiteBuilder.m"; sourceTree = "<group>"; };
-		26051AE2C66120DDE0B24A58DAA6FB28 /* PDFError.html */ = {isa = PBXFileReference; includeInIndex = 1; lastKnownFileType = text.html; name = PDFError.html; path = docs/Enums/PDFError.html; sourceTree = "<group>"; };
-		2759BFA2A685440DF838D0903827679B /* dash.png */ = {isa = PBXFileReference; includeInIndex = 1; lastKnownFileType = image.png; name = dash.png; path = docs/img/dash.png; sourceTree = "<group>"; };
-		2934F41CB1F83CB2A05570F58C67C05B /* PDFLayout.html */ = {isa = PBXFileReference; includeInIndex = 1; lastKnownFileType = text.html.documentation; name = PDFLayout.html; path = docs/docsets/TPPDF.docset/Contents/Resources/Documents/Extensions/PDFLayout.html; sourceTree = "<group>"; };
->>>>>>> 35e8543d
+		287B172126F357037CE3C6E433FEE73C /* PDFLayoutIndentations.swift */ = {isa = PBXFileReference; includeInIndex = 1; lastKnownFileType = sourcecode.swift; path = PDFLayoutIndentations.swift; sourceTree = "<group>"; };
+		28ACD64BE94ADFF428B2CB781545328F /* PDFGenerator+Generation.swift */ = {isa = PBXFileReference; includeInIndex = 1; lastKnownFileType = sourcecode.swift; name = "PDFGenerator+Generation.swift"; path = "Source/PDFGenerator+Generation.swift"; sourceTree = "<group>"; };
+		2925EBBF5F06455782485A8E785DAFF0 /* PDFTable.html */ = {isa = PBXFileReference; includeInIndex = 1; name = PDFTable.html; path = docs/Classes/PDFTable.html; sourceTree = "<group>"; };
 		2991DB69A7FD29EBF062D47388D8164A /* Expression.swift */ = {isa = PBXFileReference; includeInIndex = 1; lastKnownFileType = sourcecode.swift; name = Expression.swift; path = Sources/Nimble/Expression.swift; sourceTree = "<group>"; };
+		29A3E74E135E2010BC9296160C6E8800 /* Data+PDFJSONSerializable.swift */ = {isa = PBXFileReference; includeInIndex = 1; lastKnownFileType = sourcecode.swift; path = "Data+PDFJSONSerializable.swift"; sourceTree = "<group>"; };
+		29EA71C3EC248732E8C84CFFDF36CAAC /* PDFListItem.swift */ = {isa = PBXFileReference; includeInIndex = 1; lastKnownFileType = sourcecode.swift; path = PDFListItem.swift; sourceTree = "<group>"; };
+		2A507067D28C0773781F39D87F283A87 /* PDFListObject.swift */ = {isa = PBXFileReference; includeInIndex = 1; lastKnownFileType = sourcecode.swift; path = PDFListObject.swift; sourceTree = "<group>"; };
 		2B2448ECE23FA3C4A9F5F9B8590A8490 /* BeGreaterThan.swift */ = {isa = PBXFileReference; includeInIndex = 1; lastKnownFileType = sourcecode.swift; name = BeGreaterThan.swift; path = Sources/Nimble/Matchers/BeGreaterThan.swift; sourceTree = "<group>"; };
-		2B2C578B66B1286D30F1B840FD3673D4 /* PDFPageBreakObject.html */ = {isa = PBXFileReference; includeInIndex = 1; name = PDFPageBreakObject.html; path = docs/docsets/TPPDF.docset/Contents/Resources/Documents/Extensions/PDFPageBreakObject.html; sourceTree = "<group>"; };
-		2B5B655F03866E8136110D2C9DCB5CA9 /* PDFIndentationObject+Equatable.swift */ = {isa = PBXFileReference; includeInIndex = 1; lastKnownFileType = sourcecode.swift; path = "PDFIndentationObject+Equatable.swift"; sourceTree = "<group>"; };
 		2BB6F4F6661D1E6E46D933DA749A4DA5 /* Errors.swift */ = {isa = PBXFileReference; includeInIndex = 1; lastKnownFileType = sourcecode.swift; name = Errors.swift; path = Sources/Nimble/Utils/Errors.swift; sourceTree = "<group>"; };
-<<<<<<< HEAD
-		2C7B076CAA52B1CC31870771D75CD520 /* PDFList.html */ = {isa = PBXFileReference; includeInIndex = 1; name = PDFList.html; path = docs/docsets/TPPDF.docset/Contents/Resources/Documents/Classes/PDFList.html; sourceTree = "<group>"; };
-		2C7FE7196CBAA123704E9CB239049A20 /* PDFPageLayout.html */ = {isa = PBXFileReference; includeInIndex = 1; name = PDFPageLayout.html; path = docs/docsets/TPPDF.docset/Contents/Resources/Documents/Structs/PDFPageLayout.html; sourceTree = "<group>"; };
-		2D2B0786AC975048A87B8B2EA9BEBC82 /* NMBStringify.m */ = {isa = PBXFileReference; includeInIndex = 1; lastKnownFileType = sourcecode.c.objc; name = NMBStringify.m; path = Sources/NimbleObjectiveC/NMBStringify.m; sourceTree = "<group>"; };
-		2D8CF9AF7F2B33E2F572D0E7834043C9 /* Async.swift */ = {isa = PBXFileReference; includeInIndex = 1; lastKnownFileType = sourcecode.swift; name = Async.swift; path = Sources/Nimble/Matchers/Async.swift; sourceTree = "<group>"; };
-		2DC4B5443E5F22E6F3265CF33477EAA3 /* PDFLayout.html */ = {isa = PBXFileReference; includeInIndex = 1; name = PDFLayout.html; path = docs/Extensions/PDFLayout.html; sourceTree = "<group>"; };
-		2E4E5F735D0A0D316C64B61254CBA909 /* World.swift */ = {isa = PBXFileReference; includeInIndex = 1; lastKnownFileType = sourcecode.swift; name = World.swift; path = Sources/Quick/World.swift; sourceTree = "<group>"; };
-		2F116E1EB5CEF48F2F118B7688271B6C /* Quick-dummy.m */ = {isa = PBXFileReference; includeInIndex = 1; lastKnownFileType = sourcecode.c.objc; path = "Quick-dummy.m"; sourceTree = "<group>"; };
-		300C952E18E465358123B10CFABB9B07 /* ExampleMetadata.swift */ = {isa = PBXFileReference; includeInIndex = 1; lastKnownFileType = sourcecode.swift; name = ExampleMetadata.swift; path = Sources/Quick/ExampleMetadata.swift; sourceTree = "<group>"; };
-		31C47F518D352DBC5A1A6542AEBDF715 /* PDFLayoutHeights.html */ = {isa = PBXFileReference; includeInIndex = 1; name = PDFLayoutHeights.html; path = docs/docsets/TPPDF.docset/Contents/Resources/Documents/Extensions/PDFLayoutHeights.html; sourceTree = "<group>"; };
-		32A669BB1787AE3047ABFFA22D61F4EC /* PDFInfo.html */ = {isa = PBXFileReference; includeInIndex = 1; name = PDFInfo.html; path = docs/Classes/PDFInfo.html; sourceTree = "<group>"; };
-		330F4CD6573B5DD91C3E6BD386F4AEAE /* jquery.min.js */ = {isa = PBXFileReference; includeInIndex = 1; name = jquery.min.js; path = docs/js/jquery.min.js; sourceTree = "<group>"; };
-		35270340E310B19955E3D36080D4E9F9 /* ContainElementSatisfying.swift */ = {isa = PBXFileReference; includeInIndex = 1; lastKnownFileType = sourcecode.swift; name = ContainElementSatisfying.swift; path = Sources/Nimble/Matchers/ContainElementSatisfying.swift; sourceTree = "<group>"; };
-		3562B2FEFCAC558A1826B3755ADB256D /* PDFTableCellBorders.html */ = {isa = PBXFileReference; includeInIndex = 1; name = PDFTableCellBorders.html; path = docs/Structs/PDFTableCellBorders.html; sourceTree = "<group>"; };
-		37897C088B33F2252EFC317BD32ED7BA /* UIColor.html */ = {isa = PBXFileReference; includeInIndex = 1; name = UIColor.html; path = docs/docsets/TPPDF.docset/Contents/Resources/Documents/Extensions/UIColor.html; sourceTree = "<group>"; };
-		37BD0E0D16F940B08124077970BE1C8E /* PDFSectionColumn+Objects.swift */ = {isa = PBXFileReference; includeInIndex = 1; lastKnownFileType = sourcecode.swift; path = "PDFSectionColumn+Objects.swift"; sourceTree = "<group>"; };
-		37C54F7CE6E661BD3ADDD10E52FD4DBC /* PDFSimpleText.html */ = {isa = PBXFileReference; includeInIndex = 1; name = PDFSimpleText.html; path = docs/docsets/TPPDF.docset/Contents/Resources/Documents/Classes/PDFSimpleText.html; sourceTree = "<group>"; };
-		383F9B7B0530F776B1FE837553DADF13 /* PDFRectangleObject.swift */ = {isa = PBXFileReference; includeInIndex = 1; lastKnownFileType = sourcecode.swift; path = PDFRectangleObject.swift; sourceTree = "<group>"; };
-		3852C1274DDD608132BAEF1D23308A24 /* PDFSection.swift */ = {isa = PBXFileReference; includeInIndex = 1; lastKnownFileType = sourcecode.swift; path = PDFSection.swift; sourceTree = "<group>"; };
-		388C79F169A6D35F1DF242E071CCE009 /* typeahead.jquery.js */ = {isa = PBXFileReference; includeInIndex = 1; name = typeahead.jquery.js; path = docs/docsets/TPPDF.docset/Contents/Resources/Documents/js/typeahead.jquery.js; sourceTree = "<group>"; };
-		3AD451333526D3B96E3DC7B0F665450B /* PDFAttributedText.html */ = {isa = PBXFileReference; includeInIndex = 1; name = PDFAttributedText.html; path = docs/Classes/PDFAttributedText.html; sourceTree = "<group>"; };
-		3B83E60C519E93CC51AF1A862C8411CF /* QuickConfiguration.m */ = {isa = PBXFileReference; includeInIndex = 1; lastKnownFileType = sourcecode.c.objc; name = QuickConfiguration.m; path = Sources/QuickObjectiveC/Configuration/QuickConfiguration.m; sourceTree = "<group>"; };
-		3B98D62D7F57057FCEBF94102575E08B /* PDFList.swift */ = {isa = PBXFileReference; includeInIndex = 1; lastKnownFileType = sourcecode.swift; path = PDFList.swift; sourceTree = "<group>"; };
-		3C1D251C587F251491C0433F72F408B2 /* PDFTableCell.html */ = {isa = PBXFileReference; includeInIndex = 1; name = PDFTableCell.html; path = docs/Classes/PDFTableCell.html; sourceTree = "<group>"; };
-		3C1D8FBFC4B43E72E2959C3AA5ECC429 /* LICENSE */ = {isa = PBXFileReference; includeInIndex = 1; path = LICENSE; sourceTree = "<group>"; };
-		3C412C5415CEC1D0B3D69B297B75167D /* Extensions.html */ = {isa = PBXFileReference; includeInIndex = 1; name = Extensions.html; path = docs/docsets/TPPDF.docset/Contents/Resources/Documents/Extensions.html; sourceTree = "<group>"; };
-		3D8F4EE9F648151ADA65CB123A3697B5 /* PDFLayout.html */ = {isa = PBXFileReference; includeInIndex = 1; name = PDFLayout.html; path = docs/docsets/TPPDF.docset/Contents/Resources/Documents/Extensions/PDFLayout.html; sourceTree = "<group>"; };
-		3E04A56415D8750B385CBC3AB8BBA4D0 /* Example.swift */ = {isa = PBXFileReference; includeInIndex = 1; lastKnownFileType = sourcecode.swift; name = Example.swift; path = Sources/Quick/Example.swift; sourceTree = "<group>"; };
-		3E2C9C67B5BF1F9E916C165BC01CD496 /* PDFSectionColumnObject.swift */ = {isa = PBXFileReference; includeInIndex = 1; lastKnownFileType = sourcecode.swift; path = PDFSectionColumnObject.swift; sourceTree = "<group>"; };
-		3E6836F9312687D1A74AFEAB434356E6 /* QuickConfiguration.h */ = {isa = PBXFileReference; includeInIndex = 1; lastKnownFileType = sourcecode.c.h; name = QuickConfiguration.h; path = Sources/QuickObjectiveC/Configuration/QuickConfiguration.h; sourceTree = "<group>"; };
-		3E9918E473A3EAA67C469D7119E74EB1 /* Foundation.framework */ = {isa = PBXFileReference; lastKnownFileType = wrapper.framework; name = Foundation.framework; path = Platforms/iPhoneOS.platform/Developer/SDKs/iPhoneOS12.0.sdk/System/Library/Frameworks/Foundation.framework; sourceTree = DEVELOPER_DIR; };
-		3ECC230789740FC68AA87FE7DF77FCF0 /* PDFLayout.swift */ = {isa = PBXFileReference; includeInIndex = 1; lastKnownFileType = sourcecode.swift; path = PDFLayout.swift; sourceTree = "<group>"; };
-		405335A9B5CA5C63803301C83920AB20 /* PDFTableContent.html */ = {isa = PBXFileReference; includeInIndex = 1; name = PDFTableContent.html; path = docs/docsets/TPPDF.docset/Contents/Resources/Documents/Classes/PDFTableContent.html; sourceTree = "<group>"; };
-		407A6B82A0FB629082DCC0121F2F2331 /* QuickSpec.h */ = {isa = PBXFileReference; includeInIndex = 1; lastKnownFileType = sourcecode.c.h; name = QuickSpec.h; path = Sources/QuickObjectiveC/QuickSpec.h; sourceTree = "<group>"; };
-		41647834BCF1A29AAC3D1A099FBF6E8B /* UIImage+Pixel.swift */ = {isa = PBXFileReference; includeInIndex = 1; lastKnownFileType = sourcecode.swift; path = "UIImage+Pixel.swift"; sourceTree = "<group>"; };
-		4237D85424D842F66841516F153E6824 /* QuickTestSuite.swift */ = {isa = PBXFileReference; includeInIndex = 1; lastKnownFileType = sourcecode.swift; name = QuickTestSuite.swift; path = Sources/Quick/QuickTestSuite.swift; sourceTree = "<group>"; };
-		43603340F003BC8399EC02D59A32BDDE /* gh.png */ = {isa = PBXFileReference; includeInIndex = 1; lastKnownFileType = image.png; name = gh.png; path = docs/docsets/TPPDF.docset/Contents/Resources/Documents/img/gh.png; sourceTree = "<group>"; };
-		4373A7DC72DEC1FA710B4F8DB0F0E488 /* PDFGenerator+Generation.swift */ = {isa = PBXFileReference; includeInIndex = 1; lastKnownFileType = sourcecode.swift; name = "PDFGenerator+Generation.swift"; path = "Source/PDFGenerator+Generation.swift"; sourceTree = "<group>"; };
-		441A0F0890AA3D2A1358591A22F7AF61 /* TPPDF.framework */ = {isa = PBXFileReference; explicitFileType = wrapper.framework; includeInIndex = 0; name = TPPDF.framework; path = TPPDF.framework; sourceTree = BUILT_PRODUCTS_DIR; };
-		4448E832C64DC1A55DAA012071F00AA7 /* PDFImageSizeFit.html */ = {isa = PBXFileReference; includeInIndex = 1; name = PDFImageSizeFit.html; path = docs/docsets/TPPDF.docset/Contents/Resources/Documents/Enums/PDFImageSizeFit.html; sourceTree = "<group>"; };
-		44B2A12C8418616ABC29A9878DAD006F /* PDFLayoutIndentations.swift */ = {isa = PBXFileReference; includeInIndex = 1; lastKnownFileType = sourcecode.swift; path = PDFLayoutIndentations.swift; sourceTree = "<group>"; };
-=======
-		2BC36F54CE853384D1E3FA57A306678C /* PDFTableContent.html */ = {isa = PBXFileReference; includeInIndex = 1; lastKnownFileType = text.html.documentation; name = PDFTableContent.html; path = docs/docsets/TPPDF.docset/Contents/Resources/Documents/Classes/PDFTableContent.html; sourceTree = "<group>"; };
+		2BDD0C4559D3EE439FA62677324750E0 /* PDFTableContent.swift */ = {isa = PBXFileReference; includeInIndex = 1; lastKnownFileType = sourcecode.swift; path = PDFTableContent.swift; sourceTree = "<group>"; };
+		2BEB0A3F172A1500A00933712A9EF9EC /* PDFLayoutHeights.swift */ = {isa = PBXFileReference; includeInIndex = 1; lastKnownFileType = sourcecode.swift; path = PDFLayoutHeights.swift; sourceTree = "<group>"; };
+		2C0E13642CE17FB4539E62AF7DBE1318 /* PDFPaginationStyle+PDFJSONSerializable.swift */ = {isa = PBXFileReference; includeInIndex = 1; lastKnownFileType = sourcecode.swift; path = "PDFPaginationStyle+PDFJSONSerializable.swift"; sourceTree = "<group>"; };
 		2D2B0786AC975048A87B8B2EA9BEBC82 /* NMBStringify.m */ = {isa = PBXFileReference; includeInIndex = 1; lastKnownFileType = sourcecode.c.objc; name = NMBStringify.m; path = Sources/NimbleObjectiveC/NMBStringify.m; sourceTree = "<group>"; };
 		2D8CF9AF7F2B33E2F572D0E7834043C9 /* Async.swift */ = {isa = PBXFileReference; includeInIndex = 1; lastKnownFileType = sourcecode.swift; name = Async.swift; path = Sources/Nimble/Matchers/Async.swift; sourceTree = "<group>"; };
 		2E4E5F735D0A0D316C64B61254CBA909 /* World.swift */ = {isa = PBXFileReference; includeInIndex = 1; lastKnownFileType = sourcecode.swift; name = World.swift; path = Sources/Quick/World.swift; sourceTree = "<group>"; };
 		2F116E1EB5CEF48F2F118B7688271B6C /* Quick-dummy.m */ = {isa = PBXFileReference; includeInIndex = 1; lastKnownFileType = sourcecode.c.objc; path = "Quick-dummy.m"; sourceTree = "<group>"; };
-		2F214D0B5947C99FE3B73563FA845704 /* PDFTableContent+Equatable.swift */ = {isa = PBXFileReference; includeInIndex = 1; lastKnownFileType = sourcecode.swift; path = "PDFTableContent+Equatable.swift"; sourceTree = "<group>"; };
-		2F39EB0769232662713A760A7958C833 /* PDFListItem.html */ = {isa = PBXFileReference; includeInIndex = 1; lastKnownFileType = text.html; name = PDFListItem.html; path = docs/Classes/PDFListItem.html; sourceTree = "<group>"; };
+		2F79B625B1B9BBD668457BAA5DEB0C15 /* UIImage.html */ = {isa = PBXFileReference; includeInIndex = 1; name = UIImage.html; path = docs/Extensions/UIImage.html; sourceTree = "<group>"; };
 		300C952E18E465358123B10CFABB9B07 /* ExampleMetadata.swift */ = {isa = PBXFileReference; includeInIndex = 1; lastKnownFileType = sourcecode.swift; name = ExampleMetadata.swift; path = Sources/Quick/ExampleMetadata.swift; sourceTree = "<group>"; };
-		309E320ED54094EBA4FFBE8B8A239D7F /* PDFLineType.swift */ = {isa = PBXFileReference; includeInIndex = 1; lastKnownFileType = sourcecode.swift; path = PDFLineType.swift; sourceTree = "<group>"; };
-		30B6F721F53CF300FA7E250B0655FD6C /* PDFIndentationObject.html */ = {isa = PBXFileReference; includeInIndex = 1; lastKnownFileType = text.html; name = PDFIndentationObject.html; path = docs/Extensions/PDFIndentationObject.html; sourceTree = "<group>"; };
-		3202FEB83B6B08AB5AA8BF79F3DBAF74 /* PDFTableStyle.html */ = {isa = PBXFileReference; includeInIndex = 1; lastKnownFileType = text.html; name = PDFTableStyle.html; path = docs/Classes/PDFTableStyle.html; sourceTree = "<group>"; };
-		322533E4B14F1597E38A3C6A1F78066D /* CGPoint+Math.swift */ = {isa = PBXFileReference; includeInIndex = 1; lastKnownFileType = sourcecode.swift; path = "CGPoint+Math.swift"; sourceTree = "<group>"; };
-		33C89C83701634102FA138D32FB2B03D /* PDFAttributedText.html */ = {isa = PBXFileReference; includeInIndex = 1; lastKnownFileType = text.html.documentation; name = PDFAttributedText.html; path = docs/docsets/TPPDF.docset/Contents/Resources/Documents/Classes/PDFAttributedText.html; sourceTree = "<group>"; };
-		34368B32E8DAC763EC04230FF4B3AFF2 /* PDFSimpleText.html */ = {isa = PBXFileReference; includeInIndex = 1; lastKnownFileType = text.html; name = PDFSimpleText.html; path = docs/Classes/PDFSimpleText.html; sourceTree = "<group>"; };
-		344AE7D18DE0127E849B9E7037D1104D /* TPPDF.modulemap */ = {isa = PBXFileReference; includeInIndex = 1; lastKnownFileType = sourcecode.module; path = TPPDF.modulemap; sourceTree = "<group>"; };
-		34862B555411D8D49738F8B175ECE1F0 /* PDFTextColorObject.swift */ = {isa = PBXFileReference; includeInIndex = 1; lastKnownFileType = sourcecode.swift; path = PDFTextColorObject.swift; sourceTree = "<group>"; };
+		30D3CEB849C73BD1CFB7DDBCE9A9D39C /* docSet.dsidx */ = {isa = PBXFileReference; includeInIndex = 1; name = docSet.dsidx; path = docs/docsets/TPPDF.docset/Contents/Resources/docSet.dsidx; sourceTree = "<group>"; };
+		3440E32204C2202E279AB58D58022E44 /* PDFError.swift */ = {isa = PBXFileReference; includeInIndex = 1; lastKnownFileType = sourcecode.swift; path = PDFError.swift; sourceTree = "<group>"; };
+		34A608AA777D2F4C9A31EE9CAEDB9E94 /* PDFGraphics.swift */ = {isa = PBXFileReference; includeInIndex = 1; lastKnownFileType = sourcecode.swift; path = PDFGraphics.swift; sourceTree = "<group>"; };
+		350B49C5178207896B685451ABBDE4E4 /* PDFTable.swift */ = {isa = PBXFileReference; includeInIndex = 1; lastKnownFileType = sourcecode.swift; path = PDFTable.swift; sourceTree = "<group>"; };
 		35270340E310B19955E3D36080D4E9F9 /* ContainElementSatisfying.swift */ = {isa = PBXFileReference; includeInIndex = 1; lastKnownFileType = sourcecode.swift; name = ContainElementSatisfying.swift; path = Sources/Nimble/Matchers/ContainElementSatisfying.swift; sourceTree = "<group>"; };
-		355282CF57DA337F8B046D5BAD147136 /* PDFLineSeparatorObject.swift */ = {isa = PBXFileReference; includeInIndex = 1; lastKnownFileType = sourcecode.swift; path = PDFLineSeparatorObject.swift; sourceTree = "<group>"; };
-		360BC6B2E767C4D9A75605D4EC065AD6 /* PDFTableStyle+Defaults.swift */ = {isa = PBXFileReference; includeInIndex = 1; lastKnownFileType = sourcecode.swift; path = "PDFTableStyle+Defaults.swift"; sourceTree = "<group>"; };
-		38994938E05ADFAB86D2456EACCD0C4E /* PDFSectionColumnObject.swift */ = {isa = PBXFileReference; includeInIndex = 1; lastKnownFileType = sourcecode.swift; path = PDFSectionColumnObject.swift; sourceTree = "<group>"; };
-		38B4427C1A98FD12953DBFA8F0042391 /* PDFIndentationObject.swift */ = {isa = PBXFileReference; includeInIndex = 1; lastKnownFileType = sourcecode.swift; path = PDFIndentationObject.swift; sourceTree = "<group>"; };
-		39701E79551BD7461669832396E1D070 /* UIImage+Pixel.swift */ = {isa = PBXFileReference; includeInIndex = 1; lastKnownFileType = sourcecode.swift; path = "UIImage+Pixel.swift"; sourceTree = "<group>"; };
-		3B51452F6F3817A8AF8C41BC97FD60C8 /* PDFError.swift */ = {isa = PBXFileReference; includeInIndex = 1; lastKnownFileType = sourcecode.swift; path = PDFError.swift; sourceTree = "<group>"; };
+		3717D6964C30F09FCE06F2893EEA54A0 /* PDFObject.swift */ = {isa = PBXFileReference; includeInIndex = 1; lastKnownFileType = sourcecode.swift; path = PDFObject.swift; sourceTree = "<group>"; };
+		3726A1B3F7C28ECC207BFDA714BADAF2 /* jazzy.js */ = {isa = PBXFileReference; includeInIndex = 1; name = jazzy.js; path = docs/js/jazzy.js; sourceTree = "<group>"; };
+		381DAA09E2E00580AD3DD1D826F1D39A /* TPPDF.tgz */ = {isa = PBXFileReference; includeInIndex = 1; name = TPPDF.tgz; path = docs/docsets/TPPDF.tgz; sourceTree = "<group>"; };
+		3843126B682AAED703DC1F41905FA53F /* PDFLayoutIndentations.html */ = {isa = PBXFileReference; includeInIndex = 1; name = PDFLayoutIndentations.html; path = docs/docsets/TPPDF.docset/Contents/Resources/Documents/Extensions/PDFLayoutIndentations.html; sourceTree = "<group>"; };
+		3932781F9A1286FFBA35786ED174121C /* PDFDocument+Objects.swift */ = {isa = PBXFileReference; includeInIndex = 1; lastKnownFileType = sourcecode.swift; name = "PDFDocument+Objects.swift"; path = "Source/PDFDocument+Objects.swift"; sourceTree = "<group>"; };
+		39CF28F93B420F104A49ACDC1881FFE8 /* Dictionary.html */ = {isa = PBXFileReference; includeInIndex = 1; name = Dictionary.html; path = docs/docsets/TPPDF.docset/Contents/Resources/Documents/Extensions/Dictionary.html; sourceTree = "<group>"; };
+		3A0FB930D81438B585C56D5DEB16B283 /* PDFGenerator+Layout.swift */ = {isa = PBXFileReference; includeInIndex = 1; lastKnownFileType = sourcecode.swift; name = "PDFGenerator+Layout.swift"; path = "Source/PDFGenerator+Layout.swift"; sourceTree = "<group>"; };
+		3A2E823EFC5C916C90613D8094A26229 /* PDFAttributedText.swift */ = {isa = PBXFileReference; includeInIndex = 1; lastKnownFileType = sourcecode.swift; path = PDFAttributedText.swift; sourceTree = "<group>"; };
+		3ADEB5785EC522E736C19F8965AEB610 /* CGRect+PDFJSONSerializable.swift */ = {isa = PBXFileReference; includeInIndex = 1; lastKnownFileType = sourcecode.swift; path = "CGRect+PDFJSONSerializable.swift"; sourceTree = "<group>"; };
 		3B83E60C519E93CC51AF1A862C8411CF /* QuickConfiguration.m */ = {isa = PBXFileReference; includeInIndex = 1; lastKnownFileType = sourcecode.c.objc; name = QuickConfiguration.m; path = Sources/QuickObjectiveC/Configuration/QuickConfiguration.m; sourceTree = "<group>"; };
-		3D25FA1EAF3CBB10AB1140BC5F46D4DD /* PDFContainer.html */ = {isa = PBXFileReference; includeInIndex = 1; lastKnownFileType = text.html; name = PDFContainer.html; path = docs/Enums/PDFContainer.html; sourceTree = "<group>"; };
+		3B98367E4AE73B2E0594FB19844E6BEE /* PDFTableContent.html */ = {isa = PBXFileReference; includeInIndex = 1; name = PDFTableContent.html; path = docs/Classes/PDFTableContent.html; sourceTree = "<group>"; };
+		3DF2BB1275B6EF024C9D210783719602 /* PDFImageOptions.swift */ = {isa = PBXFileReference; includeInIndex = 1; lastKnownFileType = sourcecode.swift; path = PDFImageOptions.swift; sourceTree = "<group>"; };
 		3E04A56415D8750B385CBC3AB8BBA4D0 /* Example.swift */ = {isa = PBXFileReference; includeInIndex = 1; lastKnownFileType = sourcecode.swift; name = Example.swift; path = Sources/Quick/Example.swift; sourceTree = "<group>"; };
 		3E6836F9312687D1A74AFEAB434356E6 /* QuickConfiguration.h */ = {isa = PBXFileReference; includeInIndex = 1; lastKnownFileType = sourcecode.c.h; name = QuickConfiguration.h; path = Sources/QuickObjectiveC/Configuration/QuickConfiguration.h; sourceTree = "<group>"; };
-		3E94421A4B8937DDDBE6CAE83F5CFC5F /* Array.html */ = {isa = PBXFileReference; includeInIndex = 1; lastKnownFileType = text.html.documentation; name = Array.html; path = docs/docsets/TPPDF.docset/Contents/Resources/Documents/Extensions/Array.html; sourceTree = "<group>"; };
 		3E9918E473A3EAA67C469D7119E74EB1 /* Foundation.framework */ = {isa = PBXFileReference; lastKnownFileType = wrapper.framework; name = Foundation.framework; path = Platforms/iPhoneOS.platform/Developer/SDKs/iPhoneOS12.0.sdk/System/Library/Frameworks/Foundation.framework; sourceTree = DEVELOPER_DIR; };
-		3EC2D74376D17A618614F653F87BA2DE /* PDFPageFormat.swift */ = {isa = PBXFileReference; includeInIndex = 1; lastKnownFileType = sourcecode.swift; path = PDFPageFormat.swift; sourceTree = "<group>"; };
-		3F00C0F485420C175B26A241DC606217 /* PDFIndentationObject+Equatable.swift */ = {isa = PBXFileReference; includeInIndex = 1; lastKnownFileType = sourcecode.swift; path = "PDFIndentationObject+Equatable.swift"; sourceTree = "<group>"; };
-		3F901C6F7BF0E58B5BA7A7D4F1B3352A /* PDFAttributedTextObject.swift */ = {isa = PBXFileReference; includeInIndex = 1; lastKnownFileType = sourcecode.swift; path = PDFAttributedTextObject.swift; sourceTree = "<group>"; };
-		4025868DDE6BD910FB38E73F7A7A51D2 /* TPPDF.tgz */ = {isa = PBXFileReference; includeInIndex = 1; lastKnownFileType = file; name = TPPDF.tgz; path = docs/docsets/TPPDF.tgz; sourceTree = "<group>"; };
+		3F0555C811759D149CC43302761ECCD9 /* PDFCalculations.swift */ = {isa = PBXFileReference; includeInIndex = 1; lastKnownFileType = sourcecode.swift; path = PDFCalculations.swift; sourceTree = "<group>"; };
 		407A6B82A0FB629082DCC0121F2F2331 /* QuickSpec.h */ = {isa = PBXFileReference; includeInIndex = 1; lastKnownFileType = sourcecode.c.h; name = QuickSpec.h; path = Sources/QuickObjectiveC/QuickSpec.h; sourceTree = "<group>"; };
-		417853649D833545EE98F9F0E270115C /* Int+RomanNumerals.swift */ = {isa = PBXFileReference; includeInIndex = 1; lastKnownFileType = sourcecode.swift; path = "Int+RomanNumerals.swift"; sourceTree = "<group>"; };
-		4218C03BAEAB44362BFBDB6CE2E7A285 /* PDFLayoutHeights.html */ = {isa = PBXFileReference; includeInIndex = 1; lastKnownFileType = text.html.documentation; name = PDFLayoutHeights.html; path = docs/docsets/TPPDF.docset/Contents/Resources/Documents/Extensions/PDFLayoutHeights.html; sourceTree = "<group>"; };
+		41561700261B4B36D1182CCE3641D4F5 /* PDFLayout.html */ = {isa = PBXFileReference; includeInIndex = 1; name = PDFLayout.html; path = docs/docsets/TPPDF.docset/Contents/Resources/Documents/Extensions/PDFLayout.html; sourceTree = "<group>"; };
+		4161CAA8C9F63C56C6B861DF1B56FC03 /* README.md */ = {isa = PBXFileReference; includeInIndex = 1; path = README.md; sourceTree = "<group>"; };
+		4179C9FB5D344EEBC1F5F4F67D3DBBE7 /* PDFLineType.swift */ = {isa = PBXFileReference; includeInIndex = 1; lastKnownFileType = sourcecode.swift; path = PDFLineType.swift; sourceTree = "<group>"; };
+		42220F8D2D977EB312232C85A0389407 /* PDFListItemSymbol.swift */ = {isa = PBXFileReference; includeInIndex = 1; lastKnownFileType = sourcecode.swift; path = PDFListItemSymbol.swift; sourceTree = "<group>"; };
 		4237D85424D842F66841516F153E6824 /* QuickTestSuite.swift */ = {isa = PBXFileReference; includeInIndex = 1; lastKnownFileType = sourcecode.swift; name = QuickTestSuite.swift; path = Sources/Quick/QuickTestSuite.swift; sourceTree = "<group>"; };
-		43774CEDFCB64E935BB2CDA6AE7F63A8 /* PDFJSONSerializable.swift */ = {isa = PBXFileReference; includeInIndex = 1; lastKnownFileType = sourcecode.swift; path = PDFJSONSerializable.swift; sourceTree = "<group>"; };
-		441A0F0890AA3D2A1358591A22F7AF61 /* TPPDF.framework */ = {isa = PBXFileReference; explicitFileType = wrapper.framework; includeInIndex = 0; path = TPPDF.framework; sourceTree = BUILT_PRODUCTS_DIR; };
->>>>>>> 35e8543d
+		43CF2B1B43AEBC3A9CFEB9A8724ED217 /* jazzy.js */ = {isa = PBXFileReference; includeInIndex = 1; name = jazzy.js; path = docs/docsets/TPPDF.docset/Contents/Resources/Documents/js/jazzy.js; sourceTree = "<group>"; };
+		43F2CDEC485D4FB78677738B1796543C /* _config.yml */ = {isa = PBXFileReference; includeInIndex = 1; name = _config.yml; path = docs/docsets/TPPDF.docset/Contents/Resources/Documents/_config.yml; sourceTree = "<group>"; };
+		441A0F0890AA3D2A1358591A22F7AF61 /* TPPDF.framework */ = {isa = PBXFileReference; explicitFileType = wrapper.framework; includeInIndex = 0; name = TPPDF.framework; path = TPPDF.framework; sourceTree = BUILT_PRODUCTS_DIR; };
 		44EB90348987AA4ABA301EC67C20130D /* DSL+Wait.swift */ = {isa = PBXFileReference; includeInIndex = 1; lastKnownFileType = sourcecode.swift; name = "DSL+Wait.swift"; path = "Sources/Nimble/DSL+Wait.swift"; sourceTree = "<group>"; };
+		454E0120D51A11195E0243D192ADF991 /* carat.png */ = {isa = PBXFileReference; includeInIndex = 1; lastKnownFileType = image.png; name = carat.png; path = docs/img/carat.png; sourceTree = "<group>"; };
+		455E402A43205D6309BE6D8F19E247E0 /* PDFTableCellStyle.html */ = {isa = PBXFileReference; includeInIndex = 1; name = PDFTableCellStyle.html; path = docs/docsets/TPPDF.docset/Contents/Resources/Documents/Structs/PDFTableCellStyle.html; sourceTree = "<group>"; };
 		45CA645B87F3221272FE5D8E3920D7DB /* Pods-TPPDF_Tests-acknowledgements.markdown */ = {isa = PBXFileReference; includeInIndex = 1; lastKnownFileType = text; path = "Pods-TPPDF_Tests-acknowledgements.markdown"; sourceTree = "<group>"; };
-<<<<<<< HEAD
-		45ED90D8B4608B414EBFCC09059C98A5 /* PDFDocument+Objects.swift */ = {isa = PBXFileReference; includeInIndex = 1; lastKnownFileType = sourcecode.swift; name = "PDFDocument+Objects.swift"; path = "Source/PDFDocument+Objects.swift"; sourceTree = "<group>"; };
 		46625AA17ACC03B13D25615A8F90D255 /* CwlCatchException.swift */ = {isa = PBXFileReference; includeInIndex = 1; lastKnownFileType = sourcecode.swift; name = CwlCatchException.swift; path = Carthage/Checkouts/CwlCatchException/Sources/CwlCatchException/CwlCatchException.swift; sourceTree = "<group>"; };
-		481D11C0237527491DCFD54BEC4582E1 /* Symbol.html */ = {isa = PBXFileReference; includeInIndex = 1; name = Symbol.html; path = docs/Classes/PDFListItem/Symbol.html; sourceTree = "<group>"; };
-		4867AACDD73DDD3B2B9DB085B14DDF0F /* PDFTableStyleDefaults.html */ = {isa = PBXFileReference; includeInIndex = 1; name = PDFTableStyleDefaults.html; path = docs/Structs/PDFTableStyleDefaults.html; sourceTree = "<group>"; };
-		48984D9C5002D633E93A1D223247B981 /* PDFOffsetObject.html */ = {isa = PBXFileReference; includeInIndex = 1; name = PDFOffsetObject.html; path = docs/docsets/TPPDF.docset/Contents/Resources/Documents/Extensions/PDFOffsetObject.html; sourceTree = "<group>"; };
-		4913B9C370F8B4C10B08ED4FCADB3B8D /* PDFImageOptions.html */ = {isa = PBXFileReference; includeInIndex = 1; name = PDFImageOptions.html; path = docs/Structs/PDFImageOptions.html; sourceTree = "<group>"; };
-		4952A1E69BCB7D6604BA6FEBE4341C0E /* undocumented.json */ = {isa = PBXFileReference; includeInIndex = 1; name = undocumented.json; path = docs/docsets/TPPDF.docset/Contents/Resources/Documents/undocumented.json; sourceTree = "<group>"; };
-		49AA27495485D9FBA7DBA67D0BFA3636 /* PDFTableCell.swift */ = {isa = PBXFileReference; includeInIndex = 1; lastKnownFileType = sourcecode.swift; path = PDFTableCell.swift; sourceTree = "<group>"; };
-		4AF565FC6CA22F5AFCE9BDF88917235E /* PDFCopy.html */ = {isa = PBXFileReference; includeInIndex = 1; name = PDFCopy.html; path = docs/Protocols/PDFCopy.html; sourceTree = "<group>"; };
-		4B1E5283C444C56245D088B79D85FC70 /* Structs.html */ = {isa = PBXFileReference; includeInIndex = 1; name = Structs.html; path = docs/docsets/TPPDF.docset/Contents/Resources/Documents/Structs.html; sourceTree = "<group>"; };
+		469E3D987E7504422F56789A88D7EE50 /* PDFContainer.swift */ = {isa = PBXFileReference; includeInIndex = 1; lastKnownFileType = sourcecode.swift; path = PDFContainer.swift; sourceTree = "<group>"; };
+		4982420526C9CF93D767F48C4BAFA168 /* PDFPageLayout.html */ = {isa = PBXFileReference; includeInIndex = 1; name = PDFPageLayout.html; path = docs/docsets/TPPDF.docset/Contents/Resources/Documents/Structs/PDFPageLayout.html; sourceTree = "<group>"; };
+		4B6378E365DE978E0D9AFA330FCE4C6E /* PDFPageLayout.html */ = {isa = PBXFileReference; includeInIndex = 1; name = PDFPageLayout.html; path = docs/Structs/PDFPageLayout.html; sourceTree = "<group>"; };
 		4BD3D8FEBEB337ED62B39727E9F9CDF8 /* Pods-TPPDF_Tests-dummy.m */ = {isa = PBXFileReference; includeInIndex = 1; lastKnownFileType = sourcecode.c.objc; path = "Pods-TPPDF_Tests-dummy.m"; sourceTree = "<group>"; };
-		4BD550E31DBBA775D0987431F7CDD255 /* docSet.dsidx */ = {isa = PBXFileReference; includeInIndex = 1; name = docSet.dsidx; path = docs/docsets/TPPDF.docset/Contents/Resources/docSet.dsidx; sourceTree = "<group>"; };
-		4BDCBCE78A57579733DE9AA638A0412A /* TPJSONRepresentable.html */ = {isa = PBXFileReference; includeInIndex = 1; name = TPJSONRepresentable.html; path = docs/Protocols/TPJSONRepresentable.html; sourceTree = "<group>"; };
+		4BD7AF769CBEAB1424BC1971D8956BCD /* PDFImage.html */ = {isa = PBXFileReference; includeInIndex = 1; name = PDFImage.html; path = docs/docsets/TPPDF.docset/Contents/Resources/Documents/Classes/PDFImage.html; sourceTree = "<group>"; };
 		4C200E7215CC5D0A3A4694E394899C1F /* ElementsEqual.swift */ = {isa = PBXFileReference; includeInIndex = 1; lastKnownFileType = sourcecode.swift; name = ElementsEqual.swift; path = Sources/Nimble/Matchers/ElementsEqual.swift; sourceTree = "<group>"; };
-		4CD7BE881E0DD7A26AA08C91EA23EF9E /* PDFAttributedText.swift */ = {isa = PBXFileReference; includeInIndex = 1; lastKnownFileType = sourcecode.swift; path = PDFAttributedText.swift; sourceTree = "<group>"; };
-		4D0C194805FBB9BBFC20AC5DD18E4359 /* PDFCalculations.swift */ = {isa = PBXFileReference; includeInIndex = 1; lastKnownFileType = sourcecode.swift; path = PDFCalculations.swift; sourceTree = "<group>"; };
+		4C73A32DAFCE231F96015AE7F277F552 /* TPJSONSerializable.html */ = {isa = PBXFileReference; includeInIndex = 1; name = TPJSONSerializable.html; path = docs/Protocols/TPJSONSerializable.html; sourceTree = "<group>"; };
+		4CCA4D278E8B9612D6A6246BBF3FD7C6 /* PDFLineStyle+Equatable.swift */ = {isa = PBXFileReference; includeInIndex = 1; lastKnownFileType = sourcecode.swift; path = "PDFLineStyle+Equatable.swift"; sourceTree = "<group>"; };
+		4D11B2C94FF6EC4322016D1FC4DEF568 /* undocumented.json */ = {isa = PBXFileReference; includeInIndex = 1; name = undocumented.json; path = docs/undocumented.json; sourceTree = "<group>"; };
+		4D3213C01C5FAB5BB5E3D556C1EE9B18 /* jazzy.search.js */ = {isa = PBXFileReference; includeInIndex = 1; name = jazzy.search.js; path = docs/docsets/TPPDF.docset/Contents/Resources/Documents/js/jazzy.search.js; sourceTree = "<group>"; };
+		4D50A9FABC65C0D253157D33C623C9A5 /* PDFCopy.html */ = {isa = PBXFileReference; includeInIndex = 1; name = PDFCopy.html; path = docs/docsets/TPPDF.docset/Contents/Resources/Documents/Protocols/PDFCopy.html; sourceTree = "<group>"; };
+		4E4B53D6183E9244DE49400F0C14E874 /* PDFListItemSymbol.html */ = {isa = PBXFileReference; includeInIndex = 1; name = PDFListItemSymbol.html; path = docs/Enums/PDFListItemSymbol.html; sourceTree = "<group>"; };
+		4E7C5E590ACEE5A76139E16A69F9D310 /* Extensions.html */ = {isa = PBXFileReference; includeInIndex = 1; name = Extensions.html; path = docs/docsets/TPPDF.docset/Contents/Resources/Documents/Extensions.html; sourceTree = "<group>"; };
+		4EEE55E7D6435C6C38C5F3BD72FD5579 /* CGPoint+PDFJSONSerializable.swift */ = {isa = PBXFileReference; includeInIndex = 1; lastKnownFileType = sourcecode.swift; path = "CGPoint+PDFJSONSerializable.swift"; sourceTree = "<group>"; };
 		4EF01D33B54DC205E8E9DA85CB17800F /* ErrorUtility.swift */ = {isa = PBXFileReference; includeInIndex = 1; lastKnownFileType = sourcecode.swift; name = ErrorUtility.swift; path = Sources/Quick/ErrorUtility.swift; sourceTree = "<group>"; };
-		508C71BF00B400E35DDD2199F4A26CD3 /* Info.plist */ = {isa = PBXFileReference; includeInIndex = 1; lastKnownFileType = text.plist.xml; name = Info.plist; path = docs/docsets/TPPDF.docset/Contents/Info.plist; sourceTree = "<group>"; };
-		509F5BD2E20C2BAEA3D89C29379D136C /* PDFLineType.html */ = {isa = PBXFileReference; includeInIndex = 1; name = PDFLineType.html; path = docs/docsets/TPPDF.docset/Contents/Resources/Documents/Enums/PDFLineType.html; sourceTree = "<group>"; };
-		50BBFD9F538D1003F1AADACB0D85D966 /* PDFLineStyle.html */ = {isa = PBXFileReference; includeInIndex = 1; name = PDFLineStyle.html; path = docs/docsets/TPPDF.docset/Contents/Resources/Documents/Structs/PDFLineStyle.html; sourceTree = "<group>"; };
-		518817D49EB38B136CACE63A64689889 /* PDFLineType.html */ = {isa = PBXFileReference; includeInIndex = 1; name = PDFLineType.html; path = docs/Enums/PDFLineType.html; sourceTree = "<group>"; };
-		51DF7C225FC05D99E4E869933BB23DBB /* PDFSectionColumnContainer.html */ = {isa = PBXFileReference; includeInIndex = 1; name = PDFSectionColumnContainer.html; path = docs/Enums/PDFSectionColumnContainer.html; sourceTree = "<group>"; };
-=======
-		4608036F3D39043F7E10B6696D463BC4 /* Dictionary.html */ = {isa = PBXFileReference; includeInIndex = 1; lastKnownFileType = text.html; name = Dictionary.html; path = docs/Extensions/Dictionary.html; sourceTree = "<group>"; };
-		46625AA17ACC03B13D25615A8F90D255 /* CwlCatchException.swift */ = {isa = PBXFileReference; includeInIndex = 1; lastKnownFileType = sourcecode.swift; name = CwlCatchException.swift; path = Carthage/Checkouts/CwlCatchException/Sources/CwlCatchException/CwlCatchException.swift; sourceTree = "<group>"; };
-		48439399F2E777EE12F2061E71B70168 /* index.html */ = {isa = PBXFileReference; includeInIndex = 1; lastKnownFileType = text.html; name = index.html; path = docs/index.html; sourceTree = "<group>"; };
-		489EC7AA59C26220FFCA2C991A338760 /* PDFFontObject.swift */ = {isa = PBXFileReference; includeInIndex = 1; lastKnownFileType = sourcecode.swift; path = PDFFontObject.swift; sourceTree = "<group>"; };
-		49648899EBE531BFBB4195740AFABBDA /* PDFLayoutIndentations.html */ = {isa = PBXFileReference; includeInIndex = 1; lastKnownFileType = text.html; name = PDFLayoutIndentations.html; path = docs/Extensions/PDFLayoutIndentations.html; sourceTree = "<group>"; };
-		4BD3D8FEBEB337ED62B39727E9F9CDF8 /* Pods-TPPDF_Tests-dummy.m */ = {isa = PBXFileReference; includeInIndex = 1; lastKnownFileType = sourcecode.c.objc; path = "Pods-TPPDF_Tests-dummy.m"; sourceTree = "<group>"; };
-		4C17AF207A3113E179DC8FC0A1E7D0C3 /* PDFTableCellBorders.html */ = {isa = PBXFileReference; includeInIndex = 1; lastKnownFileType = text.html; name = PDFTableCellBorders.html; path = docs/Structs/PDFTableCellBorders.html; sourceTree = "<group>"; };
-		4C200E7215CC5D0A3A4694E394899C1F /* ElementsEqual.swift */ = {isa = PBXFileReference; includeInIndex = 1; lastKnownFileType = sourcecode.swift; name = ElementsEqual.swift; path = Sources/Nimble/Matchers/ElementsEqual.swift; sourceTree = "<group>"; };
-		4C45FBA94585CCEF43C4BDEE8A70931D /* PDFCopy.swift */ = {isa = PBXFileReference; includeInIndex = 1; lastKnownFileType = sourcecode.swift; path = PDFCopy.swift; sourceTree = "<group>"; };
-		4EF01D33B54DC205E8E9DA85CB17800F /* ErrorUtility.swift */ = {isa = PBXFileReference; includeInIndex = 1; lastKnownFileType = sourcecode.swift; name = ErrorUtility.swift; path = Sources/Quick/ErrorUtility.swift; sourceTree = "<group>"; };
-		4F441FF43DAD8680525A00944A1D2ECE /* Enums.html */ = {isa = PBXFileReference; includeInIndex = 1; lastKnownFileType = text.html.documentation; name = Enums.html; path = docs/docsets/TPPDF.docset/Contents/Resources/Documents/Enums.html; sourceTree = "<group>"; };
-		504F775898282A77D9EE9D3A466C8C75 /* PDFLineStyle+Equatable.swift */ = {isa = PBXFileReference; includeInIndex = 1; lastKnownFileType = sourcecode.swift; path = "PDFLineStyle+Equatable.swift"; sourceTree = "<group>"; };
-		51FE4DF7D50160A716688C8ACF3CA60E /* PDFTableContent.html */ = {isa = PBXFileReference; includeInIndex = 1; lastKnownFileType = text.html; name = PDFTableContent.html; path = docs/Classes/PDFTableContent.html; sourceTree = "<group>"; };
-		5237482F6AEDAACDFDA50419CEB66EBF /* PDFList.html */ = {isa = PBXFileReference; includeInIndex = 1; lastKnownFileType = text.html; name = PDFList.html; path = docs/Classes/PDFList.html; sourceTree = "<group>"; };
-		526BC77C0A35B6D5862F21F8536DF9B0 /* PDFTableCellStyle.swift */ = {isa = PBXFileReference; includeInIndex = 1; lastKnownFileType = sourcecode.swift; path = PDFTableCellStyle.swift; sourceTree = "<group>"; };
-		53083DD5CA0EC7CD8B518AB931648F6C /* PDFAttributedText+Equatable.swift */ = {isa = PBXFileReference; includeInIndex = 1; lastKnownFileType = sourcecode.swift; path = "PDFAttributedText+Equatable.swift"; sourceTree = "<group>"; };
-		530B21FB1008B41AA1ED7A0EAF4ADFB8 /* PDFJSONRepresentable.html */ = {isa = PBXFileReference; includeInIndex = 1; lastKnownFileType = text.html.documentation; name = PDFJSONRepresentable.html; path = docs/docsets/TPPDF.docset/Contents/Resources/Documents/Protocols/PDFJSONRepresentable.html; sourceTree = "<group>"; };
-		534240838D8814ABEF9FF7609402AB13 /* PDFLineSeparatorObject.html */ = {isa = PBXFileReference; includeInIndex = 1; lastKnownFileType = text.html.documentation; name = PDFLineSeparatorObject.html; path = docs/docsets/TPPDF.docset/Contents/Resources/Documents/Extensions/PDFLineSeparatorObject.html; sourceTree = "<group>"; };
-		53ED876BFA92239AA08357B82FE147C0 /* PDFImageOptions.swift */ = {isa = PBXFileReference; includeInIndex = 1; lastKnownFileType = sourcecode.swift; path = PDFImageOptions.swift; sourceTree = "<group>"; };
->>>>>>> 35e8543d
+		50B841BC8A7F1C39DB5C78B54432DDB2 /* highlight.css */ = {isa = PBXFileReference; includeInIndex = 1; name = highlight.css; path = docs/css/highlight.css; sourceTree = "<group>"; };
+		50D79391918FD2496D2E4E4E84F4204C /* PDFPageBreakObject.html */ = {isa = PBXFileReference; includeInIndex = 1; name = PDFPageBreakObject.html; path = docs/Extensions/PDFPageBreakObject.html; sourceTree = "<group>"; };
+		510D84CFCAE786FC2CBA7A98C0F33EF2 /* PDFJSONRepresentable.html */ = {isa = PBXFileReference; includeInIndex = 1; name = PDFJSONRepresentable.html; path = docs/Protocols/PDFJSONRepresentable.html; sourceTree = "<group>"; };
+		534724C9EC04EBBEB1F97F76F42D7A40 /* PDFTableCellBorders.html */ = {isa = PBXFileReference; includeInIndex = 1; name = PDFTableCellBorders.html; path = docs/docsets/TPPDF.docset/Contents/Resources/Documents/Structs/PDFTableCellBorders.html; sourceTree = "<group>"; };
 		544822AEF80E316F1F939828AC23F369 /* ThrowAssertion.swift */ = {isa = PBXFileReference; includeInIndex = 1; lastKnownFileType = sourcecode.swift; name = ThrowAssertion.swift; path = Sources/Nimble/Matchers/ThrowAssertion.swift; sourceTree = "<group>"; };
-		54852A2603967A0DF6110142F18FCA97 /* PDFCopy.swift */ = {isa = PBXFileReference; includeInIndex = 1; lastKnownFileType = sourcecode.swift; path = PDFCopy.swift; sourceTree = "<group>"; };
+		54D2DC002271A1EF68A48FE649EE6EEA /* TPJSONRepresentable.html */ = {isa = PBXFileReference; includeInIndex = 1; name = TPJSONRepresentable.html; path = docs/Protocols/TPJSONRepresentable.html; sourceTree = "<group>"; };
 		55FB08D918DE01E662D5A97301481111 /* AssertionDispatcher.swift */ = {isa = PBXFileReference; includeInIndex = 1; lastKnownFileType = sourcecode.swift; name = AssertionDispatcher.swift; path = Sources/Nimble/Adapters/AssertionDispatcher.swift; sourceTree = "<group>"; };
-<<<<<<< HEAD
-		572E03A1961485BAF540836F7C95F7B5 /* carat.png */ = {isa = PBXFileReference; includeInIndex = 1; lastKnownFileType = image.png; name = carat.png; path = docs/docsets/TPPDF.docset/Contents/Resources/Documents/img/carat.png; sourceTree = "<group>"; };
-		57864EF0F0B02974C8C5C339732A5589 /* PDFObject.swift */ = {isa = PBXFileReference; includeInIndex = 1; lastKnownFileType = sourcecode.swift; path = PDFObject.swift; sourceTree = "<group>"; };
-		579B8923C4EC25AE064072F562F6659D /* dash.png */ = {isa = PBXFileReference; includeInIndex = 1; lastKnownFileType = image.png; name = dash.png; path = docs/img/dash.png; sourceTree = "<group>"; };
+		56321A0C79CC0A33294AE299FEB9343E /* Symbol.html */ = {isa = PBXFileReference; includeInIndex = 1; name = Symbol.html; path = docs/Classes/PDFListItem/Symbol.html; sourceTree = "<group>"; };
+		568D1384D3D0F621F9E068D9AB9DE298 /* PDFTableCellBorders+Equatable.swift */ = {isa = PBXFileReference; includeInIndex = 1; lastKnownFileType = sourcecode.swift; path = "PDFTableCellBorders+Equatable.swift"; sourceTree = "<group>"; };
+		5792E37A7F298F0432F0777D39F46CDD /* PDFJSONSerializable.swift */ = {isa = PBXFileReference; includeInIndex = 1; lastKnownFileType = sourcecode.swift; path = PDFJSONSerializable.swift; sourceTree = "<group>"; };
+		591F772E1EA42EC13449BDC74BAE853B /* PDFPaginationClosure.swift */ = {isa = PBXFileReference; includeInIndex = 1; lastKnownFileType = sourcecode.swift; path = PDFPaginationClosure.swift; sourceTree = "<group>"; };
+		59A842C1D20B40D6056FDFB711113F3B /* PDFInfo.swift */ = {isa = PBXFileReference; includeInIndex = 1; lastKnownFileType = sourcecode.swift; path = PDFInfo.swift; sourceTree = "<group>"; };
 		59DBAB8A85D5ADDE0BAEE96D20DDC5BA /* BeLessThan.swift */ = {isa = PBXFileReference; includeInIndex = 1; lastKnownFileType = sourcecode.swift; name = BeLessThan.swift; path = Sources/Nimble/Matchers/BeLessThan.swift; sourceTree = "<group>"; };
-		59EC18D53C46D71D15F058F020E24109 /* PDFTableStyle.html */ = {isa = PBXFileReference; includeInIndex = 1; name = PDFTableStyle.html; path = docs/Classes/PDFTableStyle.html; sourceTree = "<group>"; };
-=======
-		56BB3EC932688EECAF609D90E905D8FB /* PDFImageRowObject.swift */ = {isa = PBXFileReference; includeInIndex = 1; lastKnownFileType = sourcecode.swift; path = PDFImageRowObject.swift; sourceTree = "<group>"; };
-		56C92B73F6925CECECE30C1AB885B317 /* PDFSection.swift */ = {isa = PBXFileReference; includeInIndex = 1; lastKnownFileType = sourcecode.swift; path = PDFSection.swift; sourceTree = "<group>"; };
-		58C421D42ABB497EDA636FA7CC2049DF /* jquery.min.js */ = {isa = PBXFileReference; includeInIndex = 1; lastKnownFileType = sourcecode.javascript; name = jquery.min.js; path = docs/js/jquery.min.js; sourceTree = "<group>"; };
-		599C5E77DD2AD0EDB08790770A74BFE5 /* PDFLineStyle.html */ = {isa = PBXFileReference; includeInIndex = 1; lastKnownFileType = text.html; name = PDFLineStyle.html; path = docs/Structs/PDFLineStyle.html; sourceTree = "<group>"; };
-		59DBAB8A85D5ADDE0BAEE96D20DDC5BA /* BeLessThan.swift */ = {isa = PBXFileReference; includeInIndex = 1; lastKnownFileType = sourcecode.swift; name = BeLessThan.swift; path = Sources/Nimble/Matchers/BeLessThan.swift; sourceTree = "<group>"; };
-		59E9978099931DD96F63E6DE6F9EDCC2 /* TPPDF.xcconfig */ = {isa = PBXFileReference; includeInIndex = 1; lastKnownFileType = text.xcconfig; path = TPPDF.xcconfig; sourceTree = "<group>"; };
-		59E9A837F1BA047BF44BEEE3CF12F60D /* PDFTableStyleDefaults.html */ = {isa = PBXFileReference; includeInIndex = 1; lastKnownFileType = text.html; name = PDFTableStyleDefaults.html; path = docs/Structs/PDFTableStyleDefaults.html; sourceTree = "<group>"; };
->>>>>>> 35e8543d
 		5AB2AEA696CBBAA2E20B15CFF659CC70 /* Stringers.swift */ = {isa = PBXFileReference; includeInIndex = 1; lastKnownFileType = sourcecode.swift; name = Stringers.swift; path = Sources/Nimble/Utils/Stringers.swift; sourceTree = "<group>"; };
-		5B47BCB8B1BBD20EAB53E264F4B1392D /* PDFGenerator+Layout.swift */ = {isa = PBXFileReference; includeInIndex = 1; lastKnownFileType = sourcecode.swift; name = "PDFGenerator+Layout.swift"; path = "Source/PDFGenerator+Layout.swift"; sourceTree = "<group>"; };
-		5B899B6BAD11EB841198AD88DC3ACFA9 /* TPPDF.tgz */ = {isa = PBXFileReference; includeInIndex = 1; name = TPPDF.tgz; path = docs/docsets/TPPDF.tgz; sourceTree = "<group>"; };
+		5B3C7F0BADDF43C1AEB0005FA9CC7C38 /* PDFLineStyle.html */ = {isa = PBXFileReference; includeInIndex = 1; name = PDFLineStyle.html; path = docs/Structs/PDFLineStyle.html; sourceTree = "<group>"; };
+		5B3E8E63BE6AEF76A1DC01F5B22CC85E /* PDFPagination+Equatable.swift */ = {isa = PBXFileReference; includeInIndex = 1; lastKnownFileType = sourcecode.swift; path = "PDFPagination+Equatable.swift"; sourceTree = "<group>"; };
+		5B7AEC68ED05BD9033AC1931297C747E /* PDFSectionObject.swift */ = {isa = PBXFileReference; includeInIndex = 1; lastKnownFileType = sourcecode.swift; path = PDFSectionObject.swift; sourceTree = "<group>"; };
 		5B8E0E0D158305661649F7FD180C5FF5 /* CwlCatchException.m */ = {isa = PBXFileReference; includeInIndex = 1; lastKnownFileType = sourcecode.c.objc; name = CwlCatchException.m; path = Carthage/Checkouts/CwlCatchException/Sources/CwlCatchExceptionSupport/CwlCatchException.m; sourceTree = "<group>"; };
-<<<<<<< HEAD
-		5BB8C57C299FE22D2E2C609E9071EFE3 /* spinner.gif */ = {isa = PBXFileReference; includeInIndex = 1; lastKnownFileType = image.gif; name = spinner.gif; path = docs/docsets/TPPDF.docset/Contents/Resources/Documents/img/spinner.gif; sourceTree = "<group>"; };
-		5BFF28306711ADE85A36CC9B790B64A3 /* PDFPageBreakObject+Equatable.swift */ = {isa = PBXFileReference; includeInIndex = 1; lastKnownFileType = sourcecode.swift; path = "PDFPageBreakObject+Equatable.swift"; sourceTree = "<group>"; };
-		5CE20877023737AE7F1C097F611D6BD6 /* Int+RomanNumerals.swift */ = {isa = PBXFileReference; includeInIndex = 1; lastKnownFileType = sourcecode.swift; path = "Int+RomanNumerals.swift"; sourceTree = "<group>"; };
+		5C4D410C17E6C0E3B30403EB0D575C09 /* PDFPaginationStyle+Equatable.swift */ = {isa = PBXFileReference; includeInIndex = 1; lastKnownFileType = sourcecode.swift; path = "PDFPaginationStyle+Equatable.swift"; sourceTree = "<group>"; };
+		5C949D8D21901A8357D067246EE36E85 /* PDFPageLayout.swift */ = {isa = PBXFileReference; includeInIndex = 1; lastKnownFileType = sourcecode.swift; path = PDFPageLayout.swift; sourceTree = "<group>"; };
 		5CFD62FD2E8D891F1DAD7B4220A38D1C /* Nimble-umbrella.h */ = {isa = PBXFileReference; includeInIndex = 1; lastKnownFileType = sourcecode.c.h; path = "Nimble-umbrella.h"; sourceTree = "<group>"; };
-		5DCE299BCF9552BD272D3BEA1FE7EBFA /* PDFLayoutHeights+Equatable.swift */ = {isa = PBXFileReference; includeInIndex = 1; lastKnownFileType = sourcecode.swift; path = "PDFLayoutHeights+Equatable.swift"; sourceTree = "<group>"; };
+		5F6CCBD07BF5FFCFD7E714F637E87BF3 /* PDFSimpleText.html */ = {isa = PBXFileReference; includeInIndex = 1; name = PDFSimpleText.html; path = docs/docsets/TPPDF.docset/Contents/Resources/Documents/Classes/PDFSimpleText.html; sourceTree = "<group>"; };
+		5F7DE1D266B30471D04CB3EC74434714 /* PDFPageFormat+Layout.swift */ = {isa = PBXFileReference; includeInIndex = 1; lastKnownFileType = sourcecode.swift; path = "PDFPageFormat+Layout.swift"; sourceTree = "<group>"; };
+		6017456C9DD7BAA8E163ACED9599E46C /* Typealiases.html */ = {isa = PBXFileReference; includeInIndex = 1; name = Typealiases.html; path = docs/Typealiases.html; sourceTree = "<group>"; };
+		6092FD6C966AE6A7BEF93AE3CAD8F1C5 /* PDFIndentationObject+Equatable.swift */ = {isa = PBXFileReference; includeInIndex = 1; lastKnownFileType = sourcecode.swift; path = "PDFIndentationObject+Equatable.swift"; sourceTree = "<group>"; };
 		60E595BBA24FEDB548252887F38B3DCE /* Quick.h */ = {isa = PBXFileReference; includeInIndex = 1; lastKnownFileType = sourcecode.c.h; name = Quick.h; path = Sources/QuickObjectiveC/Quick.h; sourceTree = "<group>"; };
-		612B3AE7FAF4A18F679CBD882CBFF5AD /* TPPDF-prefix.pch */ = {isa = PBXFileReference; includeInIndex = 1; lastKnownFileType = sourcecode.c.h; path = "TPPDF-prefix.pch"; sourceTree = "<group>"; };
+		611CE684BD2AC907A998ED474B60C948 /* highlight.css */ = {isa = PBXFileReference; includeInIndex = 1; name = highlight.css; path = docs/docsets/TPPDF.docset/Contents/Resources/Documents/css/highlight.css; sourceTree = "<group>"; };
+		6126122B7F693926DDEFE4C6DE2108BB /* String.html */ = {isa = PBXFileReference; includeInIndex = 1; name = String.html; path = docs/Extensions/String.html; sourceTree = "<group>"; };
+		614B11F13D8837A4C789A787919E0AB4 /* PDFList.html */ = {isa = PBXFileReference; includeInIndex = 1; name = PDFList.html; path = docs/Classes/PDFList.html; sourceTree = "<group>"; };
 		61589F35A711E8D662F644C7D562C954 /* MatchError.swift */ = {isa = PBXFileReference; includeInIndex = 1; lastKnownFileType = sourcecode.swift; name = MatchError.swift; path = Sources/Nimble/Matchers/MatchError.swift; sourceTree = "<group>"; };
+		62583951BD62F6741C8E2878FB1C6FA3 /* Int+RomanNumerals.swift */ = {isa = PBXFileReference; includeInIndex = 1; lastKnownFileType = sourcecode.swift; path = "Int+RomanNumerals.swift"; sourceTree = "<group>"; };
 		62EBB26FA6CEC7A1D4D1E60BC0CC08A7 /* Pods-TPPDF_Tests-frameworks.sh */ = {isa = PBXFileReference; includeInIndex = 1; lastKnownFileType = text.script.sh; path = "Pods-TPPDF_Tests-frameworks.sh"; sourceTree = "<group>"; };
+		63399D7E9D040C4CE682703E51AA371E /* PDFJSONSerializable.html */ = {isa = PBXFileReference; includeInIndex = 1; name = PDFJSONSerializable.html; path = docs/docsets/TPPDF.docset/Contents/Resources/Documents/Protocols/PDFJSONSerializable.html; sourceTree = "<group>"; };
+		63B68D59E9915EB82F9D2F013D3603B2 /* TPPDF.modulemap */ = {isa = PBXFileReference; includeInIndex = 1; lastKnownFileType = sourcecode.module; path = TPPDF.modulemap; sourceTree = "<group>"; };
 		641FD73202CC7903C3699645D8850F2E /* Pods-TPPDF_Tests-acknowledgements.plist */ = {isa = PBXFileReference; includeInIndex = 1; lastKnownFileType = text.plist.xml; path = "Pods-TPPDF_Tests-acknowledgements.plist"; sourceTree = "<group>"; };
-		6553E3F1C16DEB7AA298DDF02FA9C2F0 /* PDFOffsetObject+Equatable.swift */ = {isa = PBXFileReference; includeInIndex = 1; lastKnownFileType = sourcecode.swift; path = "PDFOffsetObject+Equatable.swift"; sourceTree = "<group>"; };
-=======
-		5CF5467E9C52DFBD486A60BDAF9C4DB6 /* PDFContainer.html */ = {isa = PBXFileReference; includeInIndex = 1; lastKnownFileType = text.html.documentation; name = PDFContainer.html; path = docs/docsets/TPPDF.docset/Contents/Resources/Documents/Enums/PDFContainer.html; sourceTree = "<group>"; };
-		5CFCB77751CD3D6E761AC97A7E5C3F51 /* TPJSONSerializable.html */ = {isa = PBXFileReference; includeInIndex = 1; lastKnownFileType = text.html.documentation; name = TPJSONSerializable.html; path = docs/docsets/TPPDF.docset/Contents/Resources/Documents/Protocols/TPJSONSerializable.html; sourceTree = "<group>"; };
-		5CFD62FD2E8D891F1DAD7B4220A38D1C /* Nimble-umbrella.h */ = {isa = PBXFileReference; includeInIndex = 1; lastKnownFileType = sourcecode.c.h; path = "Nimble-umbrella.h"; sourceTree = "<group>"; };
-		60AABD1060D2918831B3CB40AAFDBBDA /* dash.png */ = {isa = PBXFileReference; includeInIndex = 1; lastKnownFileType = image.png; name = dash.png; path = docs/docsets/TPPDF.docset/Contents/Resources/Documents/img/dash.png; sourceTree = "<group>"; };
-		60E595BBA24FEDB548252887F38B3DCE /* Quick.h */ = {isa = PBXFileReference; includeInIndex = 1; lastKnownFileType = sourcecode.c.h; name = Quick.h; path = Sources/QuickObjectiveC/Quick.h; sourceTree = "<group>"; };
-		60E66AA3E4B4A021BC5C9FC98DF6BA9A /* PDFGenerator+Layout.swift */ = {isa = PBXFileReference; includeInIndex = 1; lastKnownFileType = sourcecode.swift; name = "PDFGenerator+Layout.swift"; path = "Source/PDFGenerator+Layout.swift"; sourceTree = "<group>"; };
-		61327F631A23722CA184A65D763CED21 /* PDFPagination.html */ = {isa = PBXFileReference; includeInIndex = 1; lastKnownFileType = text.html; name = PDFPagination.html; path = docs/Structs/PDFPagination.html; sourceTree = "<group>"; };
-		61589F35A711E8D662F644C7D562C954 /* MatchError.swift */ = {isa = PBXFileReference; includeInIndex = 1; lastKnownFileType = sourcecode.swift; name = MatchError.swift; path = Sources/Nimble/Matchers/MatchError.swift; sourceTree = "<group>"; };
-		61C2D31EC47CB788EC250B005C6D597E /* jazzy.js */ = {isa = PBXFileReference; includeInIndex = 1; lastKnownFileType = sourcecode.javascript; name = jazzy.js; path = docs/js/jazzy.js; sourceTree = "<group>"; };
-		62EBB26FA6CEC7A1D4D1E60BC0CC08A7 /* Pods-TPPDF_Tests-frameworks.sh */ = {isa = PBXFileReference; includeInIndex = 1; lastKnownFileType = text.script.sh; path = "Pods-TPPDF_Tests-frameworks.sh"; sourceTree = "<group>"; };
-		641FD73202CC7903C3699645D8850F2E /* Pods-TPPDF_Tests-acknowledgements.plist */ = {isa = PBXFileReference; includeInIndex = 1; lastKnownFileType = text.plist.xml; path = "Pods-TPPDF_Tests-acknowledgements.plist"; sourceTree = "<group>"; };
-		64DD8E80FBEBA4A62813C44F2741B06E /* PDFJSONSerializable.html */ = {isa = PBXFileReference; includeInIndex = 1; lastKnownFileType = text.html; name = PDFJSONSerializable.html; path = docs/Protocols/PDFJSONSerializable.html; sourceTree = "<group>"; };
-		65500D35072F4AEA11926E0BD3027459 /* lunr.min.js */ = {isa = PBXFileReference; includeInIndex = 1; lastKnownFileType = sourcecode.javascript; name = lunr.min.js; path = docs/docsets/TPPDF.docset/Contents/Resources/Documents/js/lunr.min.js; sourceTree = "<group>"; };
-		65CD48E02F9AD2C9696D720053B836A5 /* PDFJSONSerializable.html */ = {isa = PBXFileReference; includeInIndex = 1; lastKnownFileType = text.html.documentation; name = PDFJSONSerializable.html; path = docs/docsets/TPPDF.docset/Contents/Resources/Documents/Protocols/PDFJSONSerializable.html; sourceTree = "<group>"; };
-		66B0C3FFF6DB04AB8ADE3A0240FED7A9 /* PDFListItemSymbol.html */ = {isa = PBXFileReference; includeInIndex = 1; lastKnownFileType = text.html; name = PDFListItemSymbol.html; path = docs/Enums/PDFListItemSymbol.html; sourceTree = "<group>"; };
-		66CEB296A2201C444617EB748A1192AA /* PDFPageBreakObject.html */ = {isa = PBXFileReference; includeInIndex = 1; lastKnownFileType = text.html; name = PDFPageBreakObject.html; path = docs/Extensions/PDFPageBreakObject.html; sourceTree = "<group>"; };
->>>>>>> 35e8543d
+		64FC55E627A027DF069F9C86167872D4 /* PDFLineType.html */ = {isa = PBXFileReference; includeInIndex = 1; name = PDFLineType.html; path = docs/docsets/TPPDF.docset/Contents/Resources/Documents/Enums/PDFLineType.html; sourceTree = "<group>"; };
+		653595B87D1E81F93EE546A0CDBB0601 /* PDFTableCellAlignment.html */ = {isa = PBXFileReference; includeInIndex = 1; name = PDFTableCellAlignment.html; path = docs/Enums/PDFTableCellAlignment.html; sourceTree = "<group>"; };
+		655888FC742039286DA4F34D49A7143D /* PDFPageBreakObject+Equatable.swift */ = {isa = PBXFileReference; includeInIndex = 1; lastKnownFileType = sourcecode.swift; path = "PDFPageBreakObject+Equatable.swift"; sourceTree = "<group>"; };
+		658F870FBD6597E9D2904C74FE18AD02 /* PDFTableStyleDefaults.html */ = {isa = PBXFileReference; includeInIndex = 1; name = PDFTableStyleDefaults.html; path = docs/docsets/TPPDF.docset/Contents/Resources/Documents/Structs/PDFTableStyleDefaults.html; sourceTree = "<group>"; };
+		65F9D45DF5BD97F85CF70F0819F882CC /* PDFSection.html */ = {isa = PBXFileReference; includeInIndex = 1; name = PDFSection.html; path = docs/docsets/TPPDF.docset/Contents/Resources/Documents/Classes/PDFSection.html; sourceTree = "<group>"; };
 		679E95984C4EB4B0E7B2FA6CF1DB0904 /* Nimble-Info.plist */ = {isa = PBXFileReference; includeInIndex = 1; lastKnownFileType = text.plist.xml; path = "Nimble-Info.plist"; sourceTree = "<group>"; };
-		68A54FD9693B9617E8AA68A532A130CF /* PDFTableCellAlignment.html */ = {isa = PBXFileReference; includeInIndex = 1; name = PDFTableCellAlignment.html; path = docs/Enums/PDFTableCellAlignment.html; sourceTree = "<group>"; };
-		695E2AAA383D9FFE135D84A0507B428E /* jazzy.css */ = {isa = PBXFileReference; includeInIndex = 1; name = jazzy.css; path = docs/docsets/TPPDF.docset/Contents/Resources/Documents/css/jazzy.css; sourceTree = "<group>"; };
+		67FAFA1AA6C86AD7D154940B831DF9BF /* undocumented.json */ = {isa = PBXFileReference; includeInIndex = 1; name = undocumented.json; path = docs/docsets/TPPDF.docset/Contents/Resources/Documents/undocumented.json; sourceTree = "<group>"; };
+		68C2E4C100E1E97F994356735C358070 /* PDFSectionColumn.html */ = {isa = PBXFileReference; includeInIndex = 1; name = PDFSectionColumn.html; path = docs/Classes/PDFSectionColumn.html; sourceTree = "<group>"; };
 		6A1E55522A60920B2686F9D121D12230 /* AdapterProtocols.swift */ = {isa = PBXFileReference; includeInIndex = 1; lastKnownFileType = sourcecode.swift; name = AdapterProtocols.swift; path = Sources/Nimble/Adapters/AdapterProtocols.swift; sourceTree = "<group>"; };
-<<<<<<< HEAD
-		6A43D41BE07F8B64BA154664B4108C7C /* PDFListObject.swift */ = {isa = PBXFileReference; includeInIndex = 1; lastKnownFileType = sourcecode.swift; path = PDFListObject.swift; sourceTree = "<group>"; };
-		6BD2C1877ABEA6A1D0B01A43DFD7D559 /* PDFImageSizeFit.html */ = {isa = PBXFileReference; includeInIndex = 1; name = PDFImageSizeFit.html; path = docs/Enums/PDFImageSizeFit.html; sourceTree = "<group>"; };
-		6C36F5BE93713237B91C3C444C22B0A4 /* PDFAttributedText+Equatable.swift */ = {isa = PBXFileReference; includeInIndex = 1; lastKnownFileType = sourcecode.swift; path = "PDFAttributedText+Equatable.swift"; sourceTree = "<group>"; };
+		6AB3132763E7C86C5F4B210280D9ADB7 /* PDFImageSizeFit.swift */ = {isa = PBXFileReference; includeInIndex = 1; lastKnownFileType = sourcecode.swift; path = PDFImageSizeFit.swift; sourceTree = "<group>"; };
+		6AC2CACAA9F1A7CF16730010915C00F1 /* PDFPageFormat+SizeConstants.swift */ = {isa = PBXFileReference; includeInIndex = 1; lastKnownFileType = sourcecode.swift; path = "PDFPageFormat+SizeConstants.swift"; sourceTree = "<group>"; };
+		6AF94EBB42236789CE39F6221957B21C /* jquery.min.js */ = {isa = PBXFileReference; includeInIndex = 1; name = jquery.min.js; path = docs/js/jquery.min.js; sourceTree = "<group>"; };
+		6B8A7B1DA4E6968540368CDE9C54AD00 /* PDFPaginationStyle.swift */ = {isa = PBXFileReference; includeInIndex = 1; lastKnownFileType = sourcecode.swift; path = PDFPaginationStyle.swift; sourceTree = "<group>"; };
+		6CCB3B56C4FC35BD4518CD0D9CB2B3C2 /* UIImage.html */ = {isa = PBXFileReference; includeInIndex = 1; name = UIImage.html; path = docs/docsets/TPPDF.docset/Contents/Resources/Documents/Extensions/UIImage.html; sourceTree = "<group>"; };
 		6CD43F9E9FAA1ED61573295D5124D164 /* Pods-TPPDF_Example-acknowledgements.markdown */ = {isa = PBXFileReference; includeInIndex = 1; lastKnownFileType = text; path = "Pods-TPPDF_Example-acknowledgements.markdown"; sourceTree = "<group>"; };
-		6D09CCDB01F5B1AA394825409A66BAD7 /* undocumented.json */ = {isa = PBXFileReference; includeInIndex = 1; name = undocumented.json; path = docs/undocumented.json; sourceTree = "<group>"; };
-		6D839DA07CA52E79DCC90B768D585A7C /* PDFPagination+Equatable.swift */ = {isa = PBXFileReference; includeInIndex = 1; lastKnownFileType = sourcecode.swift; path = "PDFPagination+Equatable.swift"; sourceTree = "<group>"; };
+		6D225EF629FF98A73BA2D73154E60868 /* PDFPagination.swift */ = {isa = PBXFileReference; includeInIndex = 1; lastKnownFileType = sourcecode.swift; path = PDFPagination.swift; sourceTree = "<group>"; };
+		6D26BE376E0574719EA0F888AE3E82CC /* UIColor+CloseToEqual.swift */ = {isa = PBXFileReference; includeInIndex = 1; lastKnownFileType = sourcecode.swift; path = "UIColor+CloseToEqual.swift"; sourceTree = "<group>"; };
+		6D62061DF83B82A1AC180AA5EF10F832 /* PDFTableStyle.html */ = {isa = PBXFileReference; includeInIndex = 1; name = PDFTableStyle.html; path = docs/Classes/PDFTableStyle.html; sourceTree = "<group>"; };
 		6D84DAF8699E614E3035E09666F42BEB /* Nimble.modulemap */ = {isa = PBXFileReference; includeInIndex = 1; lastKnownFileType = sourcecode.module; path = Nimble.modulemap; sourceTree = "<group>"; };
-		6DB10AC6E46C0CDBD40C91EE67B22825 /* PDFJSONSerializable.swift */ = {isa = PBXFileReference; includeInIndex = 1; lastKnownFileType = sourcecode.swift; path = PDFJSONSerializable.swift; sourceTree = "<group>"; };
-		6DDFFC0FF7904CEAC55BD573739638A1 /* TPJSONSerializable.html */ = {isa = PBXFileReference; includeInIndex = 1; name = TPJSONSerializable.html; path = docs/docsets/TPPDF.docset/Contents/Resources/Documents/Protocols/TPJSONSerializable.html; sourceTree = "<group>"; };
-		6EE303CCE503F7B566B629611E63F07D /* gh.png */ = {isa = PBXFileReference; includeInIndex = 1; lastKnownFileType = image.png; name = gh.png; path = docs/img/gh.png; sourceTree = "<group>"; };
+		6E3D32E7CF0BAF1FEACDA5C30CB60A65 /* spinner.gif */ = {isa = PBXFileReference; includeInIndex = 1; lastKnownFileType = image.gif; name = spinner.gif; path = docs/img/spinner.gif; sourceTree = "<group>"; };
+		6E5C3D8A85D852D4B1196E9CEA8918D2 /* PDFSimpleText.html */ = {isa = PBXFileReference; includeInIndex = 1; name = PDFSimpleText.html; path = docs/Classes/PDFSimpleText.html; sourceTree = "<group>"; };
+		6ED23A4DBCD509CE5A801298EB3698F9 /* TPPDF-umbrella.h */ = {isa = PBXFileReference; includeInIndex = 1; lastKnownFileType = sourcecode.c.h; path = "TPPDF-umbrella.h"; sourceTree = "<group>"; };
 		6F9D70A8056BCE15E634A4087915A446 /* NMBExceptionCapture.m */ = {isa = PBXFileReference; includeInIndex = 1; lastKnownFileType = sourcecode.c.objc; name = NMBExceptionCapture.m; path = Sources/NimbleObjectiveC/NMBExceptionCapture.m; sourceTree = "<group>"; };
+		6FA3E30AE81C42072C5DFE5934319605 /* search.json */ = {isa = PBXFileReference; includeInIndex = 1; name = search.json; path = docs/search.json; sourceTree = "<group>"; };
 		70AC7175CDFE257F9AEBF0CF4250725D /* QCKDSL.m */ = {isa = PBXFileReference; includeInIndex = 1; lastKnownFileType = sourcecode.c.objc; name = QCKDSL.m; path = Sources/QuickObjectiveC/DSL/QCKDSL.m; sourceTree = "<group>"; };
-		71491F08209C76E2461D2D8CA6A2D436 /* String.html */ = {isa = PBXFileReference; includeInIndex = 1; name = String.html; path = docs/docsets/TPPDF.docset/Contents/Resources/Documents/Extensions/String.html; sourceTree = "<group>"; };
 		71BC0356EB4125F8FBE88556A95E7197 /* DSL.swift */ = {isa = PBXFileReference; includeInIndex = 1; lastKnownFileType = sourcecode.swift; name = DSL.swift; path = Sources/Quick/DSL/DSL.swift; sourceTree = "<group>"; };
 		73302C4908EC872A2249A5269A672033 /* SuiteHooks.swift */ = {isa = PBXFileReference; includeInIndex = 1; lastKnownFileType = sourcecode.swift; name = SuiteHooks.swift; path = Sources/Quick/Hooks/SuiteHooks.swift; sourceTree = "<group>"; };
 		73807064EFEA737FAA9A46A5136B632F /* BeginWith.swift */ = {isa = PBXFileReference; includeInIndex = 1; lastKnownFileType = sourcecode.swift; name = BeginWith.swift; path = Sources/Nimble/Matchers/BeginWith.swift; sourceTree = "<group>"; };
-		74DCDF9483C4F354A628245C8CA71B17 /* PDFTableCellPosition.html */ = {isa = PBXFileReference; includeInIndex = 1; name = PDFTableCellPosition.html; path = docs/docsets/TPPDF.docset/Contents/Resources/Documents/Structs/PDFTableCellPosition.html; sourceTree = "<group>"; };
 		769948AC67FCD7CFBB879B1BB1309818 /* Await.swift */ = {isa = PBXFileReference; includeInIndex = 1; lastKnownFileType = sourcecode.swift; name = Await.swift; path = Sources/Nimble/Utils/Await.swift; sourceTree = "<group>"; };
-		7760FBF6B12131DEC1573F36C21168B0 /* PDFPagination.html */ = {isa = PBXFileReference; includeInIndex = 1; name = PDFPagination.html; path = docs/docsets/TPPDF.docset/Contents/Resources/Documents/Structs/PDFPagination.html; sourceTree = "<group>"; };
-		77C36F96DDD7100D8FB7EA2A1FF03F9B /* PDFDocument.html */ = {isa = PBXFileReference; includeInIndex = 1; name = PDFDocument.html; path = docs/Classes/PDFDocument.html; sourceTree = "<group>"; };
-		787808DC538D2A48681CEA7B0F4B2B39 /* PDFTable.html */ = {isa = PBXFileReference; includeInIndex = 1; name = PDFTable.html; path = docs/docsets/TPPDF.docset/Contents/Resources/Documents/Classes/PDFTable.html; sourceTree = "<group>"; };
+		76CB08F2FFB75590838D56BF998B9FDF /* PDFImageObject.swift */ = {isa = PBXFileReference; includeInIndex = 1; lastKnownFileType = sourcecode.swift; path = PDFImageObject.swift; sourceTree = "<group>"; };
+		773EBEAA22B2DF43A75278D69AA8D633 /* PDFTableStyle+Defaults.swift */ = {isa = PBXFileReference; includeInIndex = 1; lastKnownFileType = sourcecode.swift; path = "PDFTableStyle+Defaults.swift"; sourceTree = "<group>"; };
+		77EEE530E3A8A0E239C14B51E45B0D91 /* TPPDF-Info.plist */ = {isa = PBXFileReference; includeInIndex = 1; lastKnownFileType = text.plist.xml; path = "TPPDF-Info.plist"; sourceTree = "<group>"; };
+		786126A1A930A037833FDC19AFDA92A8 /* Extensions.html */ = {isa = PBXFileReference; includeInIndex = 1; name = Extensions.html; path = docs/Extensions.html; sourceTree = "<group>"; };
 		796AA8B97AEF21E320EC0FFBA0581089 /* CwlBadInstructionException.swift */ = {isa = PBXFileReference; includeInIndex = 1; lastKnownFileType = sourcecode.swift; name = CwlBadInstructionException.swift; path = Carthage/Checkouts/CwlPreconditionTesting/Sources/CwlPreconditionTesting/CwlBadInstructionException.swift; sourceTree = "<group>"; };
-		79ADB3401716566677C4B279C42380A6 /* UIColor.html */ = {isa = PBXFileReference; includeInIndex = 1; name = UIColor.html; path = docs/Extensions/UIColor.html; sourceTree = "<group>"; };
-		7A921FFB47066EB526A086699D67ACB4 /* PDFJSONSerializable.html */ = {isa = PBXFileReference; includeInIndex = 1; name = PDFJSONSerializable.html; path = docs/docsets/TPPDF.docset/Contents/Resources/Documents/Protocols/PDFJSONSerializable.html; sourceTree = "<group>"; };
-		7BB7A8D8BE177F676D5D70427AE5DBAD /* PDFPagination.html */ = {isa = PBXFileReference; includeInIndex = 1; name = PDFPagination.html; path = docs/Structs/PDFPagination.html; sourceTree = "<group>"; };
-		7BC928992CB31AE98589283E2F59E9E4 /* PDFImageOptions.html */ = {isa = PBXFileReference; includeInIndex = 1; name = PDFImageOptions.html; path = docs/docsets/TPPDF.docset/Contents/Resources/Documents/Structs/PDFImageOptions.html; sourceTree = "<group>"; };
-		7C9689FAA2C734F0E154AEF0CD428B5F /* PDFLineStyle.html */ = {isa = PBXFileReference; includeInIndex = 1; name = PDFLineStyle.html; path = docs/Structs/PDFLineStyle.html; sourceTree = "<group>"; };
-		7D4738465502BA7B502DF160799A3781 /* PDFLayoutIndentations.html */ = {isa = PBXFileReference; includeInIndex = 1; name = PDFLayoutIndentations.html; path = docs/Extensions/PDFLayoutIndentations.html; sourceTree = "<group>"; };
-		7D5F69176F0718F8659FBCA7AA2AA3E5 /* Classes.html */ = {isa = PBXFileReference; includeInIndex = 1; name = Classes.html; path = docs/docsets/TPPDF.docset/Contents/Resources/Documents/Classes.html; sourceTree = "<group>"; };
-		7DC00A9219F27DEF4DCE8E28DA76C38B /* PDFLineType.swift */ = {isa = PBXFileReference; includeInIndex = 1; lastKnownFileType = sourcecode.swift; path = PDFLineType.swift; sourceTree = "<group>"; };
-		7DC7D57A48646D5484D77A532C8C14B2 /* PDFSectionObject.swift */ = {isa = PBXFileReference; includeInIndex = 1; lastKnownFileType = sourcecode.swift; path = PDFSectionObject.swift; sourceTree = "<group>"; };
-		7F1D1D54F9E8228375404AE1651EA56E /* index.html */ = {isa = PBXFileReference; includeInIndex = 1; name = index.html; path = docs/index.html; sourceTree = "<group>"; };
-		7F5BC92FAEAEEC745BF5CFAA11DEC9EC /* PDFTableCellPosition.swift */ = {isa = PBXFileReference; includeInIndex = 1; lastKnownFileType = sourcecode.swift; path = PDFTableCellPosition.swift; sourceTree = "<group>"; };
+		7FFFE7C5B3C2D3415F98AA450E94E08F /* jquery.min.js */ = {isa = PBXFileReference; includeInIndex = 1; name = jquery.min.js; path = docs/docsets/TPPDF.docset/Contents/Resources/Documents/js/jquery.min.js; sourceTree = "<group>"; };
 		8024470AD984BDAA74684548AD7D65C9 /* DSL.swift */ = {isa = PBXFileReference; includeInIndex = 1; lastKnownFileType = sourcecode.swift; name = DSL.swift; path = Sources/Nimble/DSL.swift; sourceTree = "<group>"; };
 		8106C6BE9B18353E6DEBAD106304C942 /* NMBExceptionCapture.h */ = {isa = PBXFileReference; includeInIndex = 1; lastKnownFileType = sourcecode.c.h; name = NMBExceptionCapture.h; path = Sources/NimbleObjectiveC/NMBExceptionCapture.h; sourceTree = "<group>"; };
-		8110E84EAE1A2A0D23BB55FE5CE9D7A2 /* PDFSectionColumnContainer.swift */ = {isa = PBXFileReference; includeInIndex = 1; lastKnownFileType = sourcecode.swift; path = PDFSectionColumnContainer.swift; sourceTree = "<group>"; };
-		813A6A34AEE023CDAA4B8553CE3C70C8 /* PDFSimpleText.swift */ = {isa = PBXFileReference; includeInIndex = 1; lastKnownFileType = sourcecode.swift; path = PDFSimpleText.swift; sourceTree = "<group>"; };
+		82DDC739ADF0627AEB48330CF65DE298 /* PDFList.html */ = {isa = PBXFileReference; includeInIndex = 1; name = PDFList.html; path = docs/docsets/TPPDF.docset/Contents/Resources/Documents/Classes/PDFList.html; sourceTree = "<group>"; };
+		836DF35F9D3191A8217F2DD59291090C /* PDFTableCellStyle.swift */ = {isa = PBXFileReference; includeInIndex = 1; lastKnownFileType = sourcecode.swift; path = PDFTableCellStyle.swift; sourceTree = "<group>"; };
+		8421EA9FA916F19E97434A7A9899224B /* UIColor+Hex.swift */ = {isa = PBXFileReference; includeInIndex = 1; lastKnownFileType = sourcecode.swift; path = "UIColor+Hex.swift"; sourceTree = "<group>"; };
+		84254EE6BA04660C360E33A9F588165F /* PDFLayoutHeights+Equatable.swift */ = {isa = PBXFileReference; includeInIndex = 1; lastKnownFileType = sourcecode.swift; path = "PDFLayoutHeights+Equatable.swift"; sourceTree = "<group>"; };
 		84570CEA498F2BC09DE8931D6CEB8346 /* World+DSL.swift */ = {isa = PBXFileReference; includeInIndex = 1; lastKnownFileType = sourcecode.swift; name = "World+DSL.swift"; path = "Sources/Quick/DSL/World+DSL.swift"; sourceTree = "<group>"; };
-		8539C1A1453EC1E6BBA3707A1286BA03 /* Extensions.html */ = {isa = PBXFileReference; includeInIndex = 1; name = Extensions.html; path = docs/Extensions.html; sourceTree = "<group>"; };
-		8546DCAA5300AAB9B3F352EC8DFACB98 /* lunr.min.js */ = {isa = PBXFileReference; includeInIndex = 1; name = lunr.min.js; path = docs/js/lunr.min.js; sourceTree = "<group>"; };
+		846147B7C26E290F35D5D872EFC32819 /* PDFOffsetObject+Equatable.swift */ = {isa = PBXFileReference; includeInIndex = 1; lastKnownFileType = sourcecode.swift; path = "PDFOffsetObject+Equatable.swift"; sourceTree = "<group>"; };
 		85CD158414AD99E7585B1FB889B65151 /* Nimble.h */ = {isa = PBXFileReference; includeInIndex = 1; lastKnownFileType = sourcecode.c.h; name = Nimble.h; path = Sources/Nimble/Nimble.h; sourceTree = "<group>"; };
+		8610A22DC2C5C92FCE528E734DD8ECFA /* PDFIndentationObject.swift */ = {isa = PBXFileReference; includeInIndex = 1; lastKnownFileType = sourcecode.swift; path = PDFIndentationObject.swift; sourceTree = "<group>"; };
+		865D86C0F2674315BDF60FC1901212BB /* PDFError.html */ = {isa = PBXFileReference; includeInIndex = 1; name = PDFError.html; path = docs/docsets/TPPDF.docset/Contents/Resources/Documents/Enums/PDFError.html; sourceTree = "<group>"; };
+		86AE223D6830A81A4CB7CB13BF55CE6B /* PDFPageBreakObject.html */ = {isa = PBXFileReference; includeInIndex = 1; name = PDFPageBreakObject.html; path = docs/docsets/TPPDF.docset/Contents/Resources/Documents/Extensions/PDFPageBreakObject.html; sourceTree = "<group>"; };
 		86EA07EAF3F92404A7E464881F7E712F /* Configuration.swift */ = {isa = PBXFileReference; includeInIndex = 1; lastKnownFileType = sourcecode.swift; name = Configuration.swift; path = Sources/Quick/Configuration/Configuration.swift; sourceTree = "<group>"; };
 		873A149144A4505B4273B11DF638E923 /* Nimble.xcconfig */ = {isa = PBXFileReference; includeInIndex = 1; lastKnownFileType = text.xcconfig; path = Nimble.xcconfig; sourceTree = "<group>"; };
 		88EDCE36C310D8E381FC4C13E3000418 /* Pods-TPPDF_Tests-umbrella.h */ = {isa = PBXFileReference; includeInIndex = 1; lastKnownFileType = sourcecode.c.h; path = "Pods-TPPDF_Tests-umbrella.h"; sourceTree = "<group>"; };
-		895804337CE126B7D57BE3777FD66233 /* PDFPaginationStyle.html */ = {isa = PBXFileReference; includeInIndex = 1; name = PDFPaginationStyle.html; path = docs/docsets/TPPDF.docset/Contents/Resources/Documents/Enums/PDFPaginationStyle.html; sourceTree = "<group>"; };
-		89E844D0E2DD481DB6CFDBC7C4903A98 /* UIColor+Hex.swift */ = {isa = PBXFileReference; includeInIndex = 1; lastKnownFileType = sourcecode.swift; path = "UIColor+Hex.swift"; sourceTree = "<group>"; };
-		89F6431D19C5C5D7A94A578FC9B911DE /* PDFLineSeparatorObject.html */ = {isa = PBXFileReference; includeInIndex = 1; name = PDFLineSeparatorObject.html; path = docs/Extensions/PDFLineSeparatorObject.html; sourceTree = "<group>"; };
-		8C16F71F87F7FAE7AA86FD13C03718D6 /* Typealiases.html */ = {isa = PBXFileReference; includeInIndex = 1; name = Typealiases.html; path = docs/docsets/TPPDF.docset/Contents/Resources/Documents/Typealiases.html; sourceTree = "<group>"; };
+		8A46834ED49F0EC93C7D86F83C3E06D1 /* Functions.html */ = {isa = PBXFileReference; includeInIndex = 1; name = Functions.html; path = docs/docsets/TPPDF.docset/Contents/Resources/Documents/Functions.html; sourceTree = "<group>"; };
+		8A5EB17C6386CECDC199418E95C89180 /* typeahead.jquery.js */ = {isa = PBXFileReference; includeInIndex = 1; name = typeahead.jquery.js; path = docs/js/typeahead.jquery.js; sourceTree = "<group>"; };
+		8AD1F7764EF1E81C2507B97CD75195D3 /* PDFList+Equatable.swift */ = {isa = PBXFileReference; includeInIndex = 1; lastKnownFileType = sourcecode.swift; path = "PDFList+Equatable.swift"; sourceTree = "<group>"; };
+		8B86E0EC348FBD6D0B502BE79BBCF7EF /* PDFDocument.html */ = {isa = PBXFileReference; includeInIndex = 1; name = PDFDocument.html; path = docs/docsets/TPPDF.docset/Contents/Resources/Documents/Classes/PDFDocument.html; sourceTree = "<group>"; };
+		8BB35D1854F439F1DB309F4E30069B2B /* Classes.html */ = {isa = PBXFileReference; includeInIndex = 1; name = Classes.html; path = docs/Classes.html; sourceTree = "<group>"; };
+		8BB50928E92C65AB9E3E9380F11476FE /* Dictionary+PDFJSONSerializable.swift */ = {isa = PBXFileReference; includeInIndex = 1; lastKnownFileType = sourcecode.swift; path = "Dictionary+PDFJSONSerializable.swift"; sourceTree = "<group>"; };
 		8C5096B75F86417D2500DD3E22CD83C5 /* BeEmpty.swift */ = {isa = PBXFileReference; includeInIndex = 1; lastKnownFileType = sourcecode.swift; name = BeEmpty.swift; path = Sources/Nimble/Matchers/BeEmpty.swift; sourceTree = "<group>"; };
-		8DCC01B2E199FEAAAA07E41E8A2B0F3E /* Functions.html */ = {isa = PBXFileReference; includeInIndex = 1; name = Functions.html; path = docs/Functions.html; sourceTree = "<group>"; };
-		8F88AA9F81409316C20E872741406B66 /* PDFTableCell+Equatable.swift */ = {isa = PBXFileReference; includeInIndex = 1; lastKnownFileType = sourcecode.swift; path = "PDFTableCell+Equatable.swift"; sourceTree = "<group>"; };
-		8FFFE11271AF8B1982A31A52E7035DC7 /* TPPDF.modulemap */ = {isa = PBXFileReference; includeInIndex = 1; lastKnownFileType = sourcecode.module; path = TPPDF.modulemap; sourceTree = "<group>"; };
+		8D60B2DB93B4B314EB9AA71EE6A7F6BC /* PDFAttributedTextObject.swift */ = {isa = PBXFileReference; includeInIndex = 1; lastKnownFileType = sourcecode.swift; path = PDFAttributedTextObject.swift; sourceTree = "<group>"; };
+		8DA57875873AB19301F2281BE1B9D3C4 /* PDFImage+Equatable.swift */ = {isa = PBXFileReference; includeInIndex = 1; lastKnownFileType = sourcecode.swift; path = "PDFImage+Equatable.swift"; sourceTree = "<group>"; };
+		8F8CEB2BECDC33339FFB5EC209D2DBB3 /* PDFText.swift */ = {isa = PBXFileReference; includeInIndex = 1; lastKnownFileType = sourcecode.swift; path = PDFText.swift; sourceTree = "<group>"; };
 		90981DEE29087CFB1ABC6E706BABE1C7 /* Predicate.swift */ = {isa = PBXFileReference; includeInIndex = 1; lastKnownFileType = sourcecode.swift; name = Predicate.swift; path = Sources/Nimble/Matchers/Predicate.swift; sourceTree = "<group>"; };
-		90E164721DAEDB0E1B30B7455247CD32 /* PDFCopy.html */ = {isa = PBXFileReference; includeInIndex = 1; name = PDFCopy.html; path = docs/docsets/TPPDF.docset/Contents/Resources/Documents/Protocols/PDFCopy.html; sourceTree = "<group>"; };
-		912D9CFF4231167EE741086D47054457 /* PDFTableCellBorders.html */ = {isa = PBXFileReference; includeInIndex = 1; name = PDFTableCellBorders.html; path = docs/docsets/TPPDF.docset/Contents/Resources/Documents/Structs/PDFTableCellBorders.html; sourceTree = "<group>"; };
 		9144560F38E00BC92122EDEFD8B26A08 /* Nimble-prefix.pch */ = {isa = PBXFileReference; includeInIndex = 1; lastKnownFileType = sourcecode.c.h; path = "Nimble-prefix.pch"; sourceTree = "<group>"; };
 		91FA0C47182F53418200646DB6133A2B /* CwlPreconditionTesting.h */ = {isa = PBXFileReference; includeInIndex = 1; lastKnownFileType = sourcecode.c.h; name = CwlPreconditionTesting.h; path = Carthage/Checkouts/CwlPreconditionTesting/Sources/CwlPreconditionTesting/Mach/CwlPreconditionTesting.h; sourceTree = "<group>"; };
 		92D62A29E31F37F9F6570954D217B5C4 /* DSL.h */ = {isa = PBXFileReference; includeInIndex = 1; lastKnownFileType = sourcecode.c.h; name = DSL.h; path = Sources/NimbleObjectiveC/DSL.h; sourceTree = "<group>"; };
-		9344B32733997D740A0B34C81D66ECD0 /* PDFPageFormat+SizeConstants.swift */ = {isa = PBXFileReference; includeInIndex = 1; lastKnownFileType = sourcecode.swift; path = "PDFPageFormat+SizeConstants.swift"; sourceTree = "<group>"; };
+		934F2353423BE990897A93AE04D3FB18 /* PDFImageRowObject.swift */ = {isa = PBXFileReference; includeInIndex = 1; lastKnownFileType = sourcecode.swift; path = PDFImageRowObject.swift; sourceTree = "<group>"; };
+		9428C73FC694D2D722755B0971AD1844 /* PDFTableContent+Equatable.swift */ = {isa = PBXFileReference; includeInIndex = 1; lastKnownFileType = sourcecode.swift; path = "PDFTableContent+Equatable.swift"; sourceTree = "<group>"; };
 		9434AD9BD3839FB76D96FB233672DC06 /* URL+FileName.swift */ = {isa = PBXFileReference; includeInIndex = 1; lastKnownFileType = sourcecode.swift; name = "URL+FileName.swift"; path = "Sources/Quick/URL+FileName.swift"; sourceTree = "<group>"; };
-		953B52F390562B560C03FFDAFECAE0E2 /* PDFImage.swift */ = {isa = PBXFileReference; includeInIndex = 1; lastKnownFileType = sourcecode.swift; path = PDFImage.swift; sourceTree = "<group>"; };
-		956A4007CF5F0084589DB217A8F7E333 /* _config.yml */ = {isa = PBXFileReference; includeInIndex = 1; name = _config.yml; path = docs/docsets/TPPDF.docset/Contents/Resources/Documents/_config.yml; sourceTree = "<group>"; };
-		95A6733E61BF3DFCBEBF7AAE550DFD39 /* PDFOffsetObject.swift */ = {isa = PBXFileReference; includeInIndex = 1; lastKnownFileType = sourcecode.swift; path = PDFOffsetObject.swift; sourceTree = "<group>"; };
+		94690922ABF21C435AD430615EA49BB0 /* PDFPaginationStyle.html */ = {isa = PBXFileReference; includeInIndex = 1; name = PDFPaginationStyle.html; path = docs/Enums/PDFPaginationStyle.html; sourceTree = "<group>"; };
+		94821AE9CD1525FF3818B3442B9B3851 /* PDFImageOptions.html */ = {isa = PBXFileReference; includeInIndex = 1; name = PDFImageOptions.html; path = docs/Structs/PDFImageOptions.html; sourceTree = "<group>"; };
+		94D740F46B6F96A74B0B21E3E5C503E5 /* index.html */ = {isa = PBXFileReference; includeInIndex = 1; name = index.html; path = docs/docsets/TPPDF.docset/Contents/Resources/Documents/index.html; sourceTree = "<group>"; };
+		9599FA846DB948435A29677325E60E96 /* PDFTableStyle.html */ = {isa = PBXFileReference; includeInIndex = 1; name = PDFTableStyle.html; path = docs/docsets/TPPDF.docset/Contents/Resources/Documents/Classes/PDFTableStyle.html; sourceTree = "<group>"; };
+		95B67DC9115102626BF589E8C53251F7 /* Functions.html */ = {isa = PBXFileReference; includeInIndex = 1; name = Functions.html; path = docs/Functions.html; sourceTree = "<group>"; };
 		9636D5936A5AA005BF948AF6A505C578 /* Behavior.swift */ = {isa = PBXFileReference; includeInIndex = 1; lastKnownFileType = sourcecode.swift; name = Behavior.swift; path = Sources/Quick/Behavior.swift; sourceTree = "<group>"; };
-		9667D294FE8E691AA301478E279E517A /* CGPoint+Math.swift */ = {isa = PBXFileReference; includeInIndex = 1; lastKnownFileType = sourcecode.swift; path = "CGPoint+Math.swift"; sourceTree = "<group>"; };
-		97B6215004DA46AF39AED2FFB2C06998 /* PDFTableStyleDefaults.html */ = {isa = PBXFileReference; includeInIndex = 1; name = PDFTableStyleDefaults.html; path = docs/docsets/TPPDF.docset/Contents/Resources/Documents/Structs/PDFTableStyleDefaults.html; sourceTree = "<group>"; };
-		9832ACD15DE2423A0F05CC09D9FE1181 /* UIColor+CloseToEqual.swift */ = {isa = PBXFileReference; includeInIndex = 1; lastKnownFileType = sourcecode.swift; path = "UIColor+CloseToEqual.swift"; sourceTree = "<group>"; };
+		976734B5F6EB6149B492698846069499 /* PDFListItem.html */ = {isa = PBXFileReference; includeInIndex = 1; name = PDFListItem.html; path = docs/Classes/PDFListItem.html; sourceTree = "<group>"; };
+		97CECB2FF7D96FE03CCCF169038776F1 /* jazzy.css */ = {isa = PBXFileReference; includeInIndex = 1; name = jazzy.css; path = docs/css/jazzy.css; sourceTree = "<group>"; };
 		98A8BF274C384ED0357A87C2E0FBF07C /* BeAnInstanceOf.swift */ = {isa = PBXFileReference; includeInIndex = 1; lastKnownFileType = sourcecode.swift; name = BeAnInstanceOf.swift; path = Sources/Nimble/Matchers/BeAnInstanceOf.swift; sourceTree = "<group>"; };
-		98F047E66F03678589FD3B8F99CCACEE /* PDFTableCellAlignment.swift */ = {isa = PBXFileReference; includeInIndex = 1; lastKnownFileType = sourcecode.swift; path = PDFTableCellAlignment.swift; sourceTree = "<group>"; };
-		9A62A66457DC5F4712741FCA23760E55 /* PDFGenerator.html */ = {isa = PBXFileReference; includeInIndex = 1; name = PDFGenerator.html; path = docs/Classes/PDFGenerator.html; sourceTree = "<group>"; };
-=======
-		6B4571AD2E416CA5A002E1AE41AF9E36 /* carat.png */ = {isa = PBXFileReference; includeInIndex = 1; lastKnownFileType = image.png; name = carat.png; path = docs/docsets/TPPDF.docset/Contents/Resources/Documents/img/carat.png; sourceTree = "<group>"; };
-		6BC0C132B74FFFFC64BC5CDF8DA03D68 /* PDFTable.html */ = {isa = PBXFileReference; includeInIndex = 1; lastKnownFileType = text.html; name = PDFTable.html; path = docs/Classes/PDFTable.html; sourceTree = "<group>"; };
-		6CD43F9E9FAA1ED61573295D5124D164 /* Pods-TPPDF_Example-acknowledgements.markdown */ = {isa = PBXFileReference; includeInIndex = 1; lastKnownFileType = text; path = "Pods-TPPDF_Example-acknowledgements.markdown"; sourceTree = "<group>"; };
-		6CEDCA66A4D64BA3E2962DAF79226E02 /* PDFSimpleText+Equatable.swift */ = {isa = PBXFileReference; includeInIndex = 1; lastKnownFileType = sourcecode.swift; path = "PDFSimpleText+Equatable.swift"; sourceTree = "<group>"; };
-		6D27F06E7DD2CF8B95DC623799CED4F4 /* PDFTableCellPosition.html */ = {isa = PBXFileReference; includeInIndex = 1; lastKnownFileType = text.html.documentation; name = PDFTableCellPosition.html; path = docs/docsets/TPPDF.docset/Contents/Resources/Documents/Structs/PDFTableCellPosition.html; sourceTree = "<group>"; };
-		6D282ED9D782F8D8AA4DBAAE44E5FC19 /* typeahead.jquery.js */ = {isa = PBXFileReference; includeInIndex = 1; lastKnownFileType = sourcecode.javascript; name = typeahead.jquery.js; path = docs/docsets/TPPDF.docset/Contents/Resources/Documents/js/typeahead.jquery.js; sourceTree = "<group>"; };
-		6D5BFC258543B1A8AF469F75D250F4BF /* Protocols.html */ = {isa = PBXFileReference; includeInIndex = 1; lastKnownFileType = text.html.documentation; name = Protocols.html; path = docs/docsets/TPPDF.docset/Contents/Resources/Documents/Protocols.html; sourceTree = "<group>"; };
-		6D84DAF8699E614E3035E09666F42BEB /* Nimble.modulemap */ = {isa = PBXFileReference; includeInIndex = 1; lastKnownFileType = sourcecode.module; path = Nimble.modulemap; sourceTree = "<group>"; };
-		6DA0E337C9A79EC8007A1D76F417E773 /* PDFOffsetObject+Equatable.swift */ = {isa = PBXFileReference; includeInIndex = 1; lastKnownFileType = sourcecode.swift; path = "PDFOffsetObject+Equatable.swift"; sourceTree = "<group>"; };
-		6F9D70A8056BCE15E634A4087915A446 /* NMBExceptionCapture.m */ = {isa = PBXFileReference; includeInIndex = 1; lastKnownFileType = sourcecode.c.objc; name = NMBExceptionCapture.m; path = Sources/NimbleObjectiveC/NMBExceptionCapture.m; sourceTree = "<group>"; };
-		70AC7175CDFE257F9AEBF0CF4250725D /* QCKDSL.m */ = {isa = PBXFileReference; includeInIndex = 1; lastKnownFileType = sourcecode.c.objc; name = QCKDSL.m; path = Sources/QuickObjectiveC/DSL/QCKDSL.m; sourceTree = "<group>"; };
-		70B98FDBF81B9C2F0F89C3B6082CA496 /* PDFPagination+Equatable.swift */ = {isa = PBXFileReference; includeInIndex = 1; lastKnownFileType = sourcecode.swift; path = "PDFPagination+Equatable.swift"; sourceTree = "<group>"; };
-		71BC0356EB4125F8FBE88556A95E7197 /* DSL.swift */ = {isa = PBXFileReference; includeInIndex = 1; lastKnownFileType = sourcecode.swift; name = DSL.swift; path = Sources/Quick/DSL/DSL.swift; sourceTree = "<group>"; };
-		7224D48E6CB4C74FC8E7F87F06173963 /* PDFAttributedText.html */ = {isa = PBXFileReference; includeInIndex = 1; lastKnownFileType = text.html; name = PDFAttributedText.html; path = docs/Classes/PDFAttributedText.html; sourceTree = "<group>"; };
-		73302C4908EC872A2249A5269A672033 /* SuiteHooks.swift */ = {isa = PBXFileReference; includeInIndex = 1; lastKnownFileType = sourcecode.swift; name = SuiteHooks.swift; path = Sources/Quick/Hooks/SuiteHooks.swift; sourceTree = "<group>"; };
-		73807064EFEA737FAA9A46A5136B632F /* BeginWith.swift */ = {isa = PBXFileReference; includeInIndex = 1; lastKnownFileType = sourcecode.swift; name = BeginWith.swift; path = Sources/Nimble/Matchers/BeginWith.swift; sourceTree = "<group>"; };
-		7445366680C0F2827EF44D93D89F0A12 /* carat.png */ = {isa = PBXFileReference; includeInIndex = 1; lastKnownFileType = image.png; name = carat.png; path = docs/img/carat.png; sourceTree = "<group>"; };
-		75A89C25EE3639C7E6DB50E63D500C15 /* PDFSection.html */ = {isa = PBXFileReference; includeInIndex = 1; lastKnownFileType = text.html; name = PDFSection.html; path = docs/Classes/PDFSection.html; sourceTree = "<group>"; };
-		7662FFC56BE6945696DA16829DCF4F17 /* TPPDF-dummy.m */ = {isa = PBXFileReference; includeInIndex = 1; lastKnownFileType = sourcecode.c.objc; path = "TPPDF-dummy.m"; sourceTree = "<group>"; };
-		769948AC67FCD7CFBB879B1BB1309818 /* Await.swift */ = {isa = PBXFileReference; includeInIndex = 1; lastKnownFileType = sourcecode.swift; name = Await.swift; path = Sources/Nimble/Utils/Await.swift; sourceTree = "<group>"; };
-		774533CE7EDF2D728498A6564A1AF33E /* search.json */ = {isa = PBXFileReference; includeInIndex = 1; lastKnownFileType = text.json; name = search.json; path = docs/docsets/TPPDF.docset/Contents/Resources/Documents/search.json; sourceTree = "<group>"; };
-		77F85AE6772A2B23E9ADCD1A83287D9A /* highlight.css */ = {isa = PBXFileReference; includeInIndex = 1; lastKnownFileType = text.css; name = highlight.css; path = docs/css/highlight.css; sourceTree = "<group>"; };
-		791FB01D15E7A38B24135F0396D56A12 /* TPPDF.xml */ = {isa = PBXFileReference; includeInIndex = 1; lastKnownFileType = text.xml; name = TPPDF.xml; path = docs/docsets/TPPDF.xml; sourceTree = "<group>"; };
-		794FA5A57BDB5A02BFB63D7405EDB58A /* Extensions.html */ = {isa = PBXFileReference; includeInIndex = 1; lastKnownFileType = text.html.documentation; name = Extensions.html; path = docs/docsets/TPPDF.docset/Contents/Resources/Documents/Extensions.html; sourceTree = "<group>"; };
-		796AA8B97AEF21E320EC0FFBA0581089 /* CwlBadInstructionException.swift */ = {isa = PBXFileReference; includeInIndex = 1; lastKnownFileType = sourcecode.swift; name = CwlBadInstructionException.swift; path = Carthage/Checkouts/CwlPreconditionTesting/Sources/CwlPreconditionTesting/CwlBadInstructionException.swift; sourceTree = "<group>"; };
-		798BCFCC9A01870FE9100CCABE4AADA2 /* PDFPageFormat+Layout.swift */ = {isa = PBXFileReference; includeInIndex = 1; lastKnownFileType = sourcecode.swift; path = "PDFPageFormat+Layout.swift"; sourceTree = "<group>"; };
-		7B1C3B6F565302E4AC4C4CF12B4CFFC9 /* PDFTableCellBorders.swift */ = {isa = PBXFileReference; includeInIndex = 1; lastKnownFileType = sourcecode.swift; path = PDFTableCellBorders.swift; sourceTree = "<group>"; };
-		7B5E009A1FB58C86A36CE32D4409266F /* PDFPagination.swift */ = {isa = PBXFileReference; includeInIndex = 1; lastKnownFileType = sourcecode.swift; path = PDFPagination.swift; sourceTree = "<group>"; };
-		7C096D4668A0BA079880E29FCE66338F /* PDFRectangleObject.swift */ = {isa = PBXFileReference; includeInIndex = 1; lastKnownFileType = sourcecode.swift; path = PDFRectangleObject.swift; sourceTree = "<group>"; };
-		7C1CD13B9AAF62005F66F832881C8630 /* NSAttributedString.html */ = {isa = PBXFileReference; includeInIndex = 1; lastKnownFileType = text.html.documentation; name = NSAttributedString.html; path = docs/docsets/TPPDF.docset/Contents/Resources/Documents/Extensions/NSAttributedString.html; sourceTree = "<group>"; };
-		7C1CD8306A554E0BF8E32CBC2B72F5D8 /* jazzy.css */ = {isa = PBXFileReference; includeInIndex = 1; lastKnownFileType = text.css; name = jazzy.css; path = docs/css/jazzy.css; sourceTree = "<group>"; };
-		7C28DD4E18D8E11214C736321E50EBE3 /* PDFImageObject.swift */ = {isa = PBXFileReference; includeInIndex = 1; lastKnownFileType = sourcecode.swift; path = PDFImageObject.swift; sourceTree = "<group>"; };
-		7DBF9F2526ECF7643D82CEB38C03D278 /* PDFGenerator.html */ = {isa = PBXFileReference; includeInIndex = 1; lastKnownFileType = text.html.documentation; name = PDFGenerator.html; path = docs/docsets/TPPDF.docset/Contents/Resources/Documents/Classes/PDFGenerator.html; sourceTree = "<group>"; };
-		7EE7CF822B2718A14766C0FFCD5B8DA6 /* badge.svg */ = {isa = PBXFileReference; includeInIndex = 1; lastKnownFileType = text; name = badge.svg; path = docs/badge.svg; sourceTree = "<group>"; };
-		7F4A074FF1C81AB210BB98E1E175E861 /* PDFInfo.html */ = {isa = PBXFileReference; includeInIndex = 1; lastKnownFileType = text.html.documentation; name = PDFInfo.html; path = docs/docsets/TPPDF.docset/Contents/Resources/Documents/Classes/PDFInfo.html; sourceTree = "<group>"; };
-		7F59FE4C7DC9A8F23D11C411B8064CA9 /* badge.svg */ = {isa = PBXFileReference; includeInIndex = 1; lastKnownFileType = text; name = badge.svg; path = docs/docsets/TPPDF.docset/Contents/Resources/Documents/badge.svg; sourceTree = "<group>"; };
-		8024470AD984BDAA74684548AD7D65C9 /* DSL.swift */ = {isa = PBXFileReference; includeInIndex = 1; lastKnownFileType = sourcecode.swift; name = DSL.swift; path = Sources/Nimble/DSL.swift; sourceTree = "<group>"; };
-		8106C6BE9B18353E6DEBAD106304C942 /* NMBExceptionCapture.h */ = {isa = PBXFileReference; includeInIndex = 1; lastKnownFileType = sourcecode.c.h; name = NMBExceptionCapture.h; path = Sources/NimbleObjectiveC/NMBExceptionCapture.h; sourceTree = "<group>"; };
-		810FB8402553DC89980DCC8CE5C7565B /* Protocols.html */ = {isa = PBXFileReference; includeInIndex = 1; lastKnownFileType = text.html; name = Protocols.html; path = docs/Protocols.html; sourceTree = "<group>"; };
-		813071C5846E7F6D0768985826DFAB25 /* PDFPaginationClosure.swift */ = {isa = PBXFileReference; includeInIndex = 1; lastKnownFileType = sourcecode.swift; path = PDFPaginationClosure.swift; sourceTree = "<group>"; };
-		82830799DFBDFB53C591C4569AEA39FE /* PDFImageSizeFit.swift */ = {isa = PBXFileReference; includeInIndex = 1; lastKnownFileType = sourcecode.swift; path = PDFImageSizeFit.swift; sourceTree = "<group>"; };
-		838DC90EB93330886D6C9AFC4FC070CF /* PDFLayoutIndentations+Equatable.swift */ = {isa = PBXFileReference; includeInIndex = 1; lastKnownFileType = sourcecode.swift; path = "PDFLayoutIndentations+Equatable.swift"; sourceTree = "<group>"; };
-		842442FBCF7E64E57604018B2F8A3C7C /* UIImage.html */ = {isa = PBXFileReference; includeInIndex = 1; lastKnownFileType = text.html.documentation; name = UIImage.html; path = docs/docsets/TPPDF.docset/Contents/Resources/Documents/Extensions/UIImage.html; sourceTree = "<group>"; };
-		84570CEA498F2BC09DE8931D6CEB8346 /* World+DSL.swift */ = {isa = PBXFileReference; includeInIndex = 1; lastKnownFileType = sourcecode.swift; name = "World+DSL.swift"; path = "Sources/Quick/DSL/World+DSL.swift"; sourceTree = "<group>"; };
-		847893B6669BDCE71C4E8A2323354E54 /* PDFImageSizeFit.html */ = {isa = PBXFileReference; includeInIndex = 1; lastKnownFileType = text.html; name = PDFImageSizeFit.html; path = docs/Enums/PDFImageSizeFit.html; sourceTree = "<group>"; };
-		855C0499210EF53E042AB227B0C3DEB4 /* PDFCopy.html */ = {isa = PBXFileReference; includeInIndex = 1; lastKnownFileType = text.html.documentation; name = PDFCopy.html; path = docs/docsets/TPPDF.docset/Contents/Resources/Documents/Protocols/PDFCopy.html; sourceTree = "<group>"; };
-		85CD158414AD99E7585B1FB889B65151 /* Nimble.h */ = {isa = PBXFileReference; includeInIndex = 1; lastKnownFileType = sourcecode.c.h; name = Nimble.h; path = Sources/Nimble/Nimble.h; sourceTree = "<group>"; };
-		8631BCA9959B7D11EEAECA7AEF881693 /* PDFPagination.html */ = {isa = PBXFileReference; includeInIndex = 1; lastKnownFileType = text.html.documentation; name = PDFPagination.html; path = docs/docsets/TPPDF.docset/Contents/Resources/Documents/Structs/PDFPagination.html; sourceTree = "<group>"; };
-		86EA07EAF3F92404A7E464881F7E712F /* Configuration.swift */ = {isa = PBXFileReference; includeInIndex = 1; lastKnownFileType = sourcecode.swift; name = Configuration.swift; path = Sources/Quick/Configuration/Configuration.swift; sourceTree = "<group>"; };
-		873A149144A4505B4273B11DF638E923 /* Nimble.xcconfig */ = {isa = PBXFileReference; includeInIndex = 1; lastKnownFileType = text.xcconfig; path = Nimble.xcconfig; sourceTree = "<group>"; };
-		88EDCE36C310D8E381FC4C13E3000418 /* Pods-TPPDF_Tests-umbrella.h */ = {isa = PBXFileReference; includeInIndex = 1; lastKnownFileType = sourcecode.c.h; path = "Pods-TPPDF_Tests-umbrella.h"; sourceTree = "<group>"; };
-		8967335F81E3FB265CBF7DC241075744 /* PDFTableStyleDefaults.html */ = {isa = PBXFileReference; includeInIndex = 1; lastKnownFileType = text.html.documentation; name = PDFTableStyleDefaults.html; path = docs/docsets/TPPDF.docset/Contents/Resources/Documents/Structs/PDFTableStyleDefaults.html; sourceTree = "<group>"; };
-		89B6BC3490FA0D3DF847927D5B359C83 /* UIColor+CloseToEqual.swift */ = {isa = PBXFileReference; includeInIndex = 1; lastKnownFileType = sourcecode.swift; path = "UIColor+CloseToEqual.swift"; sourceTree = "<group>"; };
-		8AE340AFEDE8CE0CE8BB7453B919C6AF /* PDFTableStyle.html */ = {isa = PBXFileReference; includeInIndex = 1; lastKnownFileType = text.html.documentation; name = PDFTableStyle.html; path = docs/docsets/TPPDF.docset/Contents/Resources/Documents/Classes/PDFTableStyle.html; sourceTree = "<group>"; };
-		8BE9AC6161C66CE3372B6B590A5C4823 /* PDFPageLayout.html */ = {isa = PBXFileReference; includeInIndex = 1; lastKnownFileType = text.html.documentation; name = PDFPageLayout.html; path = docs/docsets/TPPDF.docset/Contents/Resources/Documents/Structs/PDFPageLayout.html; sourceTree = "<group>"; };
-		8C5096B75F86417D2500DD3E22CD83C5 /* BeEmpty.swift */ = {isa = PBXFileReference; includeInIndex = 1; lastKnownFileType = sourcecode.swift; name = BeEmpty.swift; path = Sources/Nimble/Matchers/BeEmpty.swift; sourceTree = "<group>"; };
-		8C5236CB620D71C61EC37CB8DEB4938F /* PDFPageFormat.html */ = {isa = PBXFileReference; includeInIndex = 1; lastKnownFileType = text.html.documentation; name = PDFPageFormat.html; path = docs/docsets/TPPDF.docset/Contents/Resources/Documents/Enums/PDFPageFormat.html; sourceTree = "<group>"; };
-		8CB4E83B1BAD52FFAEE3B724303E9BC5 /* PDFDocument+Objects.swift */ = {isa = PBXFileReference; includeInIndex = 1; lastKnownFileType = sourcecode.swift; name = "PDFDocument+Objects.swift"; path = "Source/PDFDocument+Objects.swift"; sourceTree = "<group>"; };
-		8E0E91BF6A318D2352C08B02BC819EF7 /* PDFObject.swift */ = {isa = PBXFileReference; includeInIndex = 1; lastKnownFileType = sourcecode.swift; path = PDFObject.swift; sourceTree = "<group>"; };
-		901924C801D30C2F2513328300E1C9EF /* PDFTableCellPosition.swift */ = {isa = PBXFileReference; includeInIndex = 1; lastKnownFileType = sourcecode.swift; path = PDFTableCellPosition.swift; sourceTree = "<group>"; };
-		90270F6E42BB3234372C1D5D41DC25A3 /* PDFSimpleText.html */ = {isa = PBXFileReference; includeInIndex = 1; lastKnownFileType = text.html.documentation; name = PDFSimpleText.html; path = docs/docsets/TPPDF.docset/Contents/Resources/Documents/Classes/PDFSimpleText.html; sourceTree = "<group>"; };
-		90981DEE29087CFB1ABC6E706BABE1C7 /* Predicate.swift */ = {isa = PBXFileReference; includeInIndex = 1; lastKnownFileType = sourcecode.swift; name = Predicate.swift; path = Sources/Nimble/Matchers/Predicate.swift; sourceTree = "<group>"; };
-		90C429454A975564D05165C96B6C77C7 /* PDFTableValidator.swift */ = {isa = PBXFileReference; includeInIndex = 1; lastKnownFileType = sourcecode.swift; path = PDFTableValidator.swift; sourceTree = "<group>"; };
-		91139B8A48F63AFB946AC780961F396E /* PDFPaginationStyle.html */ = {isa = PBXFileReference; includeInIndex = 1; lastKnownFileType = text.html; name = PDFPaginationStyle.html; path = docs/Enums/PDFPaginationStyle.html; sourceTree = "<group>"; };
-		912BADA50658CED03B4CD30670CFFA2D /* PDFAttributedText.swift */ = {isa = PBXFileReference; includeInIndex = 1; lastKnownFileType = sourcecode.swift; path = PDFAttributedText.swift; sourceTree = "<group>"; };
-		9144560F38E00BC92122EDEFD8B26A08 /* Nimble-prefix.pch */ = {isa = PBXFileReference; includeInIndex = 1; lastKnownFileType = sourcecode.c.h; path = "Nimble-prefix.pch"; sourceTree = "<group>"; };
-		91FA0C47182F53418200646DB6133A2B /* CwlPreconditionTesting.h */ = {isa = PBXFileReference; includeInIndex = 1; lastKnownFileType = sourcecode.c.h; name = CwlPreconditionTesting.h; path = Carthage/Checkouts/CwlPreconditionTesting/Sources/CwlPreconditionTesting/Mach/CwlPreconditionTesting.h; sourceTree = "<group>"; };
-		9260CEF2F8E92DE238480010B7447F34 /* PDFSectionColumnContainer.html */ = {isa = PBXFileReference; includeInIndex = 1; lastKnownFileType = text.html.documentation; name = PDFSectionColumnContainer.html; path = docs/docsets/TPPDF.docset/Contents/Resources/Documents/Enums/PDFSectionColumnContainer.html; sourceTree = "<group>"; };
-		92D62A29E31F37F9F6570954D217B5C4 /* DSL.h */ = {isa = PBXFileReference; includeInIndex = 1; lastKnownFileType = sourcecode.c.h; name = DSL.h; path = Sources/NimbleObjectiveC/DSL.h; sourceTree = "<group>"; };
-		935F13C85E55EA1D721BAA3B9031F843 /* highlight.css */ = {isa = PBXFileReference; includeInIndex = 1; lastKnownFileType = text.css; name = highlight.css; path = docs/docsets/TPPDF.docset/Contents/Resources/Documents/css/highlight.css; sourceTree = "<group>"; };
-		93DDED6A162DA3FF1E3D24F4EA851000 /* PDFPageFormat.html */ = {isa = PBXFileReference; includeInIndex = 1; lastKnownFileType = text.html; name = PDFPageFormat.html; path = docs/Enums/PDFPageFormat.html; sourceTree = "<group>"; };
-		941E6D6D28BC4E6FF03CE3684AAE0C79 /* Typealiases.html */ = {isa = PBXFileReference; includeInIndex = 1; lastKnownFileType = text.html; name = Typealiases.html; path = docs/Typealiases.html; sourceTree = "<group>"; };
-		9434AD9BD3839FB76D96FB233672DC06 /* URL+FileName.swift */ = {isa = PBXFileReference; includeInIndex = 1; lastKnownFileType = sourcecode.swift; name = "URL+FileName.swift"; path = "Sources/Quick/URL+FileName.swift"; sourceTree = "<group>"; };
-		94F064DBBCAB40CD140D009FC5219EF7 /* PDFOffsetObject.html */ = {isa = PBXFileReference; includeInIndex = 1; lastKnownFileType = text.html; name = PDFOffsetObject.html; path = docs/Extensions/PDFOffsetObject.html; sourceTree = "<group>"; };
-		9636D5936A5AA005BF948AF6A505C578 /* Behavior.swift */ = {isa = PBXFileReference; includeInIndex = 1; lastKnownFileType = sourcecode.swift; name = Behavior.swift; path = Sources/Quick/Behavior.swift; sourceTree = "<group>"; };
-		98A8BF274C384ED0357A87C2E0FBF07C /* BeAnInstanceOf.swift */ = {isa = PBXFileReference; includeInIndex = 1; lastKnownFileType = sourcecode.swift; name = BeAnInstanceOf.swift; path = Sources/Nimble/Matchers/BeAnInstanceOf.swift; sourceTree = "<group>"; };
-		98DD2A437F380BF825E5787CD6EC7B67 /* UIColor.html */ = {isa = PBXFileReference; includeInIndex = 1; lastKnownFileType = text.html; name = UIColor.html; path = docs/Extensions/UIColor.html; sourceTree = "<group>"; };
-		98EC22DD7BFE18898205EBA91447AAB2 /* PDFTableCellAlignment.html */ = {isa = PBXFileReference; includeInIndex = 1; lastKnownFileType = text.html.documentation; name = PDFTableCellAlignment.html; path = docs/docsets/TPPDF.docset/Contents/Resources/Documents/Enums/PDFTableCellAlignment.html; sourceTree = "<group>"; };
-		99A3C34F79E7B6BD0660C5F6AEBE3282 /* _config.yml */ = {isa = PBXFileReference; includeInIndex = 1; lastKnownFileType = text; name = _config.yml; path = docs/_config.yml; sourceTree = "<group>"; };
-		99C1900FE3FBBE93C50CE52596F2BC0A /* TPPDF-umbrella.h */ = {isa = PBXFileReference; includeInIndex = 1; lastKnownFileType = sourcecode.c.h; path = "TPPDF-umbrella.h"; sourceTree = "<group>"; };
->>>>>>> 35e8543d
+		98AD1B24E3FAD8CEA0ABD870E3AF8E65 /* PDFSectionColumn.html */ = {isa = PBXFileReference; includeInIndex = 1; name = PDFSectionColumn.html; path = docs/docsets/TPPDF.docset/Contents/Resources/Documents/Classes/PDFSectionColumn.html; sourceTree = "<group>"; };
+		992766BC924ED29CAA74138801F7333B /* PDFJSONRepresentable.swift */ = {isa = PBXFileReference; includeInIndex = 1; lastKnownFileType = sourcecode.swift; path = PDFJSONRepresentable.swift; sourceTree = "<group>"; };
+		996CF9B4BC134314FF793419E16773E5 /* PDFImageSizeFit.html */ = {isa = PBXFileReference; includeInIndex = 1; name = PDFImageSizeFit.html; path = docs/docsets/TPPDF.docset/Contents/Resources/Documents/Enums/PDFImageSizeFit.html; sourceTree = "<group>"; };
+		999AA82DEBECE573D2E33429D3A4BEF2 /* PDFTable+Equatable.swift */ = {isa = PBXFileReference; includeInIndex = 1; lastKnownFileType = sourcecode.swift; path = "PDFTable+Equatable.swift"; sourceTree = "<group>"; };
+		9A17E7759910E8CBC9C77674F7B9DBD7 /* PDFRectangleObject.swift */ = {isa = PBXFileReference; includeInIndex = 1; lastKnownFileType = sourcecode.swift; path = PDFRectangleObject.swift; sourceTree = "<group>"; };
+		9A89E37D7EE39BC671E73892D374A4A3 /* PDFTable.html */ = {isa = PBXFileReference; includeInIndex = 1; name = PDFTable.html; path = docs/docsets/TPPDF.docset/Contents/Resources/Documents/Classes/PDFTable.html; sourceTree = "<group>"; };
 		9AA3F040700452B66DAC3A9EF89FE62A /* Pods-TPPDF_Tests.release.xcconfig */ = {isa = PBXFileReference; includeInIndex = 1; lastKnownFileType = text.xcconfig; path = "Pods-TPPDF_Tests.release.xcconfig"; sourceTree = "<group>"; };
-		9AB593220AA15DA03DD968E807867C60 /* lunr.min.js */ = {isa = PBXFileReference; includeInIndex = 1; name = lunr.min.js; path = docs/docsets/TPPDF.docset/Contents/Resources/Documents/js/lunr.min.js; sourceTree = "<group>"; };
+		9AB91E96548238731865B08D99662D48 /* PDFListItem.html */ = {isa = PBXFileReference; includeInIndex = 1; name = PDFListItem.html; path = docs/docsets/TPPDF.docset/Contents/Resources/Documents/Classes/PDFListItem.html; sourceTree = "<group>"; };
 		9B33F0F96C3C27D5D89CDA49055C9954 /* PostNotification.swift */ = {isa = PBXFileReference; includeInIndex = 1; lastKnownFileType = sourcecode.swift; name = PostNotification.swift; path = Sources/Nimble/Matchers/PostNotification.swift; sourceTree = "<group>"; };
-<<<<<<< HEAD
-		9BC303F7D42A3E46C4D37083206A2E58 /* PDFTableCellBorders+Equatable.swift */ = {isa = PBXFileReference; includeInIndex = 1; lastKnownFileType = sourcecode.swift; path = "PDFTableCellBorders+Equatable.swift"; sourceTree = "<group>"; };
-=======
-		9BA6C074AD3D7AB8A79D30FEB8832FD7 /* UIColor.html */ = {isa = PBXFileReference; includeInIndex = 1; lastKnownFileType = text.html.documentation; name = UIColor.html; path = docs/docsets/TPPDF.docset/Contents/Resources/Documents/Extensions/UIColor.html; sourceTree = "<group>"; };
->>>>>>> 35e8543d
 		9CBB831BFDC1B9BDBE1DFFD5B8F0E1AC /* Pods-TPPDF_Example-frameworks.sh */ = {isa = PBXFileReference; includeInIndex = 1; lastKnownFileType = text.script.sh; path = "Pods-TPPDF_Example-frameworks.sh"; sourceTree = "<group>"; };
-		9D354B5CEB89791FB06507D5941B65B3 /* TPPDF-dummy.m */ = {isa = PBXFileReference; includeInIndex = 1; lastKnownFileType = sourcecode.c.objc; path = "TPPDF-dummy.m"; sourceTree = "<group>"; };
+		9CDAB54821001E0BEB62D14A5FD94476 /* PDFPaginationStyle.html */ = {isa = PBXFileReference; includeInIndex = 1; name = PDFPaginationStyle.html; path = docs/docsets/TPPDF.docset/Contents/Resources/Documents/Enums/PDFPaginationStyle.html; sourceTree = "<group>"; };
 		9D49C8B0E4DDF7307221CC17B0B4F2D7 /* DSL.m */ = {isa = PBXFileReference; includeInIndex = 1; lastKnownFileType = sourcecode.c.objc; name = DSL.m; path = Sources/NimbleObjectiveC/DSL.m; sourceTree = "<group>"; };
-<<<<<<< HEAD
 		9D940727FF8FB9C785EB98E56350EF41 /* Podfile */ = {isa = PBXFileReference; explicitFileType = text.script.ruby; includeInIndex = 1; indentWidth = 2; lastKnownFileType = text; name = Podfile; path = ../Podfile; sourceTree = SOURCE_ROOT; tabWidth = 2; xcLanguageSpecificationIdentifier = xcode.lang.ruby; };
-		9E042072A8037E17E0931836A6143F3B /* PDFInfo.swift */ = {isa = PBXFileReference; includeInIndex = 1; lastKnownFileType = sourcecode.swift; path = PDFInfo.swift; sourceTree = "<group>"; };
+		9DA6CA366B8EC4F1F0346D023D9BC6C8 /* PDFList.swift */ = {isa = PBXFileReference; includeInIndex = 1; lastKnownFileType = sourcecode.swift; path = PDFList.swift; sourceTree = "<group>"; };
 		9F298FDA5A2ACA603E9A9809DB386040 /* QuickSpec.m */ = {isa = PBXFileReference; includeInIndex = 1; lastKnownFileType = sourcecode.c.objc; name = QuickSpec.m; path = Sources/QuickObjectiveC/QuickSpec.m; sourceTree = "<group>"; };
-		9F9B8B8C5A95109E2A5C021C0A90AB12 /* PDFListItemSymbol.html */ = {isa = PBXFileReference; includeInIndex = 1; name = PDFListItemSymbol.html; path = docs/Enums/PDFListItemSymbol.html; sourceTree = "<group>"; };
-		A00E30C6797622C4D6270140A74C54D9 /* PDFTableContent.html */ = {isa = PBXFileReference; includeInIndex = 1; name = PDFTableContent.html; path = docs/Classes/PDFTableContent.html; sourceTree = "<group>"; };
-		A1E23AEAAA136E0C4EB4CCA10B292D9E /* NSAttributedString.html */ = {isa = PBXFileReference; includeInIndex = 1; name = NSAttributedString.html; path = docs/Extensions/NSAttributedString.html; sourceTree = "<group>"; };
-		A1F0274B52EAE836143D26B348920A16 /* PDFContainer.html */ = {isa = PBXFileReference; includeInIndex = 1; name = PDFContainer.html; path = docs/Enums/PDFContainer.html; sourceTree = "<group>"; };
-		A26ED42309C5D375642DF6AD9C7861CB /* PDFTextColorObject.swift */ = {isa = PBXFileReference; includeInIndex = 1; lastKnownFileType = sourcecode.swift; path = PDFTextColorObject.swift; sourceTree = "<group>"; };
-		A27BF9459BEA71D80619E6D192DE45C4 /* PDFGenerator.html */ = {isa = PBXFileReference; includeInIndex = 1; name = PDFGenerator.html; path = docs/docsets/TPPDF.docset/Contents/Resources/Documents/Classes/PDFGenerator.html; sourceTree = "<group>"; };
-		A2E39895DBF614F1D026D8B8A5FC7E40 /* UIImage.html */ = {isa = PBXFileReference; includeInIndex = 1; name = UIImage.html; path = docs/docsets/TPPDF.docset/Contents/Resources/Documents/Extensions/UIImage.html; sourceTree = "<group>"; };
+		A09F02A14FAB014FF6117C689295D3A0 /* PDFColumnWrapSectionObject.swift */ = {isa = PBXFileReference; includeInIndex = 1; lastKnownFileType = sourcecode.swift; path = PDFColumnWrapSectionObject.swift; sourceTree = "<group>"; };
+		A237197D8BFB283F3B4EFA4B8D01A0AC /* Protocols.html */ = {isa = PBXFileReference; includeInIndex = 1; name = Protocols.html; path = docs/docsets/TPPDF.docset/Contents/Resources/Documents/Protocols.html; sourceTree = "<group>"; };
+		A35275E8F0621224E959B25258A83107 /* PDFSection.swift */ = {isa = PBXFileReference; includeInIndex = 1; lastKnownFileType = sourcecode.swift; path = PDFSection.swift; sourceTree = "<group>"; };
 		A3746E709D1FC2F25AE4195D9BAF95C6 /* Quick.modulemap */ = {isa = PBXFileReference; includeInIndex = 1; lastKnownFileType = sourcecode.module; path = Quick.modulemap; sourceTree = "<group>"; };
 		A37ED74AB3295A1985D9B6927DFEFDA9 /* ExampleGroup.swift */ = {isa = PBXFileReference; includeInIndex = 1; lastKnownFileType = sourcecode.swift; name = ExampleGroup.swift; path = Sources/Quick/ExampleGroup.swift; sourceTree = "<group>"; };
+		A38EE8B2D876CB899953368625F1E30B /* UIColor.html */ = {isa = PBXFileReference; includeInIndex = 1; name = UIColor.html; path = docs/docsets/TPPDF.docset/Contents/Resources/Documents/Extensions/UIColor.html; sourceTree = "<group>"; };
 		A3DCE710AF71ED74B0574EBDD83C02E0 /* Filter.swift */ = {isa = PBXFileReference; includeInIndex = 1; lastKnownFileType = sourcecode.swift; name = Filter.swift; path = Sources/Quick/Filter.swift; sourceTree = "<group>"; };
+		A418BB78D567140AD3B52DF9AB4760EE /* PDFLineSeparatorObject.html */ = {isa = PBXFileReference; includeInIndex = 1; name = PDFLineSeparatorObject.html; path = docs/docsets/TPPDF.docset/Contents/Resources/Documents/Extensions/PDFLineSeparatorObject.html; sourceTree = "<group>"; };
 		A427809945BED8D399EDD9418A14D406 /* BeIdenticalTo.swift */ = {isa = PBXFileReference; includeInIndex = 1; lastKnownFileType = sourcecode.swift; name = BeIdenticalTo.swift; path = Sources/Nimble/Matchers/BeIdenticalTo.swift; sourceTree = "<group>"; };
-		A52DC5C2C84FFA5B4081AB332BB000A1 /* PDFTableCellPosition+Equatable-Hashable.swift */ = {isa = PBXFileReference; includeInIndex = 1; lastKnownFileType = sourcecode.swift; path = "PDFTableCellPosition+Equatable-Hashable.swift"; sourceTree = "<group>"; };
-		A5CAF4A8E9DB448E6951B85F53B14845 /* PDFIndentationObject.html */ = {isa = PBXFileReference; includeInIndex = 1; name = PDFIndentationObject.html; path = docs/Extensions/PDFIndentationObject.html; sourceTree = "<group>"; };
-=======
-		9D940727FF8FB9C785EB98E56350EF41 /* Podfile */ = {isa = PBXFileReference; explicitFileType = text.script.ruby; includeInIndex = 1; indentWidth = 2; name = Podfile; path = ../Podfile; sourceTree = SOURCE_ROOT; tabWidth = 2; xcLanguageSpecificationIdentifier = xcode.lang.ruby; };
-		9F298FDA5A2ACA603E9A9809DB386040 /* QuickSpec.m */ = {isa = PBXFileReference; includeInIndex = 1; lastKnownFileType = sourcecode.c.objc; name = QuickSpec.m; path = Sources/QuickObjectiveC/QuickSpec.m; sourceTree = "<group>"; };
-		A2A4D67872DD6D0AB2D5096E7145B1FB /* docSet.dsidx */ = {isa = PBXFileReference; includeInIndex = 1; lastKnownFileType = file; name = docSet.dsidx; path = docs/docsets/TPPDF.docset/Contents/Resources/docSet.dsidx; sourceTree = "<group>"; };
-		A2BA7A3FB75CA3231B7B5EF14A40D4E2 /* PDFContainer.swift */ = {isa = PBXFileReference; includeInIndex = 1; lastKnownFileType = sourcecode.swift; path = PDFContainer.swift; sourceTree = "<group>"; };
-		A3746E709D1FC2F25AE4195D9BAF95C6 /* Quick.modulemap */ = {isa = PBXFileReference; includeInIndex = 1; lastKnownFileType = sourcecode.module; path = Quick.modulemap; sourceTree = "<group>"; };
-		A37ED74AB3295A1985D9B6927DFEFDA9 /* ExampleGroup.swift */ = {isa = PBXFileReference; includeInIndex = 1; lastKnownFileType = sourcecode.swift; name = ExampleGroup.swift; path = Sources/Quick/ExampleGroup.swift; sourceTree = "<group>"; };
-		A388EA124318067E948837B0AFB5E5DB /* PDFJSONRepresentable.html */ = {isa = PBXFileReference; includeInIndex = 1; lastKnownFileType = text.html; name = PDFJSONRepresentable.html; path = docs/Protocols/PDFJSONRepresentable.html; sourceTree = "<group>"; };
-		A3BF65A13583D31F4F28454B0B6CA492 /* PDFSectionColumn.html */ = {isa = PBXFileReference; includeInIndex = 1; lastKnownFileType = text.html.documentation; name = PDFSectionColumn.html; path = docs/docsets/TPPDF.docset/Contents/Resources/Documents/Classes/PDFSectionColumn.html; sourceTree = "<group>"; };
-		A3DCE710AF71ED74B0574EBDD83C02E0 /* Filter.swift */ = {isa = PBXFileReference; includeInIndex = 1; lastKnownFileType = sourcecode.swift; name = Filter.swift; path = Sources/Quick/Filter.swift; sourceTree = "<group>"; };
-		A427809945BED8D399EDD9418A14D406 /* BeIdenticalTo.swift */ = {isa = PBXFileReference; includeInIndex = 1; lastKnownFileType = sourcecode.swift; name = BeIdenticalTo.swift; path = Sources/Nimble/Matchers/BeIdenticalTo.swift; sourceTree = "<group>"; };
-		A4E29DEF46104E50F511B7946D9B1581 /* PDFIndentationObject.html */ = {isa = PBXFileReference; includeInIndex = 1; lastKnownFileType = text.html.documentation; name = PDFIndentationObject.html; path = docs/docsets/TPPDF.docset/Contents/Resources/Documents/Extensions/PDFIndentationObject.html; sourceTree = "<group>"; };
->>>>>>> 35e8543d
+		A43FE0CFD33B7AB4C730B4DA08F823EB /* PDFImage.html */ = {isa = PBXFileReference; includeInIndex = 1; name = PDFImage.html; path = docs/Classes/PDFImage.html; sourceTree = "<group>"; };
+		A4855147CD404E02F068733889664C6F /* TPPDF.podspec */ = {isa = PBXFileReference; explicitFileType = text.script.ruby; includeInIndex = 1; indentWidth = 2; lastKnownFileType = text; path = TPPDF.podspec; sourceTree = "<group>"; tabWidth = 2; xcLanguageSpecificationIdentifier = xcode.lang.ruby; };
 		A5D59A3C124E9E763BDA1945C29F24CE /* Pods-TPPDF_Example-umbrella.h */ = {isa = PBXFileReference; includeInIndex = 1; lastKnownFileType = sourcecode.c.h; path = "Pods-TPPDF_Example-umbrella.h"; sourceTree = "<group>"; };
-		A65D0F02CDCDED4539A40775B3C93E65 /* PDFFontObject.swift */ = {isa = PBXFileReference; includeInIndex = 1; lastKnownFileType = sourcecode.swift; path = PDFFontObject.swift; sourceTree = "<group>"; };
-		A66086A1A432DE1DD5C89B635FD41F82 /* PDFImage+Equatable.swift */ = {isa = PBXFileReference; includeInIndex = 1; lastKnownFileType = sourcecode.swift; path = "PDFImage+Equatable.swift"; sourceTree = "<group>"; };
 		A6B23F3863F77E47C1CCA8FB4FBF4033 /* BeVoid.swift */ = {isa = PBXFileReference; includeInIndex = 1; lastKnownFileType = sourcecode.swift; name = BeVoid.swift; path = Sources/Nimble/Matchers/BeVoid.swift; sourceTree = "<group>"; };
-<<<<<<< HEAD
-=======
-		A6B7F04022A57AA9DCD6AFFFF11B42AF /* PDFDocument.html */ = {isa = PBXFileReference; includeInIndex = 1; lastKnownFileType = text.html.documentation; name = PDFDocument.html; path = docs/docsets/TPPDF.docset/Contents/Resources/Documents/Classes/PDFDocument.html; sourceTree = "<group>"; };
-		A6E69C798DEB208813CF35B79E8A4F97 /* _config.yml */ = {isa = PBXFileReference; includeInIndex = 1; lastKnownFileType = text; name = _config.yml; path = docs/docsets/TPPDF.docset/Contents/Resources/Documents/_config.yml; sourceTree = "<group>"; };
->>>>>>> 35e8543d
+		A783C1A0E015756DE9A3A467605B08BF /* PDFListItem+Equatable.swift */ = {isa = PBXFileReference; includeInIndex = 1; lastKnownFileType = sourcecode.swift; path = "PDFListItem+Equatable.swift"; sourceTree = "<group>"; };
 		A78A63F4B04747F9E0BFFCD650CD9DDF /* UIKit.framework */ = {isa = PBXFileReference; lastKnownFileType = wrapper.framework; name = UIKit.framework; path = Platforms/iPhoneOS.platform/Developer/SDKs/iPhoneOS12.0.sdk/System/Library/Frameworks/UIKit.framework; sourceTree = DEVELOPER_DIR; };
+		A797B226715A3AB092098A4993F259CD /* PDFImageOptions.html */ = {isa = PBXFileReference; includeInIndex = 1; name = PDFImageOptions.html; path = docs/docsets/TPPDF.docset/Contents/Resources/Documents/Structs/PDFImageOptions.html; sourceTree = "<group>"; };
+		A7A3C8F9DAC171B217B003446F44ABDD /* UIFont+PDFJSONSerializable.swift */ = {isa = PBXFileReference; includeInIndex = 1; lastKnownFileType = sourcecode.swift; path = "UIFont+PDFJSONSerializable.swift"; sourceTree = "<group>"; };
 		A825F5CB203777C6B7B8CE39302B11CC /* BeCloseTo.swift */ = {isa = PBXFileReference; includeInIndex = 1; lastKnownFileType = sourcecode.swift; name = BeCloseTo.swift; path = Sources/Nimble/Matchers/BeCloseTo.swift; sourceTree = "<group>"; };
 		A8B2203834BBE03D923296F1DB4D43F0 /* BeLessThanOrEqual.swift */ = {isa = PBXFileReference; includeInIndex = 1; lastKnownFileType = sourcecode.swift; name = BeLessThanOrEqual.swift; path = Sources/Nimble/Matchers/BeLessThanOrEqual.swift; sourceTree = "<group>"; };
 		A8EE0A30C32C84DFF8796384D02D463F /* Quick-Info.plist */ = {isa = PBXFileReference; includeInIndex = 1; lastKnownFileType = text.plist.xml; path = "Quick-Info.plist"; sourceTree = "<group>"; };
-<<<<<<< HEAD
+		A9EF98F195DA49F2A8AF214E4B2EE18E /* PDFLineSeparatorObject+Equatable.swift */ = {isa = PBXFileReference; includeInIndex = 1; lastKnownFileType = sourcecode.swift; path = "PDFLineSeparatorObject+Equatable.swift"; sourceTree = "<group>"; };
 		AA84BB4A03EA0E92AD292F0F60EA101B /* HaveCount.swift */ = {isa = PBXFileReference; includeInIndex = 1; lastKnownFileType = sourcecode.swift; name = HaveCount.swift; path = Sources/Nimble/Matchers/HaveCount.swift; sourceTree = "<group>"; };
-		AB36B2FDB934FFA0D365E1DD93E2032E /* Enums.html */ = {isa = PBXFileReference; includeInIndex = 1; name = Enums.html; path = docs/Enums.html; sourceTree = "<group>"; };
-		AB9AE711A6FDA8C7EF2B6607DBF0597B /* PDFPaginationStyle.html */ = {isa = PBXFileReference; includeInIndex = 1; name = PDFPaginationStyle.html; path = docs/Enums/PDFPaginationStyle.html; sourceTree = "<group>"; };
-		AC89E384BACD325B46805663B09D69C1 /* PDFTableCellStyle.html */ = {isa = PBXFileReference; includeInIndex = 1; name = PDFTableCellStyle.html; path = docs/docsets/TPPDF.docset/Contents/Resources/Documents/Structs/PDFTableCellStyle.html; sourceTree = "<group>"; };
-		ACDFFA8D11873B99DFFEAE88AF86065D /* PDFLayoutHeights.swift */ = {isa = PBXFileReference; includeInIndex = 1; lastKnownFileType = sourcecode.swift; path = PDFLayoutHeights.swift; sourceTree = "<group>"; };
-		AD7998FE8D86F1A972FD3D54A9D3C7D9 /* PDFPageLayout+Equatable.swift */ = {isa = PBXFileReference; includeInIndex = 1; lastKnownFileType = sourcecode.swift; path = "PDFPageLayout+Equatable.swift"; sourceTree = "<group>"; };
+		ABB0DAD9ADA84C0D6E83D365C80075B9 /* PDFLineStyle.swift */ = {isa = PBXFileReference; includeInIndex = 1; lastKnownFileType = sourcecode.swift; path = PDFLineStyle.swift; sourceTree = "<group>"; };
 		AD85178C9FEBB9F9790FDA7DDA49BCB5 /* Expectation.swift */ = {isa = PBXFileReference; includeInIndex = 1; lastKnownFileType = sourcecode.swift; name = Expectation.swift; path = Sources/Nimble/Expectation.swift; sourceTree = "<group>"; };
-		AE01F283495E301ADD2DBA0C6EDAEF2B /* Dictionary.html */ = {isa = PBXFileReference; includeInIndex = 1; name = Dictionary.html; path = docs/Extensions/Dictionary.html; sourceTree = "<group>"; };
-		AED20E1DD504DAC6A886B6D2B8324842 /* PDFImage.html */ = {isa = PBXFileReference; includeInIndex = 1; name = PDFImage.html; path = docs/Classes/PDFImage.html; sourceTree = "<group>"; };
+		ADCCE9EEE530B4B918EDA85BF03D5D4B /* PDFPageBreakObject.swift */ = {isa = PBXFileReference; includeInIndex = 1; lastKnownFileType = sourcecode.swift; path = PDFPageBreakObject.swift; sourceTree = "<group>"; };
 		AF049D13168168BB1D05E709B83B7F86 /* Pods-TPPDF_Example-acknowledgements.plist */ = {isa = PBXFileReference; includeInIndex = 1; lastKnownFileType = text.plist.xml; path = "Pods-TPPDF_Example-acknowledgements.plist"; sourceTree = "<group>"; };
-		AF46C5DA440FEA876C882A49AB09C11A /* PDFTableCellStyle.swift */ = {isa = PBXFileReference; includeInIndex = 1; lastKnownFileType = sourcecode.swift; path = PDFTableCellStyle.swift; sourceTree = "<group>"; };
-		AF75970D8AFC3F6B5C171223E5CDDDFA /* PDFPageFormat.html */ = {isa = PBXFileReference; includeInIndex = 1; name = PDFPageFormat.html; path = docs/Enums/PDFPageFormat.html; sourceTree = "<group>"; };
-		AF93DFF294247E675D20D4FBAC25E81B /* PDFTableContent.swift */ = {isa = PBXFileReference; includeInIndex = 1; lastKnownFileType = sourcecode.swift; path = PDFTableContent.swift; sourceTree = "<group>"; };
-		B3141EA33B43BEA19A3451C76C04B812 /* jazzy.js */ = {isa = PBXFileReference; includeInIndex = 1; name = jazzy.js; path = docs/js/jazzy.js; sourceTree = "<group>"; };
+		B09948B840C0B71681F8AF3466819C20 /* PDFInfo.html */ = {isa = PBXFileReference; includeInIndex = 1; name = PDFInfo.html; path = docs/Classes/PDFInfo.html; sourceTree = "<group>"; };
+		B0BAB961FB727D6DFC33517A17F06C0E /* TPPDF-prefix.pch */ = {isa = PBXFileReference; includeInIndex = 1; lastKnownFileType = sourcecode.c.h; path = "TPPDF-prefix.pch"; sourceTree = "<group>"; };
+		B289FF989E7F50384C70C8237574435E /* PDFTableStyleDefaults.html */ = {isa = PBXFileReference; includeInIndex = 1; name = PDFTableStyleDefaults.html; path = docs/Structs/PDFTableStyleDefaults.html; sourceTree = "<group>"; };
+		B340C256325CA4D05FD29DFF609802C4 /* PDFGenerator+Debug.swift */ = {isa = PBXFileReference; includeInIndex = 1; lastKnownFileType = sourcecode.swift; name = "PDFGenerator+Debug.swift"; path = "Source/PDFGenerator+Debug.swift"; sourceTree = "<group>"; };
+		B3573B4B895B254E53801C3BECA0DBC2 /* PDFTableObject.swift */ = {isa = PBXFileReference; includeInIndex = 1; lastKnownFileType = sourcecode.swift; path = PDFTableObject.swift; sourceTree = "<group>"; };
+		B36E2A64CB181ED89E9B35EA3BF782BE /* PDFTableCell.html */ = {isa = PBXFileReference; includeInIndex = 1; name = PDFTableCell.html; path = docs/docsets/TPPDF.docset/Contents/Resources/Documents/Classes/PDFTableCell.html; sourceTree = "<group>"; };
 		B3802E4EB547026B946056052D78588E /* Quick.xcconfig */ = {isa = PBXFileReference; includeInIndex = 1; lastKnownFileType = text.xcconfig; path = Quick.xcconfig; sourceTree = "<group>"; };
-		B3F9A7674F9737B44B662BAF6EA3ABCA /* PDFJSONRepresentable.html */ = {isa = PBXFileReference; includeInIndex = 1; name = PDFJSONRepresentable.html; path = docs/Protocols/PDFJSONRepresentable.html; sourceTree = "<group>"; };
-		B42F0C97BF899A706C7DA81F5C107CF8 /* PDFLineStyle.swift */ = {isa = PBXFileReference; includeInIndex = 1; lastKnownFileType = sourcecode.swift; path = PDFLineStyle.swift; sourceTree = "<group>"; };
-		B43360A6EA1D6384F2AC6EF9F89E4879 /* PDFContainer.swift */ = {isa = PBXFileReference; includeInIndex = 1; lastKnownFileType = sourcecode.swift; path = PDFContainer.swift; sourceTree = "<group>"; };
-=======
-		A943032FA80263C4E7A507C4A39825AA /* PDFTable.html */ = {isa = PBXFileReference; includeInIndex = 1; lastKnownFileType = text.html.documentation; name = PDFTable.html; path = docs/docsets/TPPDF.docset/Contents/Resources/Documents/Classes/PDFTable.html; sourceTree = "<group>"; };
-		AA84BB4A03EA0E92AD292F0F60EA101B /* HaveCount.swift */ = {isa = PBXFileReference; includeInIndex = 1; lastKnownFileType = sourcecode.swift; name = HaveCount.swift; path = Sources/Nimble/Matchers/HaveCount.swift; sourceTree = "<group>"; };
-		AB774A107E7FCE91B5804835625890FB /* PDFImage.html */ = {isa = PBXFileReference; includeInIndex = 1; lastKnownFileType = text.html.documentation; name = PDFImage.html; path = docs/docsets/TPPDF.docset/Contents/Resources/Documents/Classes/PDFImage.html; sourceTree = "<group>"; };
-		AD85178C9FEBB9F9790FDA7DDA49BCB5 /* Expectation.swift */ = {isa = PBXFileReference; includeInIndex = 1; lastKnownFileType = sourcecode.swift; name = Expectation.swift; path = Sources/Nimble/Expectation.swift; sourceTree = "<group>"; };
-		AF049D13168168BB1D05E709B83B7F86 /* Pods-TPPDF_Example-acknowledgements.plist */ = {isa = PBXFileReference; includeInIndex = 1; lastKnownFileType = text.plist.xml; path = "Pods-TPPDF_Example-acknowledgements.plist"; sourceTree = "<group>"; };
-		AF7EBEF124EFBEAF3DA794D3CA0A7FD2 /* TPPDF-prefix.pch */ = {isa = PBXFileReference; includeInIndex = 1; lastKnownFileType = sourcecode.c.h; path = "TPPDF-prefix.pch"; sourceTree = "<group>"; };
-		B172B3CB779B7288AF5BB2914E3BAE7D /* gh.png */ = {isa = PBXFileReference; includeInIndex = 1; lastKnownFileType = image.png; name = gh.png; path = docs/img/gh.png; sourceTree = "<group>"; };
-		B2ABFB1027488AFE6DEAA536C75AD71B /* PDFLineStyle.html */ = {isa = PBXFileReference; includeInIndex = 1; lastKnownFileType = text.html.documentation; name = PDFLineStyle.html; path = docs/docsets/TPPDF.docset/Contents/Resources/Documents/Structs/PDFLineStyle.html; sourceTree = "<group>"; };
-		B2CE34020C77B59882C9B1266141B74C /* PDFGenerator.swift */ = {isa = PBXFileReference; includeInIndex = 1; lastKnownFileType = sourcecode.swift; name = PDFGenerator.swift; path = Source/PDFGenerator.swift; sourceTree = "<group>"; };
-		B3802E4EB547026B946056052D78588E /* Quick.xcconfig */ = {isa = PBXFileReference; includeInIndex = 1; lastKnownFileType = text.xcconfig; path = Quick.xcconfig; sourceTree = "<group>"; };
-		B42C5997163B606239E5810F4D396002 /* Classes.html */ = {isa = PBXFileReference; includeInIndex = 1; lastKnownFileType = text.html.documentation; name = Classes.html; path = docs/docsets/TPPDF.docset/Contents/Resources/Documents/Classes.html; sourceTree = "<group>"; };
->>>>>>> 35e8543d
+		B4092D21DDE15BB3B6C4F6E9A3674AB9 /* PDFSimpleText.swift */ = {isa = PBXFileReference; includeInIndex = 1; lastKnownFileType = sourcecode.swift; path = PDFSimpleText.swift; sourceTree = "<group>"; };
+		B439470712D76742D2D96D03C9F4AE6E /* PDFOffsetObject.html */ = {isa = PBXFileReference; includeInIndex = 1; name = PDFOffsetObject.html; path = docs/Extensions/PDFOffsetObject.html; sourceTree = "<group>"; };
+		B48EB9750F01C87409748DD743E102E0 /* PDFSectionColumn+Objects.swift */ = {isa = PBXFileReference; includeInIndex = 1; lastKnownFileType = sourcecode.swift; path = "PDFSectionColumn+Objects.swift"; sourceTree = "<group>"; };
 		B4AB7EB6006A71E89C370D195703FFEF /* SwiftLint.xcconfig */ = {isa = PBXFileReference; includeInIndex = 1; lastKnownFileType = text.xcconfig; path = SwiftLint.xcconfig; sourceTree = "<group>"; };
-		B4BD25DF0C885E7A42A8829735CFD115 /* PDFImageSizeFit.swift */ = {isa = PBXFileReference; includeInIndex = 1; lastKnownFileType = sourcecode.swift; path = PDFImageSizeFit.swift; sourceTree = "<group>"; };
 		B4DC9C9BD94FA0AD7BD84605FEB90EAE /* ExpectationMessage.swift */ = {isa = PBXFileReference; includeInIndex = 1; lastKnownFileType = sourcecode.swift; name = ExpectationMessage.swift; path = Sources/Nimble/ExpectationMessage.swift; sourceTree = "<group>"; };
-<<<<<<< HEAD
-=======
-		B4FFDCB63FD5A8CE6BD5E4E00A89D1C0 /* Typealiases.html */ = {isa = PBXFileReference; includeInIndex = 1; lastKnownFileType = text.html.documentation; name = Typealiases.html; path = docs/docsets/TPPDF.docset/Contents/Resources/Documents/Typealiases.html; sourceTree = "<group>"; };
->>>>>>> 35e8543d
+		B56A0C418BDF9E8C6413A7CCC04ED4DB /* PDFSectionColumnContainer.html */ = {isa = PBXFileReference; includeInIndex = 1; name = PDFSectionColumnContainer.html; path = docs/docsets/TPPDF.docset/Contents/Resources/Documents/Enums/PDFSectionColumnContainer.html; sourceTree = "<group>"; };
+		B590C221004FD374DE32A8495E27570B /* LICENSE */ = {isa = PBXFileReference; includeInIndex = 1; path = LICENSE; sourceTree = "<group>"; };
+		B5A9EAF2978330AE5258102F59F2C277 /* PDFIndentationObject.html */ = {isa = PBXFileReference; includeInIndex = 1; name = PDFIndentationObject.html; path = docs/docsets/TPPDF.docset/Contents/Resources/Documents/Extensions/PDFIndentationObject.html; sourceTree = "<group>"; };
 		B5D5CB1F9FEC2B439A3A4CFDE0A3EBBE /* NMBObjCMatcher.swift */ = {isa = PBXFileReference; includeInIndex = 1; lastKnownFileType = sourcecode.swift; name = NMBObjCMatcher.swift; path = Sources/Nimble/Adapters/NMBObjCMatcher.swift; sourceTree = "<group>"; };
-		B5E07744125C313B2BB56CD5DEDF8D21 /* PDFTableCellAlignment.html */ = {isa = PBXFileReference; includeInIndex = 1; name = PDFTableCellAlignment.html; path = docs/docsets/TPPDF.docset/Contents/Resources/Documents/Enums/PDFTableCellAlignment.html; sourceTree = "<group>"; };
-		B7BDC8881C36ECC481869D5CA591B0CC /* TPPDF-Info.plist */ = {isa = PBXFileReference; includeInIndex = 1; lastKnownFileType = text.plist.xml; path = "TPPDF-Info.plist"; sourceTree = "<group>"; };
+		B824908E5FA09494EF9C9A1F80730C89 /* TPPDF.xml */ = {isa = PBXFileReference; includeInIndex = 1; name = TPPDF.xml; path = docs/docsets/TPPDF.xml; sourceTree = "<group>"; };
 		B901CFF19819D28F0BCFD3F5EDA22777 /* NimbleXCTestHandler.swift */ = {isa = PBXFileReference; includeInIndex = 1; lastKnownFileType = sourcecode.swift; name = NimbleXCTestHandler.swift; path = Sources/Nimble/Adapters/NimbleXCTestHandler.swift; sourceTree = "<group>"; };
-<<<<<<< HEAD
-		B95C0D2275565B6295CCB62F05323977 /* jazzy.search.js */ = {isa = PBXFileReference; includeInIndex = 1; name = jazzy.search.js; path = docs/js/jazzy.search.js; sourceTree = "<group>"; };
-		BA9A9763CD960F4EE8BDD925304D4B91 /* PDFTableCellStyle.html */ = {isa = PBXFileReference; includeInIndex = 1; name = PDFTableCellStyle.html; path = docs/Structs/PDFTableCellStyle.html; sourceTree = "<group>"; };
+		BB4AF60814C0CCE9D78AD569BB3DDB06 /* PDFSectionColumn.swift */ = {isa = PBXFileReference; includeInIndex = 1; lastKnownFileType = sourcecode.swift; path = PDFSectionColumn.swift; sourceTree = "<group>"; };
 		BBC8ECB9999A499F5E0E73FE434792D2 /* NMBExpectation.swift */ = {isa = PBXFileReference; includeInIndex = 1; lastKnownFileType = sourcecode.swift; name = NMBExpectation.swift; path = Sources/Nimble/Adapters/NMBExpectation.swift; sourceTree = "<group>"; };
 		BC269EDD7E83036769C6C92D3AF462B1 /* Pods-TPPDF_Example.debug.xcconfig */ = {isa = PBXFileReference; includeInIndex = 1; lastKnownFileType = text.xcconfig; path = "Pods-TPPDF_Example.debug.xcconfig"; sourceTree = "<group>"; };
-		BD49602B9949AF08B9B1FCC63D12D7D9 /* PDFImageObject.swift */ = {isa = PBXFileReference; includeInIndex = 1; lastKnownFileType = sourcecode.swift; path = PDFImageObject.swift; sourceTree = "<group>"; };
-		BD4C966872475C96459633C4265A4A55 /* PDFLayoutIndentations.html */ = {isa = PBXFileReference; includeInIndex = 1; name = PDFLayoutIndentations.html; path = docs/docsets/TPPDF.docset/Contents/Resources/Documents/Extensions/PDFLayoutIndentations.html; sourceTree = "<group>"; };
+		BC9C6294E303F57B69829D8FE59215D0 /* UIImage+PDFJSONSerializable.swift */ = {isa = PBXFileReference; includeInIndex = 1; lastKnownFileType = sourcecode.swift; path = "UIImage+PDFJSONSerializable.swift"; sourceTree = "<group>"; };
+		BCA4534E5A253654FF9A3EA65A45165A /* PDFLayoutIndentations+Equatable.swift */ = {isa = PBXFileReference; includeInIndex = 1; lastKnownFileType = sourcecode.swift; path = "PDFLayoutIndentations+Equatable.swift"; sourceTree = "<group>"; };
+		BDA16822D04B553EFD4B997C5E5DA286 /* PDFCopy.html */ = {isa = PBXFileReference; includeInIndex = 1; name = PDFCopy.html; path = docs/Protocols/PDFCopy.html; sourceTree = "<group>"; };
 		BDF760494E466DD51D8CD2443A542F02 /* Pods-TPPDF_Tests.debug.xcconfig */ = {isa = PBXFileReference; includeInIndex = 1; lastKnownFileType = text.xcconfig; path = "Pods-TPPDF_Tests.debug.xcconfig"; sourceTree = "<group>"; };
 		BDFF12405109E40C1E341A5A80C54544 /* BeGreaterThanOrEqualTo.swift */ = {isa = PBXFileReference; includeInIndex = 1; lastKnownFileType = sourcecode.swift; name = BeGreaterThanOrEqualTo.swift; path = Sources/Nimble/Matchers/BeGreaterThanOrEqualTo.swift; sourceTree = "<group>"; };
-		BE2B9F3A8C91D7C44D722761BB8A55BF /* PDFLineObject.swift */ = {isa = PBXFileReference; includeInIndex = 1; lastKnownFileType = sourcecode.swift; path = PDFLineObject.swift; sourceTree = "<group>"; };
-		BFA1B096F9D1FF2C89078680E9F943EB /* PDFSectionColumn.html */ = {isa = PBXFileReference; includeInIndex = 1; name = PDFSectionColumn.html; path = docs/Classes/PDFSectionColumn.html; sourceTree = "<group>"; };
-		BFDFF9028152956F9DD83BBD9FA963C1 /* PDFListItem.html */ = {isa = PBXFileReference; includeInIndex = 1; name = PDFListItem.html; path = docs/docsets/TPPDF.docset/Contents/Resources/Documents/Classes/PDFListItem.html; sourceTree = "<group>"; };
+		BE14EA6AAEF767648061F51F3D438C5E /* TPPDF-dummy.m */ = {isa = PBXFileReference; includeInIndex = 1; lastKnownFileType = sourcecode.c.objc; path = "TPPDF-dummy.m"; sourceTree = "<group>"; };
+		BE27A7BF708AF7EA843780378B82141F /* PDFListItemSymbol.html */ = {isa = PBXFileReference; includeInIndex = 1; name = PDFListItemSymbol.html; path = docs/docsets/TPPDF.docset/Contents/Resources/Documents/Enums/PDFListItemSymbol.html; sourceTree = "<group>"; };
+		BED41B2C56678CC7E8F07005399EC063 /* PDFInfo+Equatable.swift */ = {isa = PBXFileReference; includeInIndex = 1; lastKnownFileType = sourcecode.swift; path = "PDFInfo+Equatable.swift"; sourceTree = "<group>"; };
+		C03FC67757E58C9D725BDF02EB190CCA /* Enums.html */ = {isa = PBXFileReference; includeInIndex = 1; name = Enums.html; path = docs/docsets/TPPDF.docset/Contents/Resources/Documents/Enums.html; sourceTree = "<group>"; };
 		C069559C34FC38BD037CFEBE645875C7 /* mach_excServer.h */ = {isa = PBXFileReference; includeInIndex = 1; lastKnownFileType = sourcecode.c.h; name = mach_excServer.h; path = Carthage/Checkouts/CwlPreconditionTesting/Sources/CwlMachBadInstructionHandler/mach_excServer.h; sourceTree = "<group>"; };
-		C1A95FC8E34BBE7FB4C454BBD47A3A16 /* index.html */ = {isa = PBXFileReference; includeInIndex = 1; name = index.html; path = docs/docsets/TPPDF.docset/Contents/Resources/Documents/index.html; sourceTree = "<group>"; };
-		C1FC1D7CD874CC1B86CD3140565C3A82 /* PDFListItem+Equatable.swift */ = {isa = PBXFileReference; includeInIndex = 1; lastKnownFileType = sourcecode.swift; path = "PDFListItem+Equatable.swift"; sourceTree = "<group>"; };
+		C12570B95B5686FF81BB96F741A504D6 /* Dictionary.html */ = {isa = PBXFileReference; includeInIndex = 1; name = Dictionary.html; path = docs/Extensions/Dictionary.html; sourceTree = "<group>"; };
+		C1D78D9ECB74687BBF5AD5A033B0A2AA /* PDFIndentationObject.html */ = {isa = PBXFileReference; includeInIndex = 1; name = PDFIndentationObject.html; path = docs/Extensions/PDFIndentationObject.html; sourceTree = "<group>"; };
 		C277CDDB2D0EE97BE714F168C16A2C2B /* Pods-TPPDF_Tests-Info.plist */ = {isa = PBXFileReference; includeInIndex = 1; lastKnownFileType = text.plist.xml; path = "Pods-TPPDF_Tests-Info.plist"; sourceTree = "<group>"; };
 		C2B8041F32C0C60EE38DCEB7285C04A0 /* Pods-TPPDF_Example-Info.plist */ = {isa = PBXFileReference; includeInIndex = 1; lastKnownFileType = text.plist.xml; path = "Pods-TPPDF_Example-Info.plist"; sourceTree = "<group>"; };
-		C33490A5895F68701C3767DDC6F994F7 /* PDFGenerator+Debug.swift */ = {isa = PBXFileReference; includeInIndex = 1; lastKnownFileType = sourcecode.swift; name = "PDFGenerator+Debug.swift"; path = "Source/PDFGenerator+Debug.swift"; sourceTree = "<group>"; };
-		C52CAFD37CE53C317AE1987E0BF87EAB /* Dictionary.html */ = {isa = PBXFileReference; includeInIndex = 1; name = Dictionary.html; path = docs/docsets/TPPDF.docset/Contents/Resources/Documents/Extensions/Dictionary.html; sourceTree = "<group>"; };
+		C3195F692B9C3DA30A74C3962D39EFF7 /* PDFPageFormat.html */ = {isa = PBXFileReference; includeInIndex = 1; name = PDFPageFormat.html; path = docs/Enums/PDFPageFormat.html; sourceTree = "<group>"; };
+		C41C7EF504D98CA77972A8A4D0575C35 /* Typealiases.html */ = {isa = PBXFileReference; includeInIndex = 1; name = Typealiases.html; path = docs/docsets/TPPDF.docset/Contents/Resources/Documents/Typealiases.html; sourceTree = "<group>"; };
+		C4E06351D7187045CCF29462935F3BE8 /* gh.png */ = {isa = PBXFileReference; includeInIndex = 1; lastKnownFileType = image.png; name = gh.png; path = docs/img/gh.png; sourceTree = "<group>"; };
 		C6C6248EE6E5C34EFB80F7B2A8F4B133 /* mach_excServer.c */ = {isa = PBXFileReference; includeInIndex = 1; name = mach_excServer.c; path = Carthage/Checkouts/CwlPreconditionTesting/Sources/CwlMachBadInstructionHandler/mach_excServer.c; sourceTree = "<group>"; };
-		C72BF76DDF7E041E1266E4252630EB48 /* Classes.html */ = {isa = PBXFileReference; includeInIndex = 1; name = Classes.html; path = docs/Classes.html; sourceTree = "<group>"; };
-		C792656EA0CDFA0D8B9B36C64CDCD56A /* PDFPageBreakObject.swift */ = {isa = PBXFileReference; includeInIndex = 1; lastKnownFileType = sourcecode.swift; path = PDFPageBreakObject.swift; sourceTree = "<group>"; };
-		C7DAA9E3149BD531657D661240B61372 /* NSAttributedString.html */ = {isa = PBXFileReference; includeInIndex = 1; name = NSAttributedString.html; path = docs/docsets/TPPDF.docset/Contents/Resources/Documents/Extensions/NSAttributedString.html; sourceTree = "<group>"; };
+		C7923AACCF42363E7AAEE5F440FEAC96 /* PDFContainer.html */ = {isa = PBXFileReference; includeInIndex = 1; name = PDFContainer.html; path = docs/docsets/TPPDF.docset/Contents/Resources/Documents/Enums/PDFContainer.html; sourceTree = "<group>"; };
+		C8140462EFAFF03E728928FEBC8F2044 /* jazzy.css */ = {isa = PBXFileReference; includeInIndex = 1; name = jazzy.css; path = docs/docsets/TPPDF.docset/Contents/Resources/Documents/css/jazzy.css; sourceTree = "<group>"; };
 		C81EE98963B29ED697A14F2DFFFD5D1C /* Nimble-dummy.m */ = {isa = PBXFileReference; includeInIndex = 1; lastKnownFileType = sourcecode.c.objc; path = "Nimble-dummy.m"; sourceTree = "<group>"; };
-		CA6F3A585910A8449E283BD8309EB966 /* Protocols.html */ = {isa = PBXFileReference; includeInIndex = 1; name = Protocols.html; path = docs/Protocols.html; sourceTree = "<group>"; };
-		CBBD50A409396A5DC6F94CACE29F20D2 /* highlight.css */ = {isa = PBXFileReference; includeInIndex = 1; name = highlight.css; path = docs/docsets/TPPDF.docset/Contents/Resources/Documents/css/highlight.css; sourceTree = "<group>"; };
-		CC5077749D8255C19728A880A853074B /* PDFImage.html */ = {isa = PBXFileReference; includeInIndex = 1; name = PDFImage.html; path = docs/docsets/TPPDF.docset/Contents/Resources/Documents/Classes/PDFImage.html; sourceTree = "<group>"; };
-		CC959C17705E351DEC854A512F660FE6 /* Data.html */ = {isa = PBXFileReference; includeInIndex = 1; name = Data.html; path = docs/docsets/TPPDF.docset/Contents/Resources/Documents/Extensions/Data.html; sourceTree = "<group>"; };
-		CCC957FC18F7F9C6D7CCE347E58F9C4A /* PDFPageBreakObject.html */ = {isa = PBXFileReference; includeInIndex = 1; name = PDFPageBreakObject.html; path = docs/Extensions/PDFPageBreakObject.html; sourceTree = "<group>"; };
+		C84DB5168A7359DBEFAC209853BE8D05 /* PDFLayout.swift */ = {isa = PBXFileReference; includeInIndex = 1; lastKnownFileType = sourcecode.swift; path = PDFLayout.swift; sourceTree = "<group>"; };
+		C89581C7C3F047C5DEA9BB1B0CD011B5 /* UIColor.html */ = {isa = PBXFileReference; includeInIndex = 1; name = UIColor.html; path = docs/Extensions/UIColor.html; sourceTree = "<group>"; };
+		C8CD4211C8807476D6D1AD208FB6F239 /* PDFSectionColumnObject.swift */ = {isa = PBXFileReference; includeInIndex = 1; lastKnownFileType = sourcecode.swift; path = PDFSectionColumnObject.swift; sourceTree = "<group>"; };
+		C9AEF6287B43AC0F61F9625D645FAF89 /* Array.html */ = {isa = PBXFileReference; includeInIndex = 1; name = Array.html; path = docs/Extensions/Array.html; sourceTree = "<group>"; };
+		CAD7BE199194667B70C84942EDE081F3 /* PDFTextColorObject.swift */ = {isa = PBXFileReference; includeInIndex = 1; lastKnownFileType = sourcecode.swift; path = PDFTextColorObject.swift; sourceTree = "<group>"; };
+		CBCCEB53A8196039CF5117983ABE2E4E /* lunr.min.js */ = {isa = PBXFileReference; includeInIndex = 1; name = lunr.min.js; path = docs/js/lunr.min.js; sourceTree = "<group>"; };
+		CC9DA3581F70C94CCE32A3C346FBC6DD /* lunr.min.js */ = {isa = PBXFileReference; includeInIndex = 1; name = lunr.min.js; path = docs/docsets/TPPDF.docset/Contents/Resources/Documents/js/lunr.min.js; sourceTree = "<group>"; };
 		CD3071F2A3883C446C97C1F881BD3FEF /* MatcherProtocols.swift */ = {isa = PBXFileReference; includeInIndex = 1; lastKnownFileType = sourcecode.swift; name = MatcherProtocols.swift; path = Sources/Nimble/Matchers/MatcherProtocols.swift; sourceTree = "<group>"; };
-		CDBBFBA1C5EDFB52632FD4E551E3A536 /* jazzy.css */ = {isa = PBXFileReference; includeInIndex = 1; name = jazzy.css; path = docs/css/jazzy.css; sourceTree = "<group>"; };
 		CDCA39A6C0D7BC2104ED1EE08D3D81A3 /* QuickSpecBase.h */ = {isa = PBXFileReference; includeInIndex = 1; lastKnownFileType = sourcecode.c.h; name = QuickSpecBase.h; path = Sources/QuickSpecBase/include/QuickSpecBase.h; sourceTree = "<group>"; };
-		CE59CDC843B7945CEC03D830F80667B6 /* Typealiases.html */ = {isa = PBXFileReference; includeInIndex = 1; name = Typealiases.html; path = docs/Typealiases.html; sourceTree = "<group>"; };
-		CE708DE00C767B8AA72ED5E1F08D251E /* PDFTable+Equatable.swift */ = {isa = PBXFileReference; includeInIndex = 1; lastKnownFileType = sourcecode.swift; path = "PDFTable+Equatable.swift"; sourceTree = "<group>"; };
-		CE842C96BCDF3213ACE2984D0872878F /* PDFImageOptions.swift */ = {isa = PBXFileReference; includeInIndex = 1; lastKnownFileType = sourcecode.swift; path = PDFImageOptions.swift; sourceTree = "<group>"; };
 		CEDA645917FC98E9E264E9952BF05AE1 /* NMBStringify.h */ = {isa = PBXFileReference; includeInIndex = 1; lastKnownFileType = sourcecode.c.h; name = NMBStringify.h; path = Sources/NimbleObjectiveC/NMBStringify.h; sourceTree = "<group>"; };
-		CF8AB002F2A6762892218A1332FBBAC4 /* PDFList.html */ = {isa = PBXFileReference; includeInIndex = 1; name = PDFList.html; path = docs/Classes/PDFList.html; sourceTree = "<group>"; };
-		CFA152BA11C03D396CFE62E2026E01B2 /* PDFSectionColumn.html */ = {isa = PBXFileReference; includeInIndex = 1; name = PDFSectionColumn.html; path = docs/docsets/TPPDF.docset/Contents/Resources/Documents/Classes/PDFSectionColumn.html; sourceTree = "<group>"; };
-		D02E24DE77C74C83179952A1F0618A29 /* PDFAttributedText.html */ = {isa = PBXFileReference; includeInIndex = 1; name = PDFAttributedText.html; path = docs/docsets/TPPDF.docset/Contents/Resources/Documents/Classes/PDFAttributedText.html; sourceTree = "<group>"; };
-		D0A6973B91A46FDFCAA27A9F544DEDCE /* Protocols.html */ = {isa = PBXFileReference; includeInIndex = 1; name = Protocols.html; path = docs/docsets/TPPDF.docset/Contents/Resources/Documents/Protocols.html; sourceTree = "<group>"; };
-		D1A051CCBEF58C0BC6E378929993815B /* Enums.html */ = {isa = PBXFileReference; includeInIndex = 1; name = Enums.html; path = docs/docsets/TPPDF.docset/Contents/Resources/Documents/Enums.html; sourceTree = "<group>"; };
+		CFAB1FBDECD2339CDAEE38112D6571F9 /* PDFLineSeparatorObject.html */ = {isa = PBXFileReference; includeInIndex = 1; name = PDFLineSeparatorObject.html; path = docs/Extensions/PDFLineSeparatorObject.html; sourceTree = "<group>"; };
+		CFF9CD68944EEBB1D25BC3F052F2E452 /* NSAttributedString+PDFJSONSerializable.swift */ = {isa = PBXFileReference; includeInIndex = 1; lastKnownFileType = sourcecode.swift; path = "NSAttributedString+PDFJSONSerializable.swift"; sourceTree = "<group>"; };
+		D13EF7F6961947B632F10C55CF95BDA8 /* PDFTableCellAlignment.swift */ = {isa = PBXFileReference; includeInIndex = 1; lastKnownFileType = sourcecode.swift; path = PDFTableCellAlignment.swift; sourceTree = "<group>"; };
+		D1571B4EF55D3BE57E2E59119CDE3C6A /* PDFJSONRepresentable.html */ = {isa = PBXFileReference; includeInIndex = 1; name = PDFJSONRepresentable.html; path = docs/docsets/TPPDF.docset/Contents/Resources/Documents/Protocols/PDFJSONRepresentable.html; sourceTree = "<group>"; };
 		D26049FAC4B09F8992B1FCBBE891BB85 /* BeAKindOf.swift */ = {isa = PBXFileReference; includeInIndex = 1; lastKnownFileType = sourcecode.swift; name = BeAKindOf.swift; path = Sources/Nimble/Matchers/BeAKindOf.swift; sourceTree = "<group>"; };
+		D2631205D4E9C85F750E3B275219B180 /* PDFTableCellPosition.html */ = {isa = PBXFileReference; includeInIndex = 1; name = PDFTableCellPosition.html; path = docs/docsets/TPPDF.docset/Contents/Resources/Documents/Structs/PDFTableCellPosition.html; sourceTree = "<group>"; };
 		D2D0EC452F599D242A85D259BBF576B2 /* CwlMachBadInstructionHandler.h */ = {isa = PBXFileReference; includeInIndex = 1; lastKnownFileType = sourcecode.c.h; name = CwlMachBadInstructionHandler.h; path = Carthage/Checkouts/CwlPreconditionTesting/Sources/CwlMachBadInstructionHandler/include/CwlMachBadInstructionHandler.h; sourceTree = "<group>"; };
-		D310FB57F886A4413EC7497075CB9F86 /* PDFDocument.html */ = {isa = PBXFileReference; includeInIndex = 1; name = PDFDocument.html; path = docs/docsets/TPPDF.docset/Contents/Resources/Documents/Classes/PDFDocument.html; sourceTree = "<group>"; };
-		D3113F398E10BDF03356A3EB1D1E39F6 /* Functions.html */ = {isa = PBXFileReference; includeInIndex = 1; name = Functions.html; path = docs/docsets/TPPDF.docset/Contents/Resources/Documents/Functions.html; sourceTree = "<group>"; };
+		D2F6B733D7C83557003DCEEE8D007885 /* Classes.html */ = {isa = PBXFileReference; includeInIndex = 1; name = Classes.html; path = docs/docsets/TPPDF.docset/Contents/Resources/Documents/Classes.html; sourceTree = "<group>"; };
+		D2F96CCC6F7248BFC0C82A3468D8C02C /* PDFAttributedText.html */ = {isa = PBXFileReference; includeInIndex = 1; name = PDFAttributedText.html; path = docs/docsets/TPPDF.docset/Contents/Resources/Documents/Classes/PDFAttributedText.html; sourceTree = "<group>"; };
+		D313D9C33E226B48AF9525AF0082BA39 /* UIImage+Pixel.swift */ = {isa = PBXFileReference; includeInIndex = 1; lastKnownFileType = sourcecode.swift; path = "UIImage+Pixel.swift"; sourceTree = "<group>"; };
 		D3453C0AEAB572D06578B028F5502E96 /* XCTest.framework */ = {isa = PBXFileReference; lastKnownFileType = wrapper.framework; name = XCTest.framework; path = Platforms/iPhoneOS.platform/Developer/SDKs/iPhoneOS12.0.sdk/System/Library/Frameworks/XCTest.framework; sourceTree = DEVELOPER_DIR; };
-		D4112813BC3F007E7128966B5C8D8B32 /* PDFInfo.html */ = {isa = PBXFileReference; includeInIndex = 1; name = PDFInfo.html; path = docs/docsets/TPPDF.docset/Contents/Resources/Documents/Classes/PDFInfo.html; sourceTree = "<group>"; };
+		D4108261CBD310E4B21DCF9371C1D506 /* PDFTableCellBorders.swift */ = {isa = PBXFileReference; includeInIndex = 1; lastKnownFileType = sourcecode.swift; path = PDFTableCellBorders.swift; sourceTree = "<group>"; };
 		D436A79990315954176240671AD94710 /* Pods_TPPDF_Example.framework */ = {isa = PBXFileReference; explicitFileType = wrapper.framework; includeInIndex = 0; name = Pods_TPPDF_Example.framework; path = "Pods-TPPDF_Example.framework"; sourceTree = BUILT_PRODUCTS_DIR; };
-		D5575BC7C148EAB306F1B0D3233F4D44 /* PDFList+Equatable.swift */ = {isa = PBXFileReference; includeInIndex = 1; lastKnownFileType = sourcecode.swift; path = "PDFList+Equatable.swift"; sourceTree = "<group>"; };
+		D4647E2F4CA39AC5DBFDA014D0AFC647 /* PDFDocument.swift */ = {isa = PBXFileReference; includeInIndex = 1; lastKnownFileType = sourcecode.swift; name = PDFDocument.swift; path = Source/PDFDocument.swift; sourceTree = "<group>"; };
+		D4CCBF5C6A43834EC498EB6560E2BC51 /* PDFJSONSerializable.html */ = {isa = PBXFileReference; includeInIndex = 1; name = PDFJSONSerializable.html; path = docs/Protocols/PDFJSONSerializable.html; sourceTree = "<group>"; };
+		D5047ABD94F173DD85E3F569A7F33ABB /* PDFTableCellPosition+Equatable-Hashable.swift */ = {isa = PBXFileReference; includeInIndex = 1; lastKnownFileType = sourcecode.swift; path = "PDFTableCellPosition+Equatable-Hashable.swift"; sourceTree = "<group>"; };
+		D50A972FE3A98EAF480518D229B76664 /* PDFLayout.html */ = {isa = PBXFileReference; includeInIndex = 1; name = PDFLayout.html; path = docs/Extensions/PDFLayout.html; sourceTree = "<group>"; };
+		D515968D51ED80294CCAE3FA568571AA /* PDFLayoutHeights.html */ = {isa = PBXFileReference; includeInIndex = 1; name = PDFLayoutHeights.html; path = docs/Extensions/PDFLayoutHeights.html; sourceTree = "<group>"; };
+		D516214CF34B3750F4C9C8EAB1E01AD9 /* PDFTableCell.swift */ = {isa = PBXFileReference; includeInIndex = 1; lastKnownFileType = sourcecode.swift; path = PDFTableCell.swift; sourceTree = "<group>"; };
+		D5414A404D8002A42293A6CAE36F3013 /* PDFError.html */ = {isa = PBXFileReference; includeInIndex = 1; name = PDFError.html; path = docs/Enums/PDFError.html; sourceTree = "<group>"; };
 		D5A0F75656CB7DFBE2122B0D68259153 /* Callsite.swift */ = {isa = PBXFileReference; includeInIndex = 1; lastKnownFileType = sourcecode.swift; name = Callsite.swift; path = Sources/Quick/Callsite.swift; sourceTree = "<group>"; };
-		D6FA9207EF1CF36799D66E69413287A2 /* Structs.html */ = {isa = PBXFileReference; includeInIndex = 1; name = Structs.html; path = docs/Structs.html; sourceTree = "<group>"; };
-		D7245D6C26277FA2E4D1351D9277DDC8 /* PDFImageRowObject.swift */ = {isa = PBXFileReference; includeInIndex = 1; lastKnownFileType = sourcecode.swift; path = PDFImageRowObject.swift; sourceTree = "<group>"; };
-		D7645534A97528EAB9411E7E0BB01F90 /* PDFTableValidator.swift */ = {isa = PBXFileReference; includeInIndex = 1; lastKnownFileType = sourcecode.swift; path = PDFTableValidator.swift; sourceTree = "<group>"; };
-		D885FB9E9E89DB0856E14D650B3375C4 /* PDFOffsetObject.html */ = {isa = PBXFileReference; includeInIndex = 1; name = PDFOffsetObject.html; path = docs/Extensions/PDFOffsetObject.html; sourceTree = "<group>"; };
-		D8BB2C8C837FE4F04CF84EA2F5306DC5 /* PDFGraphics.swift */ = {isa = PBXFileReference; includeInIndex = 1; lastKnownFileType = sourcecode.swift; path = PDFGraphics.swift; sourceTree = "<group>"; };
-		D9375CC0E58C143AF49A3E42E6356874 /* PDFLayoutIndentations+Equatable.swift */ = {isa = PBXFileReference; includeInIndex = 1; lastKnownFileType = sourcecode.swift; path = "PDFLayoutIndentations+Equatable.swift"; sourceTree = "<group>"; };
-		DB415B0B34E5B55C19E844632F4AEAA5 /* PDFListItem.html */ = {isa = PBXFileReference; includeInIndex = 1; name = PDFListItem.html; path = docs/Classes/PDFListItem.html; sourceTree = "<group>"; };
-		DB55F9F41A94D3E14FF6C2542B3BBA88 /* PDFTableCellStyle+Equatable.swift */ = {isa = PBXFileReference; includeInIndex = 1; lastKnownFileType = sourcecode.swift; path = "PDFTableCellStyle+Equatable.swift"; sourceTree = "<group>"; };
+		D795A61DA249E124A522CD66F400FDF0 /* PDFCopy.swift */ = {isa = PBXFileReference; includeInIndex = 1; lastKnownFileType = sourcecode.swift; path = PDFCopy.swift; sourceTree = "<group>"; };
+		D7997DF6652AC53341F7ABFB6CF3A392 /* badge.svg */ = {isa = PBXFileReference; includeInIndex = 1; name = badge.svg; path = docs/badge.svg; sourceTree = "<group>"; };
+		D8B10D1D387C05D84D941530A9061F03 /* PDFGenerator.html */ = {isa = PBXFileReference; includeInIndex = 1; name = PDFGenerator.html; path = docs/docsets/TPPDF.docset/Contents/Resources/Documents/Classes/PDFGenerator.html; sourceTree = "<group>"; };
+		DB3152B5B8E15FFD1B7430C3013B667B /* TPPDF.xcconfig */ = {isa = PBXFileReference; includeInIndex = 1; lastKnownFileType = text.xcconfig; path = TPPDF.xcconfig; sourceTree = "<group>"; };
+		DB57DABFCF3F716E89CF02912B051049 /* PDFPageFormat.html */ = {isa = PBXFileReference; includeInIndex = 1; name = PDFPageFormat.html; path = docs/docsets/TPPDF.docset/Contents/Resources/Documents/Enums/PDFPageFormat.html; sourceTree = "<group>"; };
+		DB9D49A940DAA350DCFF6515FB9DE281 /* carat.png */ = {isa = PBXFileReference; includeInIndex = 1; lastKnownFileType = image.png; name = carat.png; path = docs/docsets/TPPDF.docset/Contents/Resources/Documents/img/carat.png; sourceTree = "<group>"; };
 		DBD66F7B76AADB3011307636209097CF /* QuickSelectedTestSuiteBuilder.swift */ = {isa = PBXFileReference; includeInIndex = 1; lastKnownFileType = sourcecode.swift; name = QuickSelectedTestSuiteBuilder.swift; path = Sources/Quick/QuickSelectedTestSuiteBuilder.swift; sourceTree = "<group>"; };
-		DD7F65F8223561078187BC041DD0B73B /* spinner.gif */ = {isa = PBXFileReference; includeInIndex = 1; lastKnownFileType = image.gif; name = spinner.gif; path = docs/img/spinner.gif; sourceTree = "<group>"; };
-		DE03E8DE593B7C4C9E8C6C3CEDA582D4 /* PDFLayoutHeights.html */ = {isa = PBXFileReference; includeInIndex = 1; name = PDFLayoutHeights.html; path = docs/Extensions/PDFLayoutHeights.html; sourceTree = "<group>"; };
-		DE3BE705851F2446770C7B43E7FE852F /* PDFTableStyle+Defaults.swift */ = {isa = PBXFileReference; includeInIndex = 1; lastKnownFileType = sourcecode.swift; path = "PDFTableStyle+Defaults.swift"; sourceTree = "<group>"; };
+		DD2352925146322DB2D97928D6124A2C /* PDFAttributedText.html */ = {isa = PBXFileReference; includeInIndex = 1; name = PDFAttributedText.html; path = docs/Classes/PDFAttributedText.html; sourceTree = "<group>"; };
+		DD93173853DFABFFF036F7CD7354670B /* PDFTableStyle.swift */ = {isa = PBXFileReference; includeInIndex = 1; lastKnownFileType = sourcecode.swift; path = PDFTableStyle.swift; sourceTree = "<group>"; };
 		E00F6EDA0E8C1A0418D4DE01B7B8D667 /* Pods-TPPDF_Tests.modulemap */ = {isa = PBXFileReference; includeInIndex = 1; lastKnownFileType = sourcecode.module; path = "Pods-TPPDF_Tests.modulemap"; sourceTree = "<group>"; };
+		E0480D8BFFE6510D10BFB622915E9708 /* PDFTableCell.html */ = {isa = PBXFileReference; includeInIndex = 1; name = PDFTableCell.html; path = docs/Classes/PDFTableCell.html; sourceTree = "<group>"; };
 		E060805D7A04FA9757AC2B458C66DE16 /* Quick-umbrella.h */ = {isa = PBXFileReference; includeInIndex = 1; lastKnownFileType = sourcecode.c.h; path = "Quick-umbrella.h"; sourceTree = "<group>"; };
-		E074392F2799244AB44B9530E2087B38 /* TPPDF.xcconfig */ = {isa = PBXFileReference; includeInIndex = 1; lastKnownFileType = text.xcconfig; path = TPPDF.xcconfig; sourceTree = "<group>"; };
-		E19F19D22E403474CD75777A05B5568F /* PDFTableStyle.swift */ = {isa = PBXFileReference; includeInIndex = 1; lastKnownFileType = sourcecode.swift; path = PDFTableStyle.swift; sourceTree = "<group>"; };
-		E1F3F576D8070D3D2B75ED8DCB8F28A4 /* jazzy.search.js */ = {isa = PBXFileReference; includeInIndex = 1; name = jazzy.search.js; path = docs/docsets/TPPDF.docset/Contents/Resources/Documents/js/jazzy.search.js; sourceTree = "<group>"; };
-		E23026C60100A797C648B0FD3F1C5F33 /* PDFLineSeparatorObject.swift */ = {isa = PBXFileReference; includeInIndex = 1; lastKnownFileType = sourcecode.swift; path = PDFLineSeparatorObject.swift; sourceTree = "<group>"; };
+		E0CCED75BCB68A7A2CFE09704692A8A7 /* PDFOffsetObject.html */ = {isa = PBXFileReference; includeInIndex = 1; name = PDFOffsetObject.html; path = docs/docsets/TPPDF.docset/Contents/Resources/Documents/Extensions/PDFOffsetObject.html; sourceTree = "<group>"; };
+		E143E4792931CF823E53CBC6BD01A735 /* PDFTableCellBorders.html */ = {isa = PBXFileReference; includeInIndex = 1; name = PDFTableCellBorders.html; path = docs/Structs/PDFTableCellBorders.html; sourceTree = "<group>"; };
+		E2E75A2BDD25A72751D273C95C1FDA2A /* dash.png */ = {isa = PBXFileReference; includeInIndex = 1; lastKnownFileType = image.png; name = dash.png; path = docs/img/dash.png; sourceTree = "<group>"; };
 		E3BD0F6A0A283C9E739C317D83488F74 /* HooksPhase.swift */ = {isa = PBXFileReference; includeInIndex = 1; lastKnownFileType = sourcecode.swift; name = HooksPhase.swift; path = Sources/Quick/Hooks/HooksPhase.swift; sourceTree = "<group>"; };
 		E3DDAB94345BC231B1E4957E9BDBC1ED /* NimbleEnvironment.swift */ = {isa = PBXFileReference; includeInIndex = 1; lastKnownFileType = sourcecode.swift; name = NimbleEnvironment.swift; path = Sources/Nimble/Adapters/NimbleEnvironment.swift; sourceTree = "<group>"; };
 		E45614FF27DE560CC3C1E11E1EF6E8D0 /* BeNil.swift */ = {isa = PBXFileReference; includeInIndex = 1; lastKnownFileType = sourcecode.swift; name = BeNil.swift; path = Sources/Nimble/Matchers/BeNil.swift; sourceTree = "<group>"; };
-		E55BC78438C34569A239A078F229C379 /* PDFLineSeparatorObject.html */ = {isa = PBXFileReference; includeInIndex = 1; name = PDFLineSeparatorObject.html; path = docs/docsets/TPPDF.docset/Contents/Resources/Documents/Extensions/PDFLineSeparatorObject.html; sourceTree = "<group>"; };
-		E59FCBB7B5831B073944F3422DA7A4B5 /* PDFSection.html */ = {isa = PBXFileReference; includeInIndex = 1; name = PDFSection.html; path = docs/docsets/TPPDF.docset/Contents/Resources/Documents/Classes/PDFSection.html; sourceTree = "<group>"; };
+		E4F415CA7F77F312B493D27ABC7D1966 /* PDFImageSizeFit.html */ = {isa = PBXFileReference; includeInIndex = 1; name = PDFImageSizeFit.html; path = docs/Enums/PDFImageSizeFit.html; sourceTree = "<group>"; };
 		E5A39B184ADFF2F497E4A793605CC742 /* SourceLocation.swift */ = {isa = PBXFileReference; includeInIndex = 1; lastKnownFileType = sourcecode.swift; name = SourceLocation.swift; path = Sources/Nimble/Utils/SourceLocation.swift; sourceTree = "<group>"; };
-		E5BD7101470E5E025CBB2E6B60ACFDBB /* badge.svg */ = {isa = PBXFileReference; includeInIndex = 1; name = badge.svg; path = docs/docsets/TPPDF.docset/Contents/Resources/Documents/badge.svg; sourceTree = "<group>"; };
-		E625D9E58201E968E8EA08CBB9373EF2 /* search.json */ = {isa = PBXFileReference; includeInIndex = 1; name = search.json; path = docs/docsets/TPPDF.docset/Contents/Resources/Documents/search.json; sourceTree = "<group>"; };
-=======
-		B968F488D67F9CB6A44034E342F3005A /* PDFLayoutHeights+Equatable.swift */ = {isa = PBXFileReference; includeInIndex = 1; lastKnownFileType = sourcecode.swift; path = "PDFLayoutHeights+Equatable.swift"; sourceTree = "<group>"; };
-		B988C875DA8E474ADEC68BFAF1D4943D /* TPJSONSerializable.html */ = {isa = PBXFileReference; includeInIndex = 1; lastKnownFileType = text.html; name = TPJSONSerializable.html; path = docs/Protocols/TPJSONSerializable.html; sourceTree = "<group>"; };
-		B9FB4762C6FBD3AD889472AD7A726661 /* PDFGenerator+Debug.swift */ = {isa = PBXFileReference; includeInIndex = 1; lastKnownFileType = sourcecode.swift; name = "PDFGenerator+Debug.swift"; path = "Source/PDFGenerator+Debug.swift"; sourceTree = "<group>"; };
-		BBC8ECB9999A499F5E0E73FE434792D2 /* NMBExpectation.swift */ = {isa = PBXFileReference; includeInIndex = 1; lastKnownFileType = sourcecode.swift; name = NMBExpectation.swift; path = Sources/Nimble/Adapters/NMBExpectation.swift; sourceTree = "<group>"; };
-		BC269EDD7E83036769C6C92D3AF462B1 /* Pods-TPPDF_Example.debug.xcconfig */ = {isa = PBXFileReference; includeInIndex = 1; lastKnownFileType = text.xcconfig; path = "Pods-TPPDF_Example.debug.xcconfig"; sourceTree = "<group>"; };
-		BC3544CA1DF0BDA07E1EDBE90D6A2454 /* PDFImageOptions.html */ = {isa = PBXFileReference; includeInIndex = 1; lastKnownFileType = text.html; name = PDFImageOptions.html; path = docs/Structs/PDFImageOptions.html; sourceTree = "<group>"; };
-		BD5067B14730F6F87932F4058696478E /* PDFTableCellAlignment.html */ = {isa = PBXFileReference; includeInIndex = 1; lastKnownFileType = text.html; name = PDFTableCellAlignment.html; path = docs/Enums/PDFTableCellAlignment.html; sourceTree = "<group>"; };
-		BD7653CF1DB1853F0A7D764187246A49 /* PDFListObject.swift */ = {isa = PBXFileReference; includeInIndex = 1; lastKnownFileType = sourcecode.swift; path = PDFListObject.swift; sourceTree = "<group>"; };
-		BDF760494E466DD51D8CD2443A542F02 /* Pods-TPPDF_Tests.debug.xcconfig */ = {isa = PBXFileReference; includeInIndex = 1; lastKnownFileType = text.xcconfig; path = "Pods-TPPDF_Tests.debug.xcconfig"; sourceTree = "<group>"; };
-		BDFF12405109E40C1E341A5A80C54544 /* BeGreaterThanOrEqualTo.swift */ = {isa = PBXFileReference; includeInIndex = 1; lastKnownFileType = sourcecode.swift; name = BeGreaterThanOrEqualTo.swift; path = Sources/Nimble/Matchers/BeGreaterThanOrEqualTo.swift; sourceTree = "<group>"; };
-		BE02302035369BD2412EB32948228A5A /* PDFPageLayout+Equatable.swift */ = {isa = PBXFileReference; includeInIndex = 1; lastKnownFileType = sourcecode.swift; path = "PDFPageLayout+Equatable.swift"; sourceTree = "<group>"; };
-		BF572B6DCE3DE06321DC55E19DBC4A69 /* jazzy.search.js */ = {isa = PBXFileReference; includeInIndex = 1; lastKnownFileType = sourcecode.javascript; name = jazzy.search.js; path = docs/docsets/TPPDF.docset/Contents/Resources/Documents/js/jazzy.search.js; sourceTree = "<group>"; };
-		BF6BAFA82ED713DD59A34DE17B4C97AE /* PDFTable+Equatable.swift */ = {isa = PBXFileReference; includeInIndex = 1; lastKnownFileType = sourcecode.swift; path = "PDFTable+Equatable.swift"; sourceTree = "<group>"; };
-		BF8DA4BC695A6512C5E7605BE177F50B /* String.html */ = {isa = PBXFileReference; includeInIndex = 1; lastKnownFileType = text.html; name = String.html; path = docs/Extensions/String.html; sourceTree = "<group>"; };
-		C01B6E237A1011DF856CA4EA584661BD /* PDFLineSeparatorObject+Equatable.swift */ = {isa = PBXFileReference; includeInIndex = 1; lastKnownFileType = sourcecode.swift; path = "PDFLineSeparatorObject+Equatable.swift"; sourceTree = "<group>"; };
-		C036F1EAB2A52A757994BE215C7BFF4A /* TPPDF.podspec */ = {isa = PBXFileReference; explicitFileType = text.script.ruby; includeInIndex = 1; indentWidth = 2; path = TPPDF.podspec; sourceTree = "<group>"; tabWidth = 2; };
-		C069559C34FC38BD037CFEBE645875C7 /* mach_excServer.h */ = {isa = PBXFileReference; includeInIndex = 1; lastKnownFileType = sourcecode.c.h; name = mach_excServer.h; path = Carthage/Checkouts/CwlPreconditionTesting/Sources/CwlMachBadInstructionHandler/mach_excServer.h; sourceTree = "<group>"; };
-		C0F771BA1EE830ECB1AF3BC6F2F4F1B3 /* search.json */ = {isa = PBXFileReference; includeInIndex = 1; lastKnownFileType = text.json; name = search.json; path = docs/search.json; sourceTree = "<group>"; };
-		C1BC46C220B3B53E8A0DBF7DF4CEAE51 /* Symbol.html */ = {isa = PBXFileReference; includeInIndex = 1; lastKnownFileType = text.html; name = Symbol.html; path = docs/Classes/PDFListItem/Symbol.html; sourceTree = "<group>"; };
-		C277CDDB2D0EE97BE714F168C16A2C2B /* Pods-TPPDF_Tests-Info.plist */ = {isa = PBXFileReference; includeInIndex = 1; lastKnownFileType = text.plist.xml; path = "Pods-TPPDF_Tests-Info.plist"; sourceTree = "<group>"; };
-		C2B8041F32C0C60EE38DCEB7285C04A0 /* Pods-TPPDF_Example-Info.plist */ = {isa = PBXFileReference; includeInIndex = 1; lastKnownFileType = text.plist.xml; path = "Pods-TPPDF_Example-Info.plist"; sourceTree = "<group>"; };
-		C2C9B2C3E68B92F952BD27474F6975E9 /* PDFSectionColumnContainer.html */ = {isa = PBXFileReference; includeInIndex = 1; lastKnownFileType = text.html; name = PDFSectionColumnContainer.html; path = docs/Enums/PDFSectionColumnContainer.html; sourceTree = "<group>"; };
-		C497EA468E26FCC1C88FFFD4931EB400 /* PDFTableCellPosition.html */ = {isa = PBXFileReference; includeInIndex = 1; lastKnownFileType = text.html; name = PDFTableCellPosition.html; path = docs/Structs/PDFTableCellPosition.html; sourceTree = "<group>"; };
-		C539046B310C95EFCEDD43C8756F3F7B /* PDFTableCell.html */ = {isa = PBXFileReference; includeInIndex = 1; lastKnownFileType = text.html; name = PDFTableCell.html; path = docs/Classes/PDFTableCell.html; sourceTree = "<group>"; };
-		C64B373C494D2AD98D90F2D2713D6BEF /* PDFListItem.swift */ = {isa = PBXFileReference; includeInIndex = 1; lastKnownFileType = sourcecode.swift; path = PDFListItem.swift; sourceTree = "<group>"; };
-		C6BD655C62B1E0B8002194F255B89BED /* PDFImage.html */ = {isa = PBXFileReference; includeInIndex = 1; lastKnownFileType = text.html; name = PDFImage.html; path = docs/Classes/PDFImage.html; sourceTree = "<group>"; };
-		C6C6248EE6E5C34EFB80F7B2A8F4B133 /* mach_excServer.c */ = {isa = PBXFileReference; includeInIndex = 1; lastKnownFileType = sourcecode.c.c; name = mach_excServer.c; path = Carthage/Checkouts/CwlPreconditionTesting/Sources/CwlMachBadInstructionHandler/mach_excServer.c; sourceTree = "<group>"; };
-		C800E7313E7838FC0C3C8C8DA8A5909A /* Extensions.html */ = {isa = PBXFileReference; includeInIndex = 1; lastKnownFileType = text.html; name = Extensions.html; path = docs/Extensions.html; sourceTree = "<group>"; };
-		C81EE98963B29ED697A14F2DFFFD5D1C /* Nimble-dummy.m */ = {isa = PBXFileReference; includeInIndex = 1; lastKnownFileType = sourcecode.c.objc; path = "Nimble-dummy.m"; sourceTree = "<group>"; };
-		C834DB0790C93F7F94B376ED1F10D515 /* PDFTableCell.html */ = {isa = PBXFileReference; includeInIndex = 1; lastKnownFileType = text.html.documentation; name = PDFTableCell.html; path = docs/docsets/TPPDF.docset/Contents/Resources/Documents/Classes/PDFTableCell.html; sourceTree = "<group>"; };
-		C9E805A3951060FB72BEA469483B10AA /* gh.png */ = {isa = PBXFileReference; includeInIndex = 1; lastKnownFileType = image.png; name = gh.png; path = docs/docsets/TPPDF.docset/Contents/Resources/Documents/img/gh.png; sourceTree = "<group>"; };
-		CAAF02F78713C6F153F6713420A034B9 /* PDFTable.swift */ = {isa = PBXFileReference; includeInIndex = 1; lastKnownFileType = sourcecode.swift; path = PDFTable.swift; sourceTree = "<group>"; };
-		CC71CF36298C294E437C36905B4D536A /* spinner.gif */ = {isa = PBXFileReference; includeInIndex = 1; lastKnownFileType = image.gif; name = spinner.gif; path = docs/docsets/TPPDF.docset/Contents/Resources/Documents/img/spinner.gif; sourceTree = "<group>"; };
-		CD1FA4ACFC8A5EE56E7C3E7FBB82DAC4 /* PDFLayoutHeights.html */ = {isa = PBXFileReference; includeInIndex = 1; lastKnownFileType = text.html; name = PDFLayoutHeights.html; path = docs/Extensions/PDFLayoutHeights.html; sourceTree = "<group>"; };
-		CD3071F2A3883C446C97C1F881BD3FEF /* MatcherProtocols.swift */ = {isa = PBXFileReference; includeInIndex = 1; lastKnownFileType = sourcecode.swift; name = MatcherProtocols.swift; path = Sources/Nimble/Matchers/MatcherProtocols.swift; sourceTree = "<group>"; };
-		CD50EF276394E861CDFAF81EE75358C3 /* PDFTableCellAlignment.swift */ = {isa = PBXFileReference; includeInIndex = 1; lastKnownFileType = sourcecode.swift; path = PDFTableCellAlignment.swift; sourceTree = "<group>"; };
-		CDA5A0732DDD0DB7845D7E6492CD2E0E /* Symbol.html */ = {isa = PBXFileReference; includeInIndex = 1; lastKnownFileType = text.html.documentation; name = Symbol.html; path = docs/docsets/TPPDF.docset/Contents/Resources/Documents/Classes/PDFListItem/Symbol.html; sourceTree = "<group>"; };
-		CDA666F4346E2E8464AC1AE06AB11590 /* PDFLayoutIndentations.html */ = {isa = PBXFileReference; includeInIndex = 1; lastKnownFileType = text.html.documentation; name = PDFLayoutIndentations.html; path = docs/docsets/TPPDF.docset/Contents/Resources/Documents/Extensions/PDFLayoutIndentations.html; sourceTree = "<group>"; };
-		CDB238D7F0FD8566699FF69B3F72F838 /* PDFPageBreakObject+Equatable.swift */ = {isa = PBXFileReference; includeInIndex = 1; lastKnownFileType = sourcecode.swift; path = "PDFPageBreakObject+Equatable.swift"; sourceTree = "<group>"; };
-		CDCA39A6C0D7BC2104ED1EE08D3D81A3 /* QuickSpecBase.h */ = {isa = PBXFileReference; includeInIndex = 1; lastKnownFileType = sourcecode.c.h; name = QuickSpecBase.h; path = Sources/QuickSpecBase/include/QuickSpecBase.h; sourceTree = "<group>"; };
-		CE32A2AA51ACA572B932817A93E755C6 /* PDFTableCell.swift */ = {isa = PBXFileReference; includeInIndex = 1; lastKnownFileType = sourcecode.swift; path = PDFTableCell.swift; sourceTree = "<group>"; };
-		CEB97C94BE94F9D6346D89FC25CBF41B /* PDFTableCellStyle.html */ = {isa = PBXFileReference; includeInIndex = 1; lastKnownFileType = text.html; name = PDFTableCellStyle.html; path = docs/Structs/PDFTableCellStyle.html; sourceTree = "<group>"; };
-		CEDA645917FC98E9E264E9952BF05AE1 /* NMBStringify.h */ = {isa = PBXFileReference; includeInIndex = 1; lastKnownFileType = sourcecode.c.h; name = NMBStringify.h; path = Sources/NimbleObjectiveC/NMBStringify.h; sourceTree = "<group>"; };
-		CF5EA04C78EDFBC8C49DAC1B456B32B3 /* PDFTableObject.swift */ = {isa = PBXFileReference; includeInIndex = 1; lastKnownFileType = sourcecode.swift; path = PDFTableObject.swift; sourceTree = "<group>"; };
-		D01EEAA6A703E275BCEA0BC7176FEB93 /* Classes.html */ = {isa = PBXFileReference; includeInIndex = 1; lastKnownFileType = text.html; name = Classes.html; path = docs/Classes.html; sourceTree = "<group>"; };
-		D0F3E89033AB1C8B826DB8A2505B31CC /* PDFLineType.html */ = {isa = PBXFileReference; includeInIndex = 1; lastKnownFileType = text.html.documentation; name = PDFLineType.html; path = docs/docsets/TPPDF.docset/Contents/Resources/Documents/Enums/PDFLineType.html; sourceTree = "<group>"; };
-		D1FB764C7FF9393EB7605C93D573C2D5 /* PDFPageLayout.html */ = {isa = PBXFileReference; includeInIndex = 1; lastKnownFileType = text.html; name = PDFPageLayout.html; path = docs/Structs/PDFPageLayout.html; sourceTree = "<group>"; };
-		D26049FAC4B09F8992B1FCBBE891BB85 /* BeAKindOf.swift */ = {isa = PBXFileReference; includeInIndex = 1; lastKnownFileType = sourcecode.swift; name = BeAKindOf.swift; path = Sources/Nimble/Matchers/BeAKindOf.swift; sourceTree = "<group>"; };
-		D2C07549D2D6654B5960F846F8624547 /* PDFLineSeparatorObject.html */ = {isa = PBXFileReference; includeInIndex = 1; lastKnownFileType = text.html; name = PDFLineSeparatorObject.html; path = docs/Extensions/PDFLineSeparatorObject.html; sourceTree = "<group>"; };
-		D2D0EC452F599D242A85D259BBF576B2 /* CwlMachBadInstructionHandler.h */ = {isa = PBXFileReference; includeInIndex = 1; lastKnownFileType = sourcecode.c.h; name = CwlMachBadInstructionHandler.h; path = Carthage/Checkouts/CwlPreconditionTesting/Sources/CwlMachBadInstructionHandler/include/CwlMachBadInstructionHandler.h; sourceTree = "<group>"; };
-		D3334F1E683D586E7A5D061B0BD3A0D1 /* Enums.html */ = {isa = PBXFileReference; includeInIndex = 1; lastKnownFileType = text.html; name = Enums.html; path = docs/Enums.html; sourceTree = "<group>"; };
-		D3453C0AEAB572D06578B028F5502E96 /* XCTest.framework */ = {isa = PBXFileReference; lastKnownFileType = wrapper.framework; name = XCTest.framework; path = Platforms/iPhoneOS.platform/Developer/SDKs/iPhoneOS12.0.sdk/System/Library/Frameworks/XCTest.framework; sourceTree = DEVELOPER_DIR; };
-		D4018EA68B204C2B7A58773ADF4A475E /* TPJSONRepresentable.html */ = {isa = PBXFileReference; includeInIndex = 1; lastKnownFileType = text.html; name = TPJSONRepresentable.html; path = docs/Protocols/TPJSONRepresentable.html; sourceTree = "<group>"; };
-		D40A1B95C8F97D595EB5EE1201484ADC /* PDFImageOptions.html */ = {isa = PBXFileReference; includeInIndex = 1; lastKnownFileType = text.html.documentation; name = PDFImageOptions.html; path = docs/docsets/TPPDF.docset/Contents/Resources/Documents/Structs/PDFImageOptions.html; sourceTree = "<group>"; };
-		D42FF328A9FE6EE63292FFE3508C0C50 /* PDFSectionColumn.html */ = {isa = PBXFileReference; includeInIndex = 1; lastKnownFileType = text.html; name = PDFSectionColumn.html; path = docs/Classes/PDFSectionColumn.html; sourceTree = "<group>"; };
-		D436A79990315954176240671AD94710 /* Pods_TPPDF_Example.framework */ = {isa = PBXFileReference; explicitFileType = wrapper.framework; includeInIndex = 0; path = Pods_TPPDF_Example.framework; sourceTree = BUILT_PRODUCTS_DIR; };
-		D477C4CE229FF43600EF14B3 /* Array+PDFJSONSerializable.swift */ = {isa = PBXFileReference; lastKnownFileType = sourcecode.swift; path = "Array+PDFJSONSerializable.swift"; sourceTree = "<group>"; };
-		D477C4D0229FF47000EF14B3 /* UIColor+PDFJSONSerializable.swift */ = {isa = PBXFileReference; lastKnownFileType = sourcecode.swift; path = "UIColor+PDFJSONSerializable.swift"; sourceTree = "<group>"; };
-		D477C4D2229FF47800EF14B3 /* Data+PDFJSONSerializable.swift */ = {isa = PBXFileReference; lastKnownFileType = sourcecode.swift; path = "Data+PDFJSONSerializable.swift"; sourceTree = "<group>"; };
-		D477C4D4229FF48200EF14B3 /* UIImage+PDFJSONSerializable.swift */ = {isa = PBXFileReference; lastKnownFileType = sourcecode.swift; path = "UIImage+PDFJSONSerializable.swift"; sourceTree = "<group>"; };
-		D477C4D6229FF4F200EF14B3 /* Dictionary+PDFJSONSerializable.swift */ = {isa = PBXFileReference; lastKnownFileType = sourcecode.swift; path = "Dictionary+PDFJSONSerializable.swift"; sourceTree = "<group>"; };
-		D477C4D8229FF50900EF14B3 /* CGRect+PDFJSONSerializable.swift */ = {isa = PBXFileReference; lastKnownFileType = sourcecode.swift; path = "CGRect+PDFJSONSerializable.swift"; sourceTree = "<group>"; };
-		D477C4DA229FF53600EF14B3 /* UIFont+PDFJSONSerializable.swift */ = {isa = PBXFileReference; lastKnownFileType = sourcecode.swift; path = "UIFont+PDFJSONSerializable.swift"; sourceTree = "<group>"; };
-		D477C4DC229FF55C00EF14B3 /* CGPoint+PDFJSONSerializable.swift */ = {isa = PBXFileReference; lastKnownFileType = sourcecode.swift; path = "CGPoint+PDFJSONSerializable.swift"; sourceTree = "<group>"; };
-		D477C4DE229FF57700EF14B3 /* CGSize+PDFJSONSerializable.swift */ = {isa = PBXFileReference; lastKnownFileType = sourcecode.swift; path = "CGSize+PDFJSONSerializable.swift"; sourceTree = "<group>"; };
-		D477C4E0229FF59500EF14B3 /* NSAttributedString+PDFJSONSerializable.swift */ = {isa = PBXFileReference; lastKnownFileType = sourcecode.swift; path = "NSAttributedString+PDFJSONSerializable.swift"; sourceTree = "<group>"; };
-		D477C4E2229FFDE000EF14B3 /* PDFPaginationStyle+PDFJSONSerializable.swift */ = {isa = PBXFileReference; lastKnownFileType = sourcecode.swift; path = "PDFPaginationStyle+PDFJSONSerializable.swift"; sourceTree = "<group>"; };
-		D477C4E422A010D200EF14B3 /* PDFTableCellAlignment+PDFJSONSerializable.swift */ = {isa = PBXFileReference; lastKnownFileType = sourcecode.swift; path = "PDFTableCellAlignment+PDFJSONSerializable.swift"; sourceTree = "<group>"; };
-		D5A0F75656CB7DFBE2122B0D68259153 /* Callsite.swift */ = {isa = PBXFileReference; includeInIndex = 1; lastKnownFileType = sourcecode.swift; name = Callsite.swift; path = Sources/Quick/Callsite.swift; sourceTree = "<group>"; };
-		D5CED4C0A3D54053193A759C9AA1AB10 /* PDFListItem+Equatable.swift */ = {isa = PBXFileReference; includeInIndex = 1; lastKnownFileType = sourcecode.swift; path = "PDFListItem+Equatable.swift"; sourceTree = "<group>"; };
-		D6B775F5A52E9E8F266A8E1F5E23DFC4 /* PDFCalculations.swift */ = {isa = PBXFileReference; includeInIndex = 1; lastKnownFileType = sourcecode.swift; path = PDFCalculations.swift; sourceTree = "<group>"; };
-		D87D47942A54810BA13BCC6572B42100 /* PDFList.html */ = {isa = PBXFileReference; includeInIndex = 1; lastKnownFileType = text.html.documentation; name = PDFList.html; path = docs/docsets/TPPDF.docset/Contents/Resources/Documents/Classes/PDFList.html; sourceTree = "<group>"; };
-		D8CA033D3059B988322E6FFD93E33A76 /* Dictionary.html */ = {isa = PBXFileReference; includeInIndex = 1; lastKnownFileType = text.html.documentation; name = Dictionary.html; path = docs/docsets/TPPDF.docset/Contents/Resources/Documents/Extensions/Dictionary.html; sourceTree = "<group>"; };
-		DAAF10C537349D6EED93EF135DB598D4 /* Functions.html */ = {isa = PBXFileReference; includeInIndex = 1; lastKnownFileType = text.html.documentation; name = Functions.html; path = docs/docsets/TPPDF.docset/Contents/Resources/Documents/Functions.html; sourceTree = "<group>"; };
-		DB4E834E30E057B48FA368F2EFDE12F4 /* PDFJSONRepresentable.swift */ = {isa = PBXFileReference; includeInIndex = 1; lastKnownFileType = sourcecode.swift; path = PDFJSONRepresentable.swift; sourceTree = "<group>"; };
-		DBD66F7B76AADB3011307636209097CF /* QuickSelectedTestSuiteBuilder.swift */ = {isa = PBXFileReference; includeInIndex = 1; lastKnownFileType = sourcecode.swift; name = QuickSelectedTestSuiteBuilder.swift; path = Sources/Quick/QuickSelectedTestSuiteBuilder.swift; sourceTree = "<group>"; };
-		DC2A7AE0FBE41401EE2F9AE2AB32F34E /* PDFPaginationStyle.swift */ = {isa = PBXFileReference; includeInIndex = 1; lastKnownFileType = sourcecode.swift; path = PDFPaginationStyle.swift; sourceTree = "<group>"; };
-		DC710E031FCD8FD1C301260CFF794A59 /* PDFPageFormat+SizeConstants.swift */ = {isa = PBXFileReference; includeInIndex = 1; lastKnownFileType = sourcecode.swift; path = "PDFPageFormat+SizeConstants.swift"; sourceTree = "<group>"; };
-		DDE97A6933FF9A2F86A7D5CD00CFBF8F /* PDFInfo.swift */ = {isa = PBXFileReference; includeInIndex = 1; lastKnownFileType = sourcecode.swift; path = PDFInfo.swift; sourceTree = "<group>"; };
-		DEB6702725EA76C1FE362C95B14E380A /* README.md */ = {isa = PBXFileReference; includeInIndex = 1; lastKnownFileType = net.daringfireball.markdown; path = README.md; sourceTree = "<group>"; };
-		DF6E93246024543684B8E4ADEC8C59BD /* jquery.min.js */ = {isa = PBXFileReference; includeInIndex = 1; lastKnownFileType = sourcecode.javascript; name = jquery.min.js; path = docs/docsets/TPPDF.docset/Contents/Resources/Documents/js/jquery.min.js; sourceTree = "<group>"; };
-		E00F6EDA0E8C1A0418D4DE01B7B8D667 /* Pods-TPPDF_Tests.modulemap */ = {isa = PBXFileReference; includeInIndex = 1; lastKnownFileType = sourcecode.module; path = "Pods-TPPDF_Tests.modulemap"; sourceTree = "<group>"; };
-		E060805D7A04FA9757AC2B458C66DE16 /* Quick-umbrella.h */ = {isa = PBXFileReference; includeInIndex = 1; lastKnownFileType = sourcecode.c.h; path = "Quick-umbrella.h"; sourceTree = "<group>"; };
-		E131E446FC35CDC206F9EA2B26545333 /* PDFSectionColumn+Objects.swift */ = {isa = PBXFileReference; includeInIndex = 1; lastKnownFileType = sourcecode.swift; path = "PDFSectionColumn+Objects.swift"; sourceTree = "<group>"; };
-		E134A297EDFF8E500C62CD1466BB6186 /* UIImage.html */ = {isa = PBXFileReference; includeInIndex = 1; lastKnownFileType = text.html; name = UIImage.html; path = docs/Extensions/UIImage.html; sourceTree = "<group>"; };
-		E19529FBEDAD2776D55D56162F687114 /* PDFError.html */ = {isa = PBXFileReference; includeInIndex = 1; lastKnownFileType = text.html.documentation; name = PDFError.html; path = docs/docsets/TPPDF.docset/Contents/Resources/Documents/Enums/PDFError.html; sourceTree = "<group>"; };
-		E19640EF8664E3AA64933D4730986EFF /* PDFTableCellBorders+Equatable.swift */ = {isa = PBXFileReference; includeInIndex = 1; lastKnownFileType = sourcecode.swift; path = "PDFTableCellBorders+Equatable.swift"; sourceTree = "<group>"; };
-		E2247A3DCEA796ACD673F7C8C7462E76 /* PDFPageBreakObject.swift */ = {isa = PBXFileReference; includeInIndex = 1; lastKnownFileType = sourcecode.swift; path = PDFPageBreakObject.swift; sourceTree = "<group>"; };
-		E2CAEA05269A32F254C86782A4287767 /* spinner.gif */ = {isa = PBXFileReference; includeInIndex = 1; lastKnownFileType = image.gif; name = spinner.gif; path = docs/img/spinner.gif; sourceTree = "<group>"; };
-		E31240B57339CFE530AC148BF178D777 /* PDFListItemSymbol.swift */ = {isa = PBXFileReference; includeInIndex = 1; lastKnownFileType = sourcecode.swift; path = PDFListItemSymbol.swift; sourceTree = "<group>"; };
-		E3422518288BA351130685B6CE3489E4 /* PDFTableCellPosition+Equatable-Hashable.swift */ = {isa = PBXFileReference; includeInIndex = 1; lastKnownFileType = sourcecode.swift; path = "PDFTableCellPosition+Equatable-Hashable.swift"; sourceTree = "<group>"; };
-		E385D03F465A611C6F2E5DBBE98BC8C4 /* PDFSectionColumnContainer.swift */ = {isa = PBXFileReference; includeInIndex = 1; lastKnownFileType = sourcecode.swift; path = PDFSectionColumnContainer.swift; sourceTree = "<group>"; };
-		E3BD0F6A0A283C9E739C317D83488F74 /* HooksPhase.swift */ = {isa = PBXFileReference; includeInIndex = 1; lastKnownFileType = sourcecode.swift; name = HooksPhase.swift; path = Sources/Quick/Hooks/HooksPhase.swift; sourceTree = "<group>"; };
-		E3DDAB94345BC231B1E4957E9BDBC1ED /* NimbleEnvironment.swift */ = {isa = PBXFileReference; includeInIndex = 1; lastKnownFileType = sourcecode.swift; name = NimbleEnvironment.swift; path = Sources/Nimble/Adapters/NimbleEnvironment.swift; sourceTree = "<group>"; };
-		E45614FF27DE560CC3C1E11E1EF6E8D0 /* BeNil.swift */ = {isa = PBXFileReference; includeInIndex = 1; lastKnownFileType = sourcecode.swift; name = BeNil.swift; path = Sources/Nimble/Matchers/BeNil.swift; sourceTree = "<group>"; };
-		E4A0C4C8A445F8701DA36F946DE10F0C /* PDFSection.html */ = {isa = PBXFileReference; includeInIndex = 1; lastKnownFileType = text.html.documentation; name = PDFSection.html; path = docs/docsets/TPPDF.docset/Contents/Resources/Documents/Classes/PDFSection.html; sourceTree = "<group>"; };
-		E5A39B184ADFF2F497E4A793605CC742 /* SourceLocation.swift */ = {isa = PBXFileReference; includeInIndex = 1; lastKnownFileType = sourcecode.swift; name = SourceLocation.swift; path = Sources/Nimble/Utils/SourceLocation.swift; sourceTree = "<group>"; };
->>>>>>> 35e8543d
+		E5BA4C0625D67EAD111A66798B29A7FA /* TPJSONSerializable.html */ = {isa = PBXFileReference; includeInIndex = 1; name = TPJSONSerializable.html; path = docs/docsets/TPPDF.docset/Contents/Resources/Documents/Protocols/TPJSONSerializable.html; sourceTree = "<group>"; };
 		E69C46AE772C928891B21BF9707CAF0B /* XCTestObservationCenter+Register.m */ = {isa = PBXFileReference; includeInIndex = 1; lastKnownFileType = sourcecode.c.objc; name = "XCTestObservationCenter+Register.m"; path = "Sources/NimbleObjectiveC/XCTestObservationCenter+Register.m"; sourceTree = "<group>"; };
-		E6C576EF4218FF0ED5D1F5CD2EA62D99 /* Array.html */ = {isa = PBXFileReference; includeInIndex = 1; name = Array.html; path = docs/Extensions/Array.html; sourceTree = "<group>"; };
 		E6F14222E1F8178A5717534DE5032BE2 /* EndWith.swift */ = {isa = PBXFileReference; includeInIndex = 1; lastKnownFileType = sourcecode.swift; name = EndWith.swift; path = Sources/Nimble/Matchers/EndWith.swift; sourceTree = "<group>"; };
 		E6FD5A08FFF54CE6FE2814C98B3B97B4 /* CwlCatchException.h */ = {isa = PBXFileReference; includeInIndex = 1; lastKnownFileType = sourcecode.c.h; name = CwlCatchException.h; path = Carthage/Checkouts/CwlCatchException/Sources/CwlCatchExceptionSupport/include/CwlCatchException.h; sourceTree = "<group>"; };
-<<<<<<< HEAD
-		E78E77CF53F6584902BF84E5A36AA1A3 /* PDFError.html */ = {isa = PBXFileReference; includeInIndex = 1; name = PDFError.html; path = docs/Enums/PDFError.html; sourceTree = "<group>"; };
-=======
-		E87027F4A4E7F8AA539A456740CA9D03 /* PDFImageSizeFit.html */ = {isa = PBXFileReference; includeInIndex = 1; lastKnownFileType = text.html.documentation; name = PDFImageSizeFit.html; path = docs/docsets/TPPDF.docset/Contents/Resources/Documents/Enums/PDFImageSizeFit.html; sourceTree = "<group>"; };
-		E8B55B4F86E55E3A5D075DA32A9CB454 /* PDFGenerator.html */ = {isa = PBXFileReference; includeInIndex = 1; lastKnownFileType = text.html; name = PDFGenerator.html; path = docs/Classes/PDFGenerator.html; sourceTree = "<group>"; };
-		E8E3D482385E710DE7755A1567DA6F30 /* PDFImage+Equatable.swift */ = {isa = PBXFileReference; includeInIndex = 1; lastKnownFileType = sourcecode.swift; path = "PDFImage+Equatable.swift"; sourceTree = "<group>"; };
-		E92F85BB0E0CEFE738C7110645CFF080 /* PDFTableCellStyle.html */ = {isa = PBXFileReference; includeInIndex = 1; lastKnownFileType = text.html.documentation; name = PDFTableCellStyle.html; path = docs/docsets/TPPDF.docset/Contents/Resources/Documents/Structs/PDFTableCellStyle.html; sourceTree = "<group>"; };
-		E95062D55F0897E8CB0A6927B7668647 /* typeahead.jquery.js */ = {isa = PBXFileReference; includeInIndex = 1; lastKnownFileType = sourcecode.javascript; name = typeahead.jquery.js; path = docs/js/typeahead.jquery.js; sourceTree = "<group>"; };
->>>>>>> 35e8543d
+		E9002C5D4B6ECF75C0918FDA5E6DEB3E /* PDFOffsetObject.swift */ = {isa = PBXFileReference; includeInIndex = 1; lastKnownFileType = sourcecode.swift; path = PDFOffsetObject.swift; sourceTree = "<group>"; };
+		E99E2D9212144C57DBC1AF45256AE606 /* PDFPageLayout+Equatable.swift */ = {isa = PBXFileReference; includeInIndex = 1; lastKnownFileType = sourcecode.swift; path = "PDFPageLayout+Equatable.swift"; sourceTree = "<group>"; };
 		E9A17DA545983FFAB6C074ADAF63609D /* Pods-TPPDF_Example.release.xcconfig */ = {isa = PBXFileReference; includeInIndex = 1; lastKnownFileType = text.xcconfig; path = "Pods-TPPDF_Example.release.xcconfig"; sourceTree = "<group>"; };
-		E9C3B02311CE6A07783F629991256BCB /* badge.svg */ = {isa = PBXFileReference; includeInIndex = 1; name = badge.svg; path = docs/badge.svg; sourceTree = "<group>"; };
 		EA88DA8EEF6645A39E96B43CDB28D3CD /* Contain.swift */ = {isa = PBXFileReference; includeInIndex = 1; lastKnownFileType = sourcecode.swift; name = Contain.swift; path = Sources/Nimble/Matchers/Contain.swift; sourceTree = "<group>"; };
-		EB29233C8890FB2387335F292DACB34B /* PDFTableContent+Equatable.swift */ = {isa = PBXFileReference; includeInIndex = 1; lastKnownFileType = sourcecode.swift; path = "PDFTableContent+Equatable.swift"; sourceTree = "<group>"; };
-		EB350E28DB8690ADB7E315E1BFD3663B /* PDFTable.swift */ = {isa = PBXFileReference; includeInIndex = 1; lastKnownFileType = sourcecode.swift; path = PDFTable.swift; sourceTree = "<group>"; };
+		EAD933978F8138B0173D487D9603283E /* CGSize+PDFJSONSerializable.swift */ = {isa = PBXFileReference; includeInIndex = 1; lastKnownFileType = sourcecode.swift; path = "CGSize+PDFJSONSerializable.swift"; sourceTree = "<group>"; };
 		EBFA8D27BD95C5A62202C10D53113AE2 /* FailureMessage.swift */ = {isa = PBXFileReference; includeInIndex = 1; lastKnownFileType = sourcecode.swift; name = FailureMessage.swift; path = Sources/Nimble/FailureMessage.swift; sourceTree = "<group>"; };
+		EDEF1E74DCB1D5F40E2F0B4CFA08BF76 /* dash.png */ = {isa = PBXFileReference; includeInIndex = 1; lastKnownFileType = image.png; name = dash.png; path = docs/docsets/TPPDF.docset/Contents/Resources/Documents/img/dash.png; sourceTree = "<group>"; };
 		EE382A2A53B129725972BDC05AFB9DEF /* Match.swift */ = {isa = PBXFileReference; includeInIndex = 1; lastKnownFileType = sourcecode.swift; name = Match.swift; path = Sources/Nimble/Matchers/Match.swift; sourceTree = "<group>"; };
-<<<<<<< HEAD
-		EE96C2DD824328D1DABC9D4E7D30A1BC /* PDFSimpleText+Equatable.swift */ = {isa = PBXFileReference; includeInIndex = 1; lastKnownFileType = sourcecode.swift; path = "PDFSimpleText+Equatable.swift"; sourceTree = "<group>"; };
+		EE6A43A9234224CF2E694041DE00213D /* PDFTableCellStyle.html */ = {isa = PBXFileReference; includeInIndex = 1; name = PDFTableCellStyle.html; path = docs/Structs/PDFTableCellStyle.html; sourceTree = "<group>"; };
 		EEA347DA3727EF24C6D690B8F190BFFD /* Quick.framework */ = {isa = PBXFileReference; explicitFileType = wrapper.framework; includeInIndex = 0; name = Quick.framework; path = Quick.framework; sourceTree = BUILT_PRODUCTS_DIR; };
-		EEAE51BF2395FBAADA392053A945192B /* PDFPageFormat.html */ = {isa = PBXFileReference; includeInIndex = 1; name = PDFPageFormat.html; path = docs/docsets/TPPDF.docset/Contents/Resources/Documents/Enums/PDFPageFormat.html; sourceTree = "<group>"; };
 		EEB71913CABA16FE67E2E5AFDA03B314 /* ToSucceed.swift */ = {isa = PBXFileReference; includeInIndex = 1; lastKnownFileType = sourcecode.swift; name = ToSucceed.swift; path = Sources/Nimble/Matchers/ToSucceed.swift; sourceTree = "<group>"; };
-		EEFEF5E36B97228872CCED1D67EF3FE5 /* UIImage.html */ = {isa = PBXFileReference; includeInIndex = 1; name = UIImage.html; path = docs/Extensions/UIImage.html; sourceTree = "<group>"; };
-		EF3BE7892F8A2BCC1DED183464564AC9 /* PDFTableCellBorders.swift */ = {isa = PBXFileReference; includeInIndex = 1; lastKnownFileType = sourcecode.swift; path = PDFTableCellBorders.swift; sourceTree = "<group>"; };
-		EF95FF605ABED76A78EF80B7C8CA238A /* PDFSimpleText.html */ = {isa = PBXFileReference; includeInIndex = 1; name = PDFSimpleText.html; path = docs/Classes/PDFSimpleText.html; sourceTree = "<group>"; };
+		EEC7DFB9B813C5999D9426B4881624D4 /* jazzy.search.js */ = {isa = PBXFileReference; includeInIndex = 1; name = jazzy.search.js; path = docs/js/jazzy.search.js; sourceTree = "<group>"; };
+		F02A2948648F674D07591E5AC3C73B29 /* CGPoint+Math.swift */ = {isa = PBXFileReference; includeInIndex = 1; lastKnownFileType = sourcecode.swift; path = "CGPoint+Math.swift"; sourceTree = "<group>"; };
 		F06059EFCC00B2A4C0B9054511FE2CE8 /* RaisesException.swift */ = {isa = PBXFileReference; includeInIndex = 1; lastKnownFileType = sourcecode.swift; name = RaisesException.swift; path = Sources/Nimble/Matchers/RaisesException.swift; sourceTree = "<group>"; };
-		F0AA5501CE1F69D351495F6F6197F8F3 /* PDFPaginationClosure.swift */ = {isa = PBXFileReference; includeInIndex = 1; lastKnownFileType = sourcecode.swift; path = PDFPaginationClosure.swift; sourceTree = "<group>"; };
-		F1395D12794F095EC78B19154FF7FD4D /* PDFPaginationStyle.swift */ = {isa = PBXFileReference; includeInIndex = 1; lastKnownFileType = sourcecode.swift; path = PDFPaginationStyle.swift; sourceTree = "<group>"; };
 		F1812F298EB36BE14454A90D50DF3B67 /* ExampleHooks.swift */ = {isa = PBXFileReference; includeInIndex = 1; lastKnownFileType = sourcecode.swift; name = ExampleHooks.swift; path = Sources/Quick/Hooks/ExampleHooks.swift; sourceTree = "<group>"; };
-		F20BBD322B01EB41B4E43C16C397BD13 /* PDFSectionColumn.swift */ = {isa = PBXFileReference; includeInIndex = 1; lastKnownFileType = sourcecode.swift; path = PDFSectionColumn.swift; sourceTree = "<group>"; };
+		F18F655FC53E66899D1030D46B34D94E /* search.json */ = {isa = PBXFileReference; includeInIndex = 1; name = search.json; path = docs/docsets/TPPDF.docset/Contents/Resources/Documents/search.json; sourceTree = "<group>"; };
+		F1F2BDB9A6CD81BFCC1FB5D4ACCDC85B /* PDFSectionColumnContainer.html */ = {isa = PBXFileReference; includeInIndex = 1; name = PDFSectionColumnContainer.html; path = docs/Enums/PDFSectionColumnContainer.html; sourceTree = "<group>"; };
+		F1FA4184C6FB601BD5655D1716A9FEE2 /* PDFSimpleText+Equatable.swift */ = {isa = PBXFileReference; includeInIndex = 1; lastKnownFileType = sourcecode.swift; path = "PDFSimpleText+Equatable.swift"; sourceTree = "<group>"; };
+		F23105F34E17E0856103EC0CE0CF255E /* NSAttributedString.html */ = {isa = PBXFileReference; includeInIndex = 1; name = NSAttributedString.html; path = docs/Extensions/NSAttributedString.html; sourceTree = "<group>"; };
 		F24C9C6BDA89A4861840B7D33631E5F6 /* QuickSpecBase.m */ = {isa = PBXFileReference; includeInIndex = 1; lastKnownFileType = sourcecode.c.objc; name = QuickSpecBase.m; path = Sources/QuickSpecBase/QuickSpecBase.m; sourceTree = "<group>"; };
 		F270B3BF01B92C0ABE1E0B49AFBCE399 /* NSBundle+CurrentTestBundle.swift */ = {isa = PBXFileReference; includeInIndex = 1; lastKnownFileType = sourcecode.swift; name = "NSBundle+CurrentTestBundle.swift"; path = "Sources/Quick/NSBundle+CurrentTestBundle.swift"; sourceTree = "<group>"; };
-		F2A21C8BA043A448D6715F93329E348A /* PDFPageLayout.html */ = {isa = PBXFileReference; includeInIndex = 1; name = PDFPageLayout.html; path = docs/Structs/PDFPageLayout.html; sourceTree = "<group>"; };
-		F42D87165A2CBFE122B76E1F92E4A8FE /* PDFJSONRepresentable.html */ = {isa = PBXFileReference; includeInIndex = 1; name = PDFJSONRepresentable.html; path = docs/docsets/TPPDF.docset/Contents/Resources/Documents/Protocols/PDFJSONRepresentable.html; sourceTree = "<group>"; };
-		F434CCDEF8F7F9C8F2878FE48E4FF75F /* PDFSection.html */ = {isa = PBXFileReference; includeInIndex = 1; name = PDFSection.html; path = docs/Classes/PDFSection.html; sourceTree = "<group>"; };
-		F475D3EE853782307AB0B038A2317885 /* PDFContainer.html */ = {isa = PBXFileReference; includeInIndex = 1; name = PDFContainer.html; path = docs/docsets/TPPDF.docset/Contents/Resources/Documents/Enums/PDFContainer.html; sourceTree = "<group>"; };
-		F4B296B50232D303EAFFBCEC6FECC5C8 /* PDFLineStyle+Equatable.swift */ = {isa = PBXFileReference; includeInIndex = 1; lastKnownFileType = sourcecode.swift; path = "PDFLineStyle+Equatable.swift"; sourceTree = "<group>"; };
 		F4D1D150AF8320F4C9F1483D249ABA8E /* CwlMachBadInstructionHandler.m */ = {isa = PBXFileReference; includeInIndex = 1; lastKnownFileType = sourcecode.c.objc; name = CwlMachBadInstructionHandler.m; path = Carthage/Checkouts/CwlPreconditionTesting/Sources/CwlMachBadInstructionHandler/CwlMachBadInstructionHandler.m; sourceTree = "<group>"; };
+		F52C92C70E4B6B97AB45FB94C33C1419 /* PDFLineStyle.html */ = {isa = PBXFileReference; includeInIndex = 1; name = PDFLineStyle.html; path = docs/docsets/TPPDF.docset/Contents/Resources/Documents/Structs/PDFLineStyle.html; sourceTree = "<group>"; };
+		F5A1E26519AEE0DDF3671F6C6A81F462 /* PDFGenerator.swift */ = {isa = PBXFileReference; includeInIndex = 1; lastKnownFileType = sourcecode.swift; name = PDFGenerator.swift; path = Source/PDFGenerator.swift; sourceTree = "<group>"; };
+		F60DE675C2D064D1DC9B27819F11B6E8 /* PDFTableCellAlignment.html */ = {isa = PBXFileReference; includeInIndex = 1; name = PDFTableCellAlignment.html; path = docs/docsets/TPPDF.docset/Contents/Resources/Documents/Enums/PDFTableCellAlignment.html; sourceTree = "<group>"; };
 		F70E4A86026AA7768F8BB229DC052B78 /* Pods-TPPDF_Example.modulemap */ = {isa = PBXFileReference; includeInIndex = 1; lastKnownFileType = sourcecode.module; path = "Pods-TPPDF_Example.modulemap"; sourceTree = "<group>"; };
-		F71738DDA10F75FFBA87F055D8BFBBC4 /* TPPDF-umbrella.h */ = {isa = PBXFileReference; includeInIndex = 1; lastKnownFileType = sourcecode.c.h; path = "TPPDF-umbrella.h"; sourceTree = "<group>"; };
-		F8DB264BD32753B7047DC71BC354009F /* String.html */ = {isa = PBXFileReference; includeInIndex = 1; name = String.html; path = docs/Extensions/String.html; sourceTree = "<group>"; };
+		F86FF41937F1EA0388134233486E966E /* Protocols.html */ = {isa = PBXFileReference; includeInIndex = 1; name = Protocols.html; path = docs/Protocols.html; sourceTree = "<group>"; };
+		F98A3BFE8AA52A91A712D5449F604BB2 /* PDFPagination.html */ = {isa = PBXFileReference; includeInIndex = 1; name = PDFPagination.html; path = docs/Structs/PDFPagination.html; sourceTree = "<group>"; };
+		FA4465D28AC1D2FCED536A12354240A7 /* UIColor+PDFJSONSerializable.swift */ = {isa = PBXFileReference; includeInIndex = 1; lastKnownFileType = sourcecode.swift; path = "UIColor+PDFJSONSerializable.swift"; sourceTree = "<group>"; };
+		FA83BCA0B8D33A9E0BA38278FCEF6213 /* PDFInfo.html */ = {isa = PBXFileReference; includeInIndex = 1; name = PDFInfo.html; path = docs/docsets/TPPDF.docset/Contents/Resources/Documents/Classes/PDFInfo.html; sourceTree = "<group>"; };
 		FB9485383C44BC16419DBD28E99622F3 /* BeLogical.swift */ = {isa = PBXFileReference; includeInIndex = 1; lastKnownFileType = sourcecode.swift; name = BeLogical.swift; path = Sources/Nimble/Matchers/BeLogical.swift; sourceTree = "<group>"; };
+		FBDA5517C3DF266103DD63A2CF702447 /* PDFTableCellPosition.html */ = {isa = PBXFileReference; includeInIndex = 1; name = PDFTableCellPosition.html; path = docs/Structs/PDFTableCellPosition.html; sourceTree = "<group>"; };
+		FC53E15E60797690A910167E8C0EFEA1 /* PDFLayoutIndentations.html */ = {isa = PBXFileReference; includeInIndex = 1; name = PDFLayoutIndentations.html; path = docs/Extensions/PDFLayoutIndentations.html; sourceTree = "<group>"; };
+		FC920187651960AE90F55657461F57D7 /* PDFGenerator.html */ = {isa = PBXFileReference; includeInIndex = 1; name = PDFGenerator.html; path = docs/Classes/PDFGenerator.html; sourceTree = "<group>"; };
 		FDEC0E1E73BA5272D7B8159356ED6ECB /* Equal.swift */ = {isa = PBXFileReference; includeInIndex = 1; lastKnownFileType = sourcecode.swift; name = Equal.swift; path = Sources/Nimble/Matchers/Equal.swift; sourceTree = "<group>"; };
-=======
-		EE7CEEACD4724A5A4CC2285E4FBDEF10 /* Array.html */ = {isa = PBXFileReference; includeInIndex = 1; lastKnownFileType = text.html; name = Array.html; path = docs/Extensions/Array.html; sourceTree = "<group>"; };
-		EEA347DA3727EF24C6D690B8F190BFFD /* Quick.framework */ = {isa = PBXFileReference; explicitFileType = wrapper.framework; includeInIndex = 0; path = Quick.framework; sourceTree = BUILT_PRODUCTS_DIR; };
-		EEB71913CABA16FE67E2E5AFDA03B314 /* ToSucceed.swift */ = {isa = PBXFileReference; includeInIndex = 1; lastKnownFileType = sourcecode.swift; name = ToSucceed.swift; path = Sources/Nimble/Matchers/ToSucceed.swift; sourceTree = "<group>"; };
-		EF7980323829E573B0B22BECBB124BAE /* undocumented.json */ = {isa = PBXFileReference; includeInIndex = 1; lastKnownFileType = text.json; name = undocumented.json; path = docs/docsets/TPPDF.docset/Contents/Resources/Documents/undocumented.json; sourceTree = "<group>"; };
-		F06059EFCC00B2A4C0B9054511FE2CE8 /* RaisesException.swift */ = {isa = PBXFileReference; includeInIndex = 1; lastKnownFileType = sourcecode.swift; name = RaisesException.swift; path = Sources/Nimble/Matchers/RaisesException.swift; sourceTree = "<group>"; };
-		F094413F4D241D3150EF1ED154B147A7 /* PDFDocument.swift */ = {isa = PBXFileReference; includeInIndex = 1; lastKnownFileType = sourcecode.swift; name = PDFDocument.swift; path = Source/PDFDocument.swift; sourceTree = "<group>"; };
-		F097A6C3B43156BCB63EE0028A8F8A38 /* Structs.html */ = {isa = PBXFileReference; includeInIndex = 1; lastKnownFileType = text.html; name = Structs.html; path = docs/Structs.html; sourceTree = "<group>"; };
-		F0E00D457ED5312319D9B533BABD48B8 /* PDFLayout.html */ = {isa = PBXFileReference; includeInIndex = 1; lastKnownFileType = text.html; name = PDFLayout.html; path = docs/Extensions/PDFLayout.html; sourceTree = "<group>"; };
-		F1812F298EB36BE14454A90D50DF3B67 /* ExampleHooks.swift */ = {isa = PBXFileReference; includeInIndex = 1; lastKnownFileType = sourcecode.swift; name = ExampleHooks.swift; path = Sources/Quick/Hooks/ExampleHooks.swift; sourceTree = "<group>"; };
-		F24C9C6BDA89A4861840B7D33631E5F6 /* QuickSpecBase.m */ = {isa = PBXFileReference; includeInIndex = 1; lastKnownFileType = sourcecode.c.objc; name = QuickSpecBase.m; path = Sources/QuickSpecBase/QuickSpecBase.m; sourceTree = "<group>"; };
-		F270B3BF01B92C0ABE1E0B49AFBCE399 /* NSBundle+CurrentTestBundle.swift */ = {isa = PBXFileReference; includeInIndex = 1; lastKnownFileType = sourcecode.swift; name = "NSBundle+CurrentTestBundle.swift"; path = "Sources/Quick/NSBundle+CurrentTestBundle.swift"; sourceTree = "<group>"; };
-		F2B1C56131BDEA54C3021D2157898F12 /* PDFTableStyle.swift */ = {isa = PBXFileReference; includeInIndex = 1; lastKnownFileType = sourcecode.swift; path = PDFTableStyle.swift; sourceTree = "<group>"; };
-		F39BEB077A6B394FE202E254C7DE0CE4 /* PDFPageLayout.swift */ = {isa = PBXFileReference; includeInIndex = 1; lastKnownFileType = sourcecode.swift; path = PDFPageLayout.swift; sourceTree = "<group>"; };
-		F3BBA5E001832BC64ED1138AF282D7C3 /* PDFSectionColumn.swift */ = {isa = PBXFileReference; includeInIndex = 1; lastKnownFileType = sourcecode.swift; path = PDFSectionColumn.swift; sourceTree = "<group>"; };
-		F3CD618F3F3E65D63EA764EE53CA94A9 /* TPPDF-Info.plist */ = {isa = PBXFileReference; includeInIndex = 1; lastKnownFileType = text.plist.xml; path = "TPPDF-Info.plist"; sourceTree = "<group>"; };
-		F3EC79E872A2E504901CEA57910464CD /* PDFLayout.swift */ = {isa = PBXFileReference; includeInIndex = 1; lastKnownFileType = sourcecode.swift; path = PDFLayout.swift; sourceTree = "<group>"; };
-		F4D1D150AF8320F4C9F1483D249ABA8E /* CwlMachBadInstructionHandler.m */ = {isa = PBXFileReference; includeInIndex = 1; lastKnownFileType = sourcecode.c.objc; name = CwlMachBadInstructionHandler.m; path = Carthage/Checkouts/CwlPreconditionTesting/Sources/CwlMachBadInstructionHandler/CwlMachBadInstructionHandler.m; sourceTree = "<group>"; };
-		F55F90C47D792125C15C795DD69E10AF /* PDFTableCellBorders.html */ = {isa = PBXFileReference; includeInIndex = 1; lastKnownFileType = text.html.documentation; name = PDFTableCellBorders.html; path = docs/docsets/TPPDF.docset/Contents/Resources/Documents/Structs/PDFTableCellBorders.html; sourceTree = "<group>"; };
-		F5B966926BAA884387AB03B62073317E /* Data.html */ = {isa = PBXFileReference; includeInIndex = 1; lastKnownFileType = text.html; name = Data.html; path = docs/Extensions/Data.html; sourceTree = "<group>"; };
-		F70E4A86026AA7768F8BB229DC052B78 /* Pods-TPPDF_Example.modulemap */ = {isa = PBXFileReference; includeInIndex = 1; lastKnownFileType = sourcecode.module; path = "Pods-TPPDF_Example.modulemap"; sourceTree = "<group>"; };
-		F7CF81CA4080BB90E834C6C55014CE25 /* PDFListItemSymbol.html */ = {isa = PBXFileReference; includeInIndex = 1; lastKnownFileType = text.html.documentation; name = PDFListItemSymbol.html; path = docs/docsets/TPPDF.docset/Contents/Resources/Documents/Enums/PDFListItemSymbol.html; sourceTree = "<group>"; };
-		F90417C56A44468E61FC1D3C71CD95E8 /* PDFLayoutHeights.swift */ = {isa = PBXFileReference; includeInIndex = 1; lastKnownFileType = sourcecode.swift; path = PDFLayoutHeights.swift; sourceTree = "<group>"; };
-		F99BBD3BABFB3FD9AA962312900D2111 /* lunr.min.js */ = {isa = PBXFileReference; includeInIndex = 1; lastKnownFileType = sourcecode.javascript; name = lunr.min.js; path = docs/js/lunr.min.js; sourceTree = "<group>"; };
-		FB9485383C44BC16419DBD28E99622F3 /* BeLogical.swift */ = {isa = PBXFileReference; includeInIndex = 1; lastKnownFileType = sourcecode.swift; name = BeLogical.swift; path = Sources/Nimble/Matchers/BeLogical.swift; sourceTree = "<group>"; };
-		FBD0D626F664335F9E5FF462DAB7C49C /* Functions.html */ = {isa = PBXFileReference; includeInIndex = 1; lastKnownFileType = text.html; name = Functions.html; path = docs/Functions.html; sourceTree = "<group>"; };
-		FC95222E140E2F2547FFE4C224790FE6 /* PDFGraphics.swift */ = {isa = PBXFileReference; includeInIndex = 1; lastKnownFileType = sourcecode.swift; path = PDFGraphics.swift; sourceTree = "<group>"; };
-		FDEC0E1E73BA5272D7B8159356ED6ECB /* Equal.swift */ = {isa = PBXFileReference; includeInIndex = 1; lastKnownFileType = sourcecode.swift; name = Equal.swift; path = Sources/Nimble/Matchers/Equal.swift; sourceTree = "<group>"; };
-		FE821ACDECF19E521633AA2F88B879B1 /* PDFPaginationStyle.html */ = {isa = PBXFileReference; includeInIndex = 1; lastKnownFileType = text.html.documentation; name = PDFPaginationStyle.html; path = docs/docsets/TPPDF.docset/Contents/Resources/Documents/Enums/PDFPaginationStyle.html; sourceTree = "<group>"; };
->>>>>>> 35e8543d
 /* End PBXFileReference section */
 
 /* Begin PBXFrameworksBuildPhase section */
@@ -1307,211 +758,12 @@
 			name = "Targets Support Files";
 			sourceTree = "<group>";
 		};
-		0388CC4112AF9775821BBD3C9354B1BB /* Page Format */ = {
-			isa = PBXGroup;
-			children = (
-				0848D2A6BCE07A618417B947B70017F6 /* PDFPageFormat.swift */,
-				11C593F065385A75C8B96882C776B7AE /* PDFPageFormat+Layout.swift */,
-				9344B32733997D740A0B34C81D66ECD0 /* PDFPageFormat+SizeConstants.swift */,
-			);
-			name = "Page Format";
-			path = "Source/Page Format";
-			sourceTree = "<group>";
-		};
 		03C5C200A0787E300053CFA8F53CA094 /* Frameworks */ = {
 			isa = PBXGroup;
 			children = (
 				0FC3FA015572161CF44BD83C94F37CC4 /* iOS */,
 			);
 			name = Frameworks;
-			sourceTree = "<group>";
-		};
-		0B17EE56391F5EA79B08743DFC4265F3 /* Table */ = {
-			isa = PBXGroup;
-			children = (
-				EB350E28DB8690ADB7E315E1BFD3663B /* PDFTable.swift */,
-				CE708DE00C767B8AA72ED5E1F08D251E /* PDFTable+Equatable.swift */,
-				49AA27495485D9FBA7DBA67D0BFA3636 /* PDFTableCell.swift */,
-				8F88AA9F81409316C20E872741406B66 /* PDFTableCell+Equatable.swift */,
-				98F047E66F03678589FD3B8F99CCACEE /* PDFTableCellAlignment.swift */,
-				EF3BE7892F8A2BCC1DED183464564AC9 /* PDFTableCellBorders.swift */,
-				9BC303F7D42A3E46C4D37083206A2E58 /* PDFTableCellBorders+Equatable.swift */,
-				7F5BC92FAEAEEC745BF5CFAA11DEC9EC /* PDFTableCellPosition.swift */,
-				A52DC5C2C84FFA5B4081AB332BB000A1 /* PDFTableCellPosition+Equatable-Hashable.swift */,
-				AF46C5DA440FEA876C882A49AB09C11A /* PDFTableCellStyle.swift */,
-				DB55F9F41A94D3E14FF6C2542B3BBA88 /* PDFTableCellStyle+Equatable.swift */,
-				AF93DFF294247E675D20D4FBAC25E81B /* PDFTableContent.swift */,
-				EB29233C8890FB2387335F292DACB34B /* PDFTableContent+Equatable.swift */,
-				0DE757F103A49868A6B372708252DA49 /* PDFTableObject.swift */,
-				E19F19D22E403474CD75777A05B5568F /* PDFTableStyle.swift */,
-				DE3BE705851F2446770C7B43E7FE852F /* PDFTableStyle+Defaults.swift */,
-				18DEB669C1C21E880488991BD90926DB /* PDFTableStyle+Equatable.swift */,
-				D7645534A97528EAB9411E7E0BB01F90 /* PDFTableValidator.swift */,
-			);
-			name = Table;
-			path = Source/Table;
-			sourceTree = "<group>";
-		};
-		0E29A1AB2A9F9E1267EAFA08D108D426 /* Pod */ = {
-			isa = PBXGroup;
-			children = (
-				1BE5EE074AF783466B67A49ABB114F26 /* _config.yml */,
-				956A4007CF5F0084589DB217A8F7E333 /* _config.yml */,
-				0DB9D7E7643FA7175C4796CCA2C3130B /* Array.html */,
-				E6C576EF4218FF0ED5D1F5CD2EA62D99 /* Array.html */,
-				E5BD7101470E5E025CBB2E6B60ACFDBB /* badge.svg */,
-				E9C3B02311CE6A07783F629991256BCB /* badge.svg */,
-				11CB62E13AA71AB1741033C55D0365D8 /* carat.png */,
-				572E03A1961485BAF540836F7C95F7B5 /* carat.png */,
-				C72BF76DDF7E041E1266E4252630EB48 /* Classes.html */,
-				7D5F69176F0718F8659FBCA7AA2AA3E5 /* Classes.html */,
-				579B8923C4EC25AE064072F562F6659D /* dash.png */,
-				1ED1BFE5F3CEB10630EC21F9358B6404 /* dash.png */,
-				202A3AD535C59AF55BA08601322FB558 /* Data.html */,
-				CC959C17705E351DEC854A512F660FE6 /* Data.html */,
-				AE01F283495E301ADD2DBA0C6EDAEF2B /* Dictionary.html */,
-				C52CAFD37CE53C317AE1987E0BF87EAB /* Dictionary.html */,
-				4BD550E31DBBA775D0987431F7CDD255 /* docSet.dsidx */,
-				D1A051CCBEF58C0BC6E378929993815B /* Enums.html */,
-				AB36B2FDB934FFA0D365E1DD93E2032E /* Enums.html */,
-				8539C1A1453EC1E6BBA3707A1286BA03 /* Extensions.html */,
-				3C412C5415CEC1D0B3D69B297B75167D /* Extensions.html */,
-				8DCC01B2E199FEAAAA07E41E8A2B0F3E /* Functions.html */,
-				D3113F398E10BDF03356A3EB1D1E39F6 /* Functions.html */,
-				43603340F003BC8399EC02D59A32BDDE /* gh.png */,
-				6EE303CCE503F7B566B629611E63F07D /* gh.png */,
-				CBBD50A409396A5DC6F94CACE29F20D2 /* highlight.css */,
-				1989DB2E4F904C9F1D0B607837AD2CEB /* highlight.css */,
-				7F1D1D54F9E8228375404AE1651EA56E /* index.html */,
-				C1A95FC8E34BBE7FB4C454BBD47A3A16 /* index.html */,
-				508C71BF00B400E35DDD2199F4A26CD3 /* Info.plist */,
-				CDBBFBA1C5EDFB52632FD4E551E3A536 /* jazzy.css */,
-				695E2AAA383D9FFE135D84A0507B428E /* jazzy.css */,
-				B3141EA33B43BEA19A3451C76C04B812 /* jazzy.js */,
-				074DF5226D9B5BD3D913EFC6E43C6D1A /* jazzy.js */,
-				E1F3F576D8070D3D2B75ED8DCB8F28A4 /* jazzy.search.js */,
-				B95C0D2275565B6295CCB62F05323977 /* jazzy.search.js */,
-				330F4CD6573B5DD91C3E6BD386F4AEAE /* jquery.min.js */,
-				23F6E1F2A67419AC819C462736EA89B8 /* jquery.min.js */,
-				3C1D8FBFC4B43E72E2959C3AA5ECC429 /* LICENSE */,
-				8546DCAA5300AAB9B3F352EC8DFACB98 /* lunr.min.js */,
-				9AB593220AA15DA03DD968E807867C60 /* lunr.min.js */,
-				C7DAA9E3149BD531657D661240B61372 /* NSAttributedString.html */,
-				A1E23AEAAA136E0C4EB4CCA10B292D9E /* NSAttributedString.html */,
-				D02E24DE77C74C83179952A1F0618A29 /* PDFAttributedText.html */,
-				3AD451333526D3B96E3DC7B0F665450B /* PDFAttributedText.html */,
-				A1F0274B52EAE836143D26B348920A16 /* PDFContainer.html */,
-				F475D3EE853782307AB0B038A2317885 /* PDFContainer.html */,
-				4AF565FC6CA22F5AFCE9BDF88917235E /* PDFCopy.html */,
-				90E164721DAEDB0E1B30B7455247CD32 /* PDFCopy.html */,
-				77C36F96DDD7100D8FB7EA2A1FF03F9B /* PDFDocument.html */,
-				D310FB57F886A4413EC7497075CB9F86 /* PDFDocument.html */,
-				E78E77CF53F6584902BF84E5A36AA1A3 /* PDFError.html */,
-				25089C22473563AAB04CC748A5AAE4AE /* PDFError.html */,
-				9A62A66457DC5F4712741FCA23760E55 /* PDFGenerator.html */,
-				A27BF9459BEA71D80619E6D192DE45C4 /* PDFGenerator.html */,
-				CC5077749D8255C19728A880A853074B /* PDFImage.html */,
-				AED20E1DD504DAC6A886B6D2B8324842 /* PDFImage.html */,
-				7BC928992CB31AE98589283E2F59E9E4 /* PDFImageOptions.html */,
-				4913B9C370F8B4C10B08ED4FCADB3B8D /* PDFImageOptions.html */,
-				6BD2C1877ABEA6A1D0B01A43DFD7D559 /* PDFImageSizeFit.html */,
-				4448E832C64DC1A55DAA012071F00AA7 /* PDFImageSizeFit.html */,
-				1A308BD60D20E03F58747EBA3A2FBB91 /* PDFIndentationObject.html */,
-				A5CAF4A8E9DB448E6951B85F53B14845 /* PDFIndentationObject.html */,
-				D4112813BC3F007E7128966B5C8D8B32 /* PDFInfo.html */,
-				32A669BB1787AE3047ABFFA22D61F4EC /* PDFInfo.html */,
-				B3F9A7674F9737B44B662BAF6EA3ABCA /* PDFJSONRepresentable.html */,
-				F42D87165A2CBFE122B76E1F92E4A8FE /* PDFJSONRepresentable.html */,
-				7A921FFB47066EB526A086699D67ACB4 /* PDFJSONSerializable.html */,
-				256DCD8FF70C65FFA4ADCD1CDBDD86F0 /* PDFJSONSerializable.html */,
-				2DC4B5443E5F22E6F3265CF33477EAA3 /* PDFLayout.html */,
-				3D8F4EE9F648151ADA65CB123A3697B5 /* PDFLayout.html */,
-				31C47F518D352DBC5A1A6542AEBDF715 /* PDFLayoutHeights.html */,
-				DE03E8DE593B7C4C9E8C6C3CEDA582D4 /* PDFLayoutHeights.html */,
-				BD4C966872475C96459633C4265A4A55 /* PDFLayoutIndentations.html */,
-				7D4738465502BA7B502DF160799A3781 /* PDFLayoutIndentations.html */,
-				89F6431D19C5C5D7A94A578FC9B911DE /* PDFLineSeparatorObject.html */,
-				E55BC78438C34569A239A078F229C379 /* PDFLineSeparatorObject.html */,
-				50BBFD9F538D1003F1AADACB0D85D966 /* PDFLineStyle.html */,
-				7C9689FAA2C734F0E154AEF0CD428B5F /* PDFLineStyle.html */,
-				509F5BD2E20C2BAEA3D89C29379D136C /* PDFLineType.html */,
-				518817D49EB38B136CACE63A64689889 /* PDFLineType.html */,
-				2C7B076CAA52B1CC31870771D75CD520 /* PDFList.html */,
-				CF8AB002F2A6762892218A1332FBBAC4 /* PDFList.html */,
-				BFDFF9028152956F9DD83BBD9FA963C1 /* PDFListItem.html */,
-				DB415B0B34E5B55C19E844632F4AEAA5 /* PDFListItem.html */,
-				0BDE72EE61C4AE2D5A31B3AD9E11CCB2 /* PDFListItemSymbol.html */,
-				9F9B8B8C5A95109E2A5C021C0A90AB12 /* PDFListItemSymbol.html */,
-				D885FB9E9E89DB0856E14D650B3375C4 /* PDFOffsetObject.html */,
-				48984D9C5002D633E93A1D223247B981 /* PDFOffsetObject.html */,
-				2B2C578B66B1286D30F1B840FD3673D4 /* PDFPageBreakObject.html */,
-				CCC957FC18F7F9C6D7CCE347E58F9C4A /* PDFPageBreakObject.html */,
-				AF75970D8AFC3F6B5C171223E5CDDDFA /* PDFPageFormat.html */,
-				EEAE51BF2395FBAADA392053A945192B /* PDFPageFormat.html */,
-				2C7FE7196CBAA123704E9CB239049A20 /* PDFPageLayout.html */,
-				F2A21C8BA043A448D6715F93329E348A /* PDFPageLayout.html */,
-				7760FBF6B12131DEC1573F36C21168B0 /* PDFPagination.html */,
-				7BB7A8D8BE177F676D5D70427AE5DBAD /* PDFPagination.html */,
-				895804337CE126B7D57BE3777FD66233 /* PDFPaginationStyle.html */,
-				AB9AE711A6FDA8C7EF2B6607DBF0597B /* PDFPaginationStyle.html */,
-				E59FCBB7B5831B073944F3422DA7A4B5 /* PDFSection.html */,
-				F434CCDEF8F7F9C8F2878FE48E4FF75F /* PDFSection.html */,
-				CFA152BA11C03D396CFE62E2026E01B2 /* PDFSectionColumn.html */,
-				BFA1B096F9D1FF2C89078680E9F943EB /* PDFSectionColumn.html */,
-				51DF7C225FC05D99E4E869933BB23DBB /* PDFSectionColumnContainer.html */,
-				15096F217D2A8AA845724C93ACEEEA8D /* PDFSectionColumnContainer.html */,
-				EF95FF605ABED76A78EF80B7C8CA238A /* PDFSimpleText.html */,
-				37C54F7CE6E661BD3ADDD10E52FD4DBC /* PDFSimpleText.html */,
-				033083AAD645ECE53CA58C5DBA6657D7 /* PDFTable.html */,
-				787808DC538D2A48681CEA7B0F4B2B39 /* PDFTable.html */,
-				3C1D251C587F251491C0433F72F408B2 /* PDFTableCell.html */,
-				0C4CF0944AC80E488138D5DEFFB676F1 /* PDFTableCell.html */,
-				68A54FD9693B9617E8AA68A532A130CF /* PDFTableCellAlignment.html */,
-				B5E07744125C313B2BB56CD5DEDF8D21 /* PDFTableCellAlignment.html */,
-				912D9CFF4231167EE741086D47054457 /* PDFTableCellBorders.html */,
-				3562B2FEFCAC558A1826B3755ADB256D /* PDFTableCellBorders.html */,
-				74DCDF9483C4F354A628245C8CA71B17 /* PDFTableCellPosition.html */,
-				1CDF9DA76B3586A0250EB600467F6908 /* PDFTableCellPosition.html */,
-				BA9A9763CD960F4EE8BDD925304D4B91 /* PDFTableCellStyle.html */,
-				AC89E384BACD325B46805663B09D69C1 /* PDFTableCellStyle.html */,
-				405335A9B5CA5C63803301C83920AB20 /* PDFTableContent.html */,
-				A00E30C6797622C4D6270140A74C54D9 /* PDFTableContent.html */,
-				59EC18D53C46D71D15F058F020E24109 /* PDFTableStyle.html */,
-				1B82E96EA3FAEF2892E8CFE5F57ECFC9 /* PDFTableStyle.html */,
-				4867AACDD73DDD3B2B9DB085B14DDF0F /* PDFTableStyleDefaults.html */,
-				97B6215004DA46AF39AED2FFB2C06998 /* PDFTableStyleDefaults.html */,
-				D0A6973B91A46FDFCAA27A9F544DEDCE /* Protocols.html */,
-				CA6F3A585910A8449E283BD8309EB966 /* Protocols.html */,
-				210B0E24F2D4DEE7167A7A72D076BAAE /* README.md */,
-				E625D9E58201E968E8EA08CBB9373EF2 /* search.json */,
-				1AC20E11263972E03AECE8BA0255E514 /* search.json */,
-				DD7F65F8223561078187BC041DD0B73B /* spinner.gif */,
-				5BB8C57C299FE22D2E2C609E9071EFE3 /* spinner.gif */,
-				F8DB264BD32753B7047DC71BC354009F /* String.html */,
-				71491F08209C76E2461D2D8CA6A2D436 /* String.html */,
-				D6FA9207EF1CF36799D66E69413287A2 /* Structs.html */,
-				4B1E5283C444C56245D088B79D85FC70 /* Structs.html */,
-				481D11C0237527491DCFD54BEC4582E1 /* Symbol.html */,
-				1410257E77F7E73BA0031BC4A3EE9ACF /* Symbol.html */,
-				02A352AC6E1ECEE48DDF16AFF88F1446 /* TPJSONRepresentable.html */,
-				4BDCBCE78A57579733DE9AA638A0412A /* TPJSONRepresentable.html */,
-				6DDFFC0FF7904CEAC55BD573739638A1 /* TPJSONSerializable.html */,
-				13C16DB6A9E9C9E559DC55C07FC185A1 /* TPJSONSerializable.html */,
-				05CDAA74F82900500A463A3DB9ECFD17 /* TPPDF.podspec */,
-				5B899B6BAD11EB841198AD88DC3ACFA9 /* TPPDF.tgz */,
-				1369FD76DCCA7463FD76CD0E1A548767 /* TPPDF.xml */,
-				0D61DD9BBC45E69CFC3BCD0DD1A1976C /* typeahead.jquery.js */,
-				388C79F169A6D35F1DF242E071CCE009 /* typeahead.jquery.js */,
-				8C16F71F87F7FAE7AA86FD13C03718D6 /* Typealiases.html */,
-				CE59CDC843B7945CEC03D830F80667B6 /* Typealiases.html */,
-				79ADB3401716566677C4B279C42380A6 /* UIColor.html */,
-				37897C088B33F2252EFC317BD32ED7BA /* UIColor.html */,
-				A2E39895DBF614F1D026D8B8A5FC7E40 /* UIImage.html */,
-				EEFEF5E36B97228872CCED1D67EF3FE5 /* UIImage.html */,
-				4952A1E69BCB7D6604BA6FEBE4341C0E /* undocumented.json */,
-				6D09CCDB01F5B1AA394825409A66BAD7 /* undocumented.json */,
-			);
-			name = Pod;
 			sourceTree = "<group>";
 		};
 		0FC3FA015572161CF44BD83C94F37CC4 /* iOS */ = {
@@ -1522,20 +774,6 @@
 				D3453C0AEAB572D06578B028F5502E96 /* XCTest.framework */,
 			);
 			name = iOS;
-			sourceTree = "<group>";
-		};
-		14AE6B37274D82E6B9DC1F9B8386DA42 /* Image */ = {
-			isa = PBXGroup;
-			children = (
-				953B52F390562B560C03FFDAFECAE0E2 /* PDFImage.swift */,
-				A66086A1A432DE1DD5C89B635FD41F82 /* PDFImage+Equatable.swift */,
-				BD49602B9949AF08B9B1FCC63D12D7D9 /* PDFImageObject.swift */,
-				CE842C96BCDF3213ACE2984D0872878F /* PDFImageOptions.swift */,
-				D7245D6C26277FA2E4D1351D9277DDC8 /* PDFImageRowObject.swift */,
-				B4BD25DF0C885E7A42A8829735CFD115 /* PDFImageSizeFit.swift */,
-			);
-			name = Image;
-			path = Source/Image;
 			sourceTree = "<group>";
 		};
 		1D280077BCCEFE2215081657BE5363FC /* Products */ = {
@@ -1550,107 +788,161 @@
 			name = Products;
 			sourceTree = "<group>";
 		};
-		2107FA1A9376E6FEC2675CEF156E80EC /* Pagination */ = {
-			isa = PBXGroup;
-			children = (
-				5CE20877023737AE7F1C097F611D6BD6 /* Int+RomanNumerals.swift */,
-				19FF0757A76FDAE02890C24A19BEA5C8 /* PDFPagination.swift */,
-				6D839DA07CA52E79DCC90B768D585A7C /* PDFPagination+Equatable.swift */,
-				F0AA5501CE1F69D351495F6F6197F8F3 /* PDFPaginationClosure.swift */,
-				F1395D12794F095EC78B19154FF7FD4D /* PDFPaginationStyle.swift */,
-				1E910D6BE33B87A7336A841FB869BC36 /* PDFPaginationStyle+Equatable.swift */,
-			);
-			name = Pagination;
-			path = Source/Pagination;
-			sourceTree = "<group>";
-		};
-		3321DF919CEE80B0CC21BEC38083C272 /* Utils */ = {
-			isa = PBXGroup;
-			children = (
-				4D0C194805FBB9BBFC20AC5DD18E4359 /* PDFCalculations.swift */,
-				54852A2603967A0DF6110142F18FCA97 /* PDFCopy.swift */,
-				01C517D351426771ACFB3608FBF2D207 /* PDFError.swift */,
-				57864EF0F0B02974C8C5C339732A5589 /* PDFObject.swift */,
-			);
-			name = Utils;
-			path = Source/Utils;
-			sourceTree = "<group>";
-		};
-<<<<<<< HEAD
-		35468A1AF79F8F3FFE6CA54B3C8915F5 /* Graphics */ = {
-			isa = PBXGroup;
-			children = (
-				D8BB2C8C837FE4F04CF84EA2F5306DC5 /* PDFGraphics.swift */,
-				BE2B9F3A8C91D7C44D722761BB8A55BF /* PDFLineObject.swift */,
-				E23026C60100A797C648B0FD3F1C5F33 /* PDFLineSeparatorObject.swift */,
-				05E525AF00F12152AB001556C05F7559 /* PDFLineSeparatorObject+Equatable.swift */,
-				B42F0C97BF899A706C7DA81F5C107CF8 /* PDFLineStyle.swift */,
-				F4B296B50232D303EAFFBCEC6FECC5C8 /* PDFLineStyle+Equatable.swift */,
-				7DC00A9219F27DEF4DCE8E28DA76C38B /* PDFLineType.swift */,
-				383F9B7B0530F776B1FE837553DADF13 /* PDFRectangleObject.swift */,
-				9832ACD15DE2423A0F05CC09D9FE1181 /* UIColor+CloseToEqual.swift */,
-				89E844D0E2DD481DB6CFDBC7C4903A98 /* UIColor+Hex.swift */,
-				41647834BCF1A29AAC3D1A099FBF6E8B /* UIImage+Pixel.swift */,
+		2891224BEDA474E357C45DD517E381DD /* Text */ = {
+			isa = PBXGroup;
+			children = (
+				3A2E823EFC5C916C90613D8094A26229 /* PDFAttributedText.swift */,
+				02204B1FCD50A48A06B08B8431883FF6 /* PDFAttributedText+Equatable.swift */,
+				8D60B2DB93B4B314EB9AA71EE6A7F6BC /* PDFAttributedTextObject.swift */,
+				2245B9F85FF9AC934BE4CC190029638D /* PDFFontObject.swift */,
+				B4092D21DDE15BB3B6C4F6E9A3674AB9 /* PDFSimpleText.swift */,
+				F1FA4184C6FB601BD5655D1716A9FEE2 /* PDFSimpleText+Equatable.swift */,
+				8F8CEB2BECDC33339FFB5EC209D2DBB3 /* PDFText.swift */,
+				CAD7BE199194667B70C84942EDE081F3 /* PDFTextColorObject.swift */,
+			);
+			name = Text;
+			path = Source/Text;
+			sourceTree = "<group>";
+		};
+		3B717855B4BA096C2D89103F5E237FEA /* Table */ = {
+			isa = PBXGroup;
+			children = (
+				350B49C5178207896B685451ABBDE4E4 /* PDFTable.swift */,
+				999AA82DEBECE573D2E33429D3A4BEF2 /* PDFTable+Equatable.swift */,
+				D516214CF34B3750F4C9C8EAB1E01AD9 /* PDFTableCell.swift */,
+				1E091D6272E3CAFB2639873C49B5613D /* PDFTableCell+Equatable.swift */,
+				D13EF7F6961947B632F10C55CF95BDA8 /* PDFTableCellAlignment.swift */,
+				18F596859D10AC23D7AE58011AE5F091 /* PDFTableCellAlignment+PDFJSONSerializable.swift */,
+				D4108261CBD310E4B21DCF9371C1D506 /* PDFTableCellBorders.swift */,
+				568D1384D3D0F621F9E068D9AB9DE298 /* PDFTableCellBorders+Equatable.swift */,
+				107539530D79E9E7EA210A6FD179B209 /* PDFTableCellPosition.swift */,
+				D5047ABD94F173DD85E3F569A7F33ABB /* PDFTableCellPosition+Equatable-Hashable.swift */,
+				836DF35F9D3191A8217F2DD59291090C /* PDFTableCellStyle.swift */,
+				1F928E844D8B23698B16743319C9653C /* PDFTableCellStyle+Equatable.swift */,
+				2BDD0C4559D3EE439FA62677324750E0 /* PDFTableContent.swift */,
+				9428C73FC694D2D722755B0971AD1844 /* PDFTableContent+Equatable.swift */,
+				B3573B4B895B254E53801C3BECA0DBC2 /* PDFTableObject.swift */,
+				DD93173853DFABFFF036F7CD7354670B /* PDFTableStyle.swift */,
+				773EBEAA22B2DF43A75278D69AA8D633 /* PDFTableStyle+Defaults.swift */,
+				1A80E376A65E9BD854B142EBB15E534F /* PDFTableStyle+Equatable.swift */,
+				18D6E356C6166FF52AEFAA30C4767E47 /* PDFTableValidator.swift */,
+			);
+			name = Table;
+			path = Source/Table;
+			sourceTree = "<group>";
+		};
+		435D601DEDDF28D7C91E10850AAC54FC /* Development Pods */ = {
+			isa = PBXGroup;
+			children = (
+				466ADE6588A65A63A63ED701D02B4341 /* TPPDF */,
+			);
+			name = "Development Pods";
+			sourceTree = "<group>";
+		};
+		466ADE6588A65A63A63ED701D02B4341 /* TPPDF */ = {
+			isa = PBXGroup;
+			children = (
+				D4647E2F4CA39AC5DBFDA014D0AFC647 /* PDFDocument.swift */,
+				3932781F9A1286FFBA35786ED174121C /* PDFDocument+Objects.swift */,
+				F5A1E26519AEE0DDF3671F6C6A81F462 /* PDFGenerator.swift */,
+				B340C256325CA4D05FD29DFF609802C4 /* PDFGenerator+Debug.swift */,
+				28ACD64BE94ADFF428B2CB781545328F /* PDFGenerator+Generation.swift */,
+				3A0FB930D81438B585C56D5DEB16B283 /* PDFGenerator+Layout.swift */,
+				4FA0CDEB17E84ED47E7A0BB8DA51C307 /* Graphics */,
+				DA097B8E67353D0325E8AE128068035C /* Image */,
+				475065A65D3EBAF63CE2B1F6BF593FD3 /* JSON */,
+				E4FCDE48C83687914B40AB81B6C84CEE /* Layout */,
+				CA9678CCC534CA110225D47738AACD42 /* List */,
+				8F2E069E3A55E58EF00EA9754C3D130E /* Math */,
+				50BE3DE81E63E9D01FE8F618112653B8 /* Metadata */,
+				8213510E726227EAD44C38F22DA1CFAB /* Page Format */,
+				8B404C48F83F0B7C2FE26203BD13D4BE /* Pagination */,
+				94326B762F0D28299AAB5B64545327AA /* Pod */,
+				525A429D2DE35C5E4EEF87C1F7706F91 /* Section */,
+				645A4BF37AB0AB692CFD61FCBDE4FD24 /* Support Files */,
+				3B717855B4BA096C2D89103F5E237FEA /* Table */,
+				2891224BEDA474E357C45DD517E381DD /* Text */,
+				7F940CBE233502B47DE43BA2008B539F /* Utils */,
+			);
+			name = TPPDF;
+			path = ../..;
+			sourceTree = "<group>";
+		};
+		475065A65D3EBAF63CE2B1F6BF593FD3 /* JSON */ = {
+			isa = PBXGroup;
+			children = (
+				0FE5B93C40EC13EFCAAE3DB0ACE326A8 /* Array+PDFJSONSerializable.swift */,
+				4EEE55E7D6435C6C38C5F3BD72FD5579 /* CGPoint+PDFJSONSerializable.swift */,
+				3ADEB5785EC522E736C19F8965AEB610 /* CGRect+PDFJSONSerializable.swift */,
+				EAD933978F8138B0173D487D9603283E /* CGSize+PDFJSONSerializable.swift */,
+				29A3E74E135E2010BC9296160C6E8800 /* Data+PDFJSONSerializable.swift */,
+				8BB50928E92C65AB9E3E9380F11476FE /* Dictionary+PDFJSONSerializable.swift */,
+				CFF9CD68944EEBB1D25BC3F052F2E452 /* NSAttributedString+PDFJSONSerializable.swift */,
+				992766BC924ED29CAA74138801F7333B /* PDFJSONRepresentable.swift */,
+				5792E37A7F298F0432F0777D39F46CDD /* PDFJSONSerializable.swift */,
+				FA4465D28AC1D2FCED536A12354240A7 /* UIColor+PDFJSONSerializable.swift */,
+				A7A3C8F9DAC171B217B003446F44ABDD /* UIFont+PDFJSONSerializable.swift */,
+				BC9C6294E303F57B69829D8FE59215D0 /* UIImage+PDFJSONSerializable.swift */,
+			);
+			name = JSON;
+			path = Source/JSON;
+			sourceTree = "<group>";
+		};
+		4FA0CDEB17E84ED47E7A0BB8DA51C307 /* Graphics */ = {
+			isa = PBXGroup;
+			children = (
+				34A608AA777D2F4C9A31EE9CAEDB9E94 /* PDFGraphics.swift */,
+				075C3ED691FFCF8FBE51A32E5B0BD3E8 /* PDFLineObject.swift */,
+				0F94941504FE710390584771D8C6489F /* PDFLineSeparatorObject.swift */,
+				A9EF98F195DA49F2A8AF214E4B2EE18E /* PDFLineSeparatorObject+Equatable.swift */,
+				ABB0DAD9ADA84C0D6E83D365C80075B9 /* PDFLineStyle.swift */,
+				4CCA4D278E8B9612D6A6246BBF3FD7C6 /* PDFLineStyle+Equatable.swift */,
+				4179C9FB5D344EEBC1F5F4F67D3DBBE7 /* PDFLineType.swift */,
+				9A17E7759910E8CBC9C77674F7B9DBD7 /* PDFRectangleObject.swift */,
+				6D26BE376E0574719EA0F888AE3E82CC /* UIColor+CloseToEqual.swift */,
+				8421EA9FA916F19E97434A7A9899224B /* UIColor+Hex.swift */,
+				D313D9C33E226B48AF9525AF0082BA39 /* UIImage+Pixel.swift */,
 			);
 			name = Graphics;
 			path = Source/Graphics;
 			sourceTree = "<group>";
 		};
-=======
->>>>>>> 35e8543d
-		435D601DEDDF28D7C91E10850AAC54FC /* Development Pods */ = {
-			isa = PBXGroup;
-			children = (
-				7A7753D823DA6AFBA8FCA5E35EF575DE /* TPPDF */,
-			);
-			name = "Development Pods";
-			sourceTree = "<group>";
-		};
-		5494D7A8D48C9292E046A6CA0B9C9811 /* Text */ = {
-			isa = PBXGroup;
-			children = (
-<<<<<<< HEAD
-				4CD7BE881E0DD7A26AA08C91EA23EF9E /* PDFAttributedText.swift */,
-				6C36F5BE93713237B91C3C444C22B0A4 /* PDFAttributedText+Equatable.swift */,
-				14B44AA863816F8DDD178F9CF08099A4 /* PDFAttributedTextObject.swift */,
-				A65D0F02CDCDED4539A40775B3C93E65 /* PDFFontObject.swift */,
-				813A6A34AEE023CDAA4B8553CE3C70C8 /* PDFSimpleText.swift */,
-				EE96C2DD824328D1DABC9D4E7D30A1BC /* PDFSimpleText+Equatable.swift */,
-				199DB9A6262BE436E56DBDFC66D360BC /* PDFText.swift */,
-				A26ED42309C5D375642DF6AD9C7861CB /* PDFTextColorObject.swift */,
-			);
-			name = Text;
-			path = Source/Text;
-			sourceTree = "<group>";
-		};
-		6541C345575F24B5E2B6215235D29BBB /* JSON */ = {
-=======
-				DB4E834E30E057B48FA368F2EFDE12F4 /* PDFJSONRepresentable.swift */,
-				D477C4D6229FF4F200EF14B3 /* Dictionary+PDFJSONSerializable.swift */,
-				D477C4D8229FF50900EF14B3 /* CGRect+PDFJSONSerializable.swift */,
-				D477C4CE229FF43600EF14B3 /* Array+PDFJSONSerializable.swift */,
-				43774CEDFCB64E935BB2CDA6AE7F63A8 /* PDFJSONSerializable.swift */,
-				D477C4D0229FF47000EF14B3 /* UIColor+PDFJSONSerializable.swift */,
-				D477C4DA229FF53600EF14B3 /* UIFont+PDFJSONSerializable.swift */,
-				D477C4DE229FF57700EF14B3 /* CGSize+PDFJSONSerializable.swift */,
-				D477C4DC229FF55C00EF14B3 /* CGPoint+PDFJSONSerializable.swift */,
-				D477C4E0229FF59500EF14B3 /* NSAttributedString+PDFJSONSerializable.swift */,
-				D477C4D4229FF48200EF14B3 /* UIImage+PDFJSONSerializable.swift */,
-				D477C4D2229FF47800EF14B3 /* Data+PDFJSONSerializable.swift */,
-			);
-			name = JSON;
-			path = Source/JSON;
-			sourceTree = "<group>";
-		};
-		61F80D2C682A749D74F0A4CD9B1D709D /* Utils */ = {
->>>>>>> 35e8543d
-			isa = PBXGroup;
-			children = (
-				21BF66F90501FAAA78DF8D20821D679D /* PDFJSONRepresentable.swift */,
-				6DB10AC6E46C0CDBD40C91EE67B22825 /* PDFJSONSerializable.swift */,
-			);
-			name = JSON;
-			path = Source/JSON;
+		50BE3DE81E63E9D01FE8F618112653B8 /* Metadata */ = {
+			isa = PBXGroup;
+			children = (
+				59A842C1D20B40D6056FDFB711113F3B /* PDFInfo.swift */,
+				BED41B2C56678CC7E8F07005399EC063 /* PDFInfo+Equatable.swift */,
+			);
+			name = Metadata;
+			path = Source/Metadata;
+			sourceTree = "<group>";
+		};
+		525A429D2DE35C5E4EEF87C1F7706F91 /* Section */ = {
+			isa = PBXGroup;
+			children = (
+				A09F02A14FAB014FF6117C689295D3A0 /* PDFColumnWrapSectionObject.swift */,
+				A35275E8F0621224E959B25258A83107 /* PDFSection.swift */,
+				BB4AF60814C0CCE9D78AD569BB3DDB06 /* PDFSectionColumn.swift */,
+				B48EB9750F01C87409748DD743E102E0 /* PDFSectionColumn+Objects.swift */,
+				C8CD4211C8807476D6D1AD208FB6F239 /* PDFSectionColumnObject.swift */,
+				5B7AEC68ED05BD9033AC1931297C747E /* PDFSectionObject.swift */,
+			);
+			name = Section;
+			path = Source/Section;
+			sourceTree = "<group>";
+		};
+		645A4BF37AB0AB692CFD61FCBDE4FD24 /* Support Files */ = {
+			isa = PBXGroup;
+			children = (
+				63B68D59E9915EB82F9D2F013D3603B2 /* TPPDF.modulemap */,
+				DB3152B5B8E15FFD1B7430C3013B667B /* TPPDF.xcconfig */,
+				BE14EA6AAEF767648061F51F3D438C5E /* TPPDF-dummy.m */,
+				77EEE530E3A8A0E239C14B51E45B0D91 /* TPPDF-Info.plist */,
+				B0BAB961FB727D6DFC33517A17F06C0E /* TPPDF-prefix.pch */,
+				6ED23A4DBCD509CE5A801298EB3698F9 /* TPPDF-umbrella.h */,
+			);
+			name = "Support Files";
+			path = "Example/Pods/Target Support Files/TPPDF";
 			sourceTree = "<group>";
 		};
 		6DFA45439F47022F20F003FF3AFDFD08 /* Pods-TPPDF_Tests */ = {
@@ -1745,6 +1037,7 @@
 				E69C46AE772C928891B21BF9707CAF0B /* XCTestObservationCenter+Register.m */,
 				B404996FD69CC66D0D0C75AE5088096F /* Support Files */,
 			);
+			name = Nimble;
 			path = Nimble;
 			sourceTree = "<group>";
 		};
@@ -1757,74 +1050,19 @@
 			path = "../Target Support Files/SwiftLint";
 			sourceTree = "<group>";
 		};
-		7A0DFBC1BB7DA7191031BF72E9B4B722 /* Section */ = {
-			isa = PBXGroup;
-			children = (
-<<<<<<< HEAD
-				00FDD2EF58D7C733FE5448C557EEA016 /* PDFColumnWrapSectionObject.swift */,
-				3852C1274DDD608132BAEF1D23308A24 /* PDFSection.swift */,
-				F20BBD322B01EB41B4E43C16C397BD13 /* PDFSectionColumn.swift */,
-				37BD0E0D16F940B08124077970BE1C8E /* PDFSectionColumn+Objects.swift */,
-				3E2C9C67B5BF1F9E916C165BC01CD496 /* PDFSectionColumnObject.swift */,
-				7DC7D57A48646D5484D77A532C8C14B2 /* PDFSectionObject.swift */,
-=======
-				CAAF02F78713C6F153F6713420A034B9 /* PDFTable.swift */,
-				BF6BAFA82ED713DD59A34DE17B4C97AE /* PDFTable+Equatable.swift */,
-				CE32A2AA51ACA572B932817A93E755C6 /* PDFTableCell.swift */,
-				2428122D51D92589C04EAD61FFEB059E /* PDFTableCell+Equatable.swift */,
-				CD50EF276394E861CDFAF81EE75358C3 /* PDFTableCellAlignment.swift */,
-				D477C4E422A010D200EF14B3 /* PDFTableCellAlignment+PDFJSONSerializable.swift */,
-				7B1C3B6F565302E4AC4C4CF12B4CFFC9 /* PDFTableCellBorders.swift */,
-				E19640EF8664E3AA64933D4730986EFF /* PDFTableCellBorders+Equatable.swift */,
-				901924C801D30C2F2513328300E1C9EF /* PDFTableCellPosition.swift */,
-				E3422518288BA351130685B6CE3489E4 /* PDFTableCellPosition+Equatable-Hashable.swift */,
-				526BC77C0A35B6D5862F21F8536DF9B0 /* PDFTableCellStyle.swift */,
-				039E74B4FC32F7FB7E3676D7E72E1BFF /* PDFTableCellStyle+Equatable.swift */,
-				202FBCE945A6E0D47325E48124B77369 /* PDFTableContent.swift */,
-				2F214D0B5947C99FE3B73563FA845704 /* PDFTableContent+Equatable.swift */,
-				CF5EA04C78EDFBC8C49DAC1B456B32B3 /* PDFTableObject.swift */,
-				F2B1C56131BDEA54C3021D2157898F12 /* PDFTableStyle.swift */,
-				360BC6B2E767C4D9A75605D4EC065AD6 /* PDFTableStyle+Defaults.swift */,
-				206D72F0D0F2B2FB11FCDD0F743B6F7C /* PDFTableStyle+Equatable.swift */,
-				90C429454A975564D05165C96B6C77C7 /* PDFTableValidator.swift */,
->>>>>>> 35e8543d
-			);
-			name = Section;
-			path = Source/Section;
-			sourceTree = "<group>";
-		};
-		7A7753D823DA6AFBA8FCA5E35EF575DE /* TPPDF */ = {
-			isa = PBXGroup;
-			children = (
-				0815C49EB62D123637289C1EDEFF723C /* PDFDocument.swift */,
-				45ED90D8B4608B414EBFCC09059C98A5 /* PDFDocument+Objects.swift */,
-				163ED4D7100C3C0382548F5EA3C0D147 /* PDFGenerator.swift */,
-				C33490A5895F68701C3767DDC6F994F7 /* PDFGenerator+Debug.swift */,
-				4373A7DC72DEC1FA710B4F8DB0F0E488 /* PDFGenerator+Generation.swift */,
-				5B47BCB8B1BBD20EAB53E264F4B1392D /* PDFGenerator+Layout.swift */,
-				35468A1AF79F8F3FFE6CA54B3C8915F5 /* Graphics */,
-				14AE6B37274D82E6B9DC1F9B8386DA42 /* Image */,
-				6541C345575F24B5E2B6215235D29BBB /* JSON */,
-				B6195C099B9BF95B31EFC4D6F236B7D2 /* Layout */,
-				E7718BA51513D8B22244110D3A6D7F79 /* List */,
-				839C4716669FCA9D408EA3BB2DE782A2 /* Math */,
-				998D2CE8E46AA4E9BF376CC919528384 /* Metadata */,
-				0388CC4112AF9775821BBD3C9354B1BB /* Page Format */,
-				2107FA1A9376E6FEC2675CEF156E80EC /* Pagination */,
-				0E29A1AB2A9F9E1267EAFA08D108D426 /* Pod */,
-				7A0DFBC1BB7DA7191031BF72E9B4B722 /* Section */,
-				82A01EE583508588339CACDA7F5178F8 /* Support Files */,
-				0B17EE56391F5EA79B08743DFC4265F3 /* Table */,
-				5494D7A8D48C9292E046A6CA0B9C9811 /* Text */,
-				3321DF919CEE80B0CC21BEC38083C272 /* Utils */,
-			);
-			name = TPPDF;
-			path = ../..;
+		7F940CBE233502B47DE43BA2008B539F /* Utils */ = {
+			isa = PBXGroup;
+			children = (
+				3F0555C811759D149CC43302761ECCD9 /* PDFCalculations.swift */,
+				D795A61DA249E124A522CD66F400FDF0 /* PDFCopy.swift */,
+				3440E32204C2202E279AB58D58022E44 /* PDFError.swift */,
+				3717D6964C30F09FCE06F2893EEA54A0 /* PDFObject.swift */,
+			);
+			name = Utils;
+			path = Source/Utils;
 			sourceTree = "<group>";
 		};
 		7FE8140FDB366614E81688A78A071C3C /* Support Files */ = {
-<<<<<<< HEAD
-=======
 			isa = PBXGroup;
 			children = (
 				A3746E709D1FC2F25AE4195D9BAF95C6 /* Quick.modulemap */,
@@ -1838,52 +1076,201 @@
 			path = "../Target Support Files/Quick";
 			sourceTree = "<group>";
 		};
-		8A745DF7F5D3EDD576E00AD09FC8A43E /* Image */ = {
->>>>>>> 35e8543d
-			isa = PBXGroup;
-			children = (
-				A3746E709D1FC2F25AE4195D9BAF95C6 /* Quick.modulemap */,
-				B3802E4EB547026B946056052D78588E /* Quick.xcconfig */,
-				2F116E1EB5CEF48F2F118B7688271B6C /* Quick-dummy.m */,
-				A8EE0A30C32C84DFF8796384D02D463F /* Quick-Info.plist */,
-				09D88AB4EA0F8B587EBB16D22C55EF44 /* Quick-prefix.pch */,
-				E060805D7A04FA9757AC2B458C66DE16 /* Quick-umbrella.h */,
-			);
-			name = "Support Files";
-			path = "../Target Support Files/Quick";
-			sourceTree = "<group>";
-		};
-		82A01EE583508588339CACDA7F5178F8 /* Support Files */ = {
-			isa = PBXGroup;
-			children = (
-				8FFFE11271AF8B1982A31A52E7035DC7 /* TPPDF.modulemap */,
-				E074392F2799244AB44B9530E2087B38 /* TPPDF.xcconfig */,
-				9D354B5CEB89791FB06507D5941B65B3 /* TPPDF-dummy.m */,
-				B7BDC8881C36ECC481869D5CA591B0CC /* TPPDF-Info.plist */,
-				612B3AE7FAF4A18F679CBD882CBFF5AD /* TPPDF-prefix.pch */,
-				F71738DDA10F75FFBA87F055D8BFBBC4 /* TPPDF-umbrella.h */,
-			);
-			name = "Support Files";
-			path = "Example/Pods/Target Support Files/TPPDF";
-			sourceTree = "<group>";
-		};
-		839C4716669FCA9D408EA3BB2DE782A2 /* Math */ = {
-			isa = PBXGroup;
-			children = (
-				9667D294FE8E691AA301478E279E517A /* CGPoint+Math.swift */,
+		8213510E726227EAD44C38F22DA1CFAB /* Page Format */ = {
+			isa = PBXGroup;
+			children = (
+				180A810EEF005F231473BF562D622E8B /* PDFPageFormat.swift */,
+				5F7DE1D266B30471D04CB3EC74434714 /* PDFPageFormat+Layout.swift */,
+				6AC2CACAA9F1A7CF16730010915C00F1 /* PDFPageFormat+SizeConstants.swift */,
+			);
+			name = "Page Format";
+			path = "Source/Page Format";
+			sourceTree = "<group>";
+		};
+		8B404C48F83F0B7C2FE26203BD13D4BE /* Pagination */ = {
+			isa = PBXGroup;
+			children = (
+				62583951BD62F6741C8E2878FB1C6FA3 /* Int+RomanNumerals.swift */,
+				6D225EF629FF98A73BA2D73154E60868 /* PDFPagination.swift */,
+				5B3E8E63BE6AEF76A1DC01F5B22CC85E /* PDFPagination+Equatable.swift */,
+				591F772E1EA42EC13449BDC74BAE853B /* PDFPaginationClosure.swift */,
+				6B8A7B1DA4E6968540368CDE9C54AD00 /* PDFPaginationStyle.swift */,
+				5C4D410C17E6C0E3B30403EB0D575C09 /* PDFPaginationStyle+Equatable.swift */,
+				2C0E13642CE17FB4539E62AF7DBE1318 /* PDFPaginationStyle+PDFJSONSerializable.swift */,
+			);
+			name = Pagination;
+			path = Source/Pagination;
+			sourceTree = "<group>";
+		};
+		8F2E069E3A55E58EF00EA9754C3D130E /* Math */ = {
+			isa = PBXGroup;
+			children = (
+				F02A2948648F674D07591E5AC3C73B29 /* CGPoint+Math.swift */,
 			);
 			name = Math;
 			path = Source/Math;
 			sourceTree = "<group>";
 		};
-		998D2CE8E46AA4E9BF376CC919528384 /* Metadata */ = {
-			isa = PBXGroup;
-			children = (
-				9E042072A8037E17E0931836A6143F3B /* PDFInfo.swift */,
-				21B59AD5853972EE5388D6F51C5D8C34 /* PDFInfo+Equatable.swift */,
-			);
-			name = Metadata;
-			path = Source/Metadata;
+		94326B762F0D28299AAB5B64545327AA /* Pod */ = {
+			isa = PBXGroup;
+			children = (
+				0ACFE7995022F4C91493F0CA04AE4812 /* _config.yml */,
+				43F2CDEC485D4FB78677738B1796543C /* _config.yml */,
+				0979E86419BD4D63A3E5ADF24ED4278F /* Array.html */,
+				C9AEF6287B43AC0F61F9625D645FAF89 /* Array.html */,
+				08D370F3A80EE158459E7A3B846B14A8 /* badge.svg */,
+				D7997DF6652AC53341F7ABFB6CF3A392 /* badge.svg */,
+				454E0120D51A11195E0243D192ADF991 /* carat.png */,
+				DB9D49A940DAA350DCFF6515FB9DE281 /* carat.png */,
+				8BB35D1854F439F1DB309F4E30069B2B /* Classes.html */,
+				D2F6B733D7C83557003DCEEE8D007885 /* Classes.html */,
+				E2E75A2BDD25A72751D273C95C1FDA2A /* dash.png */,
+				EDEF1E74DCB1D5F40E2F0B4CFA08BF76 /* dash.png */,
+				033C72E18B364083BB51DD0F53503FBF /* Data.html */,
+				19E628EC0C5FC098DFE02FBF047E7C92 /* Data.html */,
+				C12570B95B5686FF81BB96F741A504D6 /* Dictionary.html */,
+				39CF28F93B420F104A49ACDC1881FFE8 /* Dictionary.html */,
+				30D3CEB849C73BD1CFB7DDBCE9A9D39C /* docSet.dsidx */,
+				C03FC67757E58C9D725BDF02EB190CCA /* Enums.html */,
+				130D7A7DE3E0EF71F5853CE3D410D09F /* Enums.html */,
+				786126A1A930A037833FDC19AFDA92A8 /* Extensions.html */,
+				4E7C5E590ACEE5A76139E16A69F9D310 /* Extensions.html */,
+				95B67DC9115102626BF589E8C53251F7 /* Functions.html */,
+				8A46834ED49F0EC93C7D86F83C3E06D1 /* Functions.html */,
+				04A2E14E737671ACF73D526CF0E80F31 /* gh.png */,
+				C4E06351D7187045CCF29462935F3BE8 /* gh.png */,
+				611CE684BD2AC907A998ED474B60C948 /* highlight.css */,
+				50B841BC8A7F1C39DB5C78B54432DDB2 /* highlight.css */,
+				1FD3453AA4A98DA0A0ED08BA7902878B /* index.html */,
+				94D740F46B6F96A74B0B21E3E5C503E5 /* index.html */,
+				1A5762821D46FCA8F06FC6A66D2AED16 /* Info.plist */,
+				97CECB2FF7D96FE03CCCF169038776F1 /* jazzy.css */,
+				C8140462EFAFF03E728928FEBC8F2044 /* jazzy.css */,
+				3726A1B3F7C28ECC207BFDA714BADAF2 /* jazzy.js */,
+				43CF2B1B43AEBC3A9CFEB9A8724ED217 /* jazzy.js */,
+				4D3213C01C5FAB5BB5E3D556C1EE9B18 /* jazzy.search.js */,
+				EEC7DFB9B813C5999D9426B4881624D4 /* jazzy.search.js */,
+				6AF94EBB42236789CE39F6221957B21C /* jquery.min.js */,
+				7FFFE7C5B3C2D3415F98AA450E94E08F /* jquery.min.js */,
+				B590C221004FD374DE32A8495E27570B /* LICENSE */,
+				CBCCEB53A8196039CF5117983ABE2E4E /* lunr.min.js */,
+				CC9DA3581F70C94CCE32A3C346FBC6DD /* lunr.min.js */,
+				06D9A94FA22365B262865B59A2D02F0A /* NSAttributedString.html */,
+				F23105F34E17E0856103EC0CE0CF255E /* NSAttributedString.html */,
+				D2F96CCC6F7248BFC0C82A3468D8C02C /* PDFAttributedText.html */,
+				DD2352925146322DB2D97928D6124A2C /* PDFAttributedText.html */,
+				226939C0B409130FD6801D72C2E661B1 /* PDFContainer.html */,
+				C7923AACCF42363E7AAEE5F440FEAC96 /* PDFContainer.html */,
+				BDA16822D04B553EFD4B997C5E5DA286 /* PDFCopy.html */,
+				4D50A9FABC65C0D253157D33C623C9A5 /* PDFCopy.html */,
+				0C08F5E7D49B847371FAD78E4102175C /* PDFDocument.html */,
+				8B86E0EC348FBD6D0B502BE79BBCF7EF /* PDFDocument.html */,
+				D5414A404D8002A42293A6CAE36F3013 /* PDFError.html */,
+				865D86C0F2674315BDF60FC1901212BB /* PDFError.html */,
+				FC920187651960AE90F55657461F57D7 /* PDFGenerator.html */,
+				D8B10D1D387C05D84D941530A9061F03 /* PDFGenerator.html */,
+				4BD7AF769CBEAB1424BC1971D8956BCD /* PDFImage.html */,
+				A43FE0CFD33B7AB4C730B4DA08F823EB /* PDFImage.html */,
+				A797B226715A3AB092098A4993F259CD /* PDFImageOptions.html */,
+				94821AE9CD1525FF3818B3442B9B3851 /* PDFImageOptions.html */,
+				E4F415CA7F77F312B493D27ABC7D1966 /* PDFImageSizeFit.html */,
+				996CF9B4BC134314FF793419E16773E5 /* PDFImageSizeFit.html */,
+				B5A9EAF2978330AE5258102F59F2C277 /* PDFIndentationObject.html */,
+				C1D78D9ECB74687BBF5AD5A033B0A2AA /* PDFIndentationObject.html */,
+				FA83BCA0B8D33A9E0BA38278FCEF6213 /* PDFInfo.html */,
+				B09948B840C0B71681F8AF3466819C20 /* PDFInfo.html */,
+				510D84CFCAE786FC2CBA7A98C0F33EF2 /* PDFJSONRepresentable.html */,
+				D1571B4EF55D3BE57E2E59119CDE3C6A /* PDFJSONRepresentable.html */,
+				63399D7E9D040C4CE682703E51AA371E /* PDFJSONSerializable.html */,
+				D4CCBF5C6A43834EC498EB6560E2BC51 /* PDFJSONSerializable.html */,
+				D50A972FE3A98EAF480518D229B76664 /* PDFLayout.html */,
+				41561700261B4B36D1182CCE3641D4F5 /* PDFLayout.html */,
+				0C05140DB45B97D00FEA6EE6EDD89623 /* PDFLayoutHeights.html */,
+				D515968D51ED80294CCAE3FA568571AA /* PDFLayoutHeights.html */,
+				3843126B682AAED703DC1F41905FA53F /* PDFLayoutIndentations.html */,
+				FC53E15E60797690A910167E8C0EFEA1 /* PDFLayoutIndentations.html */,
+				CFAB1FBDECD2339CDAEE38112D6571F9 /* PDFLineSeparatorObject.html */,
+				A418BB78D567140AD3B52DF9AB4760EE /* PDFLineSeparatorObject.html */,
+				F52C92C70E4B6B97AB45FB94C33C1419 /* PDFLineStyle.html */,
+				5B3C7F0BADDF43C1AEB0005FA9CC7C38 /* PDFLineStyle.html */,
+				64FC55E627A027DF069F9C86167872D4 /* PDFLineType.html */,
+				105CE5D8B405E8AED76B59441DEC7BE2 /* PDFLineType.html */,
+				82DDC739ADF0627AEB48330CF65DE298 /* PDFList.html */,
+				614B11F13D8837A4C789A787919E0AB4 /* PDFList.html */,
+				9AB91E96548238731865B08D99662D48 /* PDFListItem.html */,
+				976734B5F6EB6149B492698846069499 /* PDFListItem.html */,
+				BE27A7BF708AF7EA843780378B82141F /* PDFListItemSymbol.html */,
+				4E4B53D6183E9244DE49400F0C14E874 /* PDFListItemSymbol.html */,
+				B439470712D76742D2D96D03C9F4AE6E /* PDFOffsetObject.html */,
+				E0CCED75BCB68A7A2CFE09704692A8A7 /* PDFOffsetObject.html */,
+				86AE223D6830A81A4CB7CB13BF55CE6B /* PDFPageBreakObject.html */,
+				50D79391918FD2496D2E4E4E84F4204C /* PDFPageBreakObject.html */,
+				C3195F692B9C3DA30A74C3962D39EFF7 /* PDFPageFormat.html */,
+				DB57DABFCF3F716E89CF02912B051049 /* PDFPageFormat.html */,
+				4982420526C9CF93D767F48C4BAFA168 /* PDFPageLayout.html */,
+				4B6378E365DE978E0D9AFA330FCE4C6E /* PDFPageLayout.html */,
+				18EE74A34B9BAA16C6522AA77BABD47F /* PDFPagination.html */,
+				F98A3BFE8AA52A91A712D5449F604BB2 /* PDFPagination.html */,
+				9CDAB54821001E0BEB62D14A5FD94476 /* PDFPaginationStyle.html */,
+				94690922ABF21C435AD430615EA49BB0 /* PDFPaginationStyle.html */,
+				65F9D45DF5BD97F85CF70F0819F882CC /* PDFSection.html */,
+				12CD5028FB405B791A757495C6241878 /* PDFSection.html */,
+				98AD1B24E3FAD8CEA0ABD870E3AF8E65 /* PDFSectionColumn.html */,
+				68C2E4C100E1E97F994356735C358070 /* PDFSectionColumn.html */,
+				F1F2BDB9A6CD81BFCC1FB5D4ACCDC85B /* PDFSectionColumnContainer.html */,
+				B56A0C418BDF9E8C6413A7CCC04ED4DB /* PDFSectionColumnContainer.html */,
+				6E5C3D8A85D852D4B1196E9CEA8918D2 /* PDFSimpleText.html */,
+				5F6CCBD07BF5FFCFD7E714F637E87BF3 /* PDFSimpleText.html */,
+				2925EBBF5F06455782485A8E785DAFF0 /* PDFTable.html */,
+				9A89E37D7EE39BC671E73892D374A4A3 /* PDFTable.html */,
+				E0480D8BFFE6510D10BFB622915E9708 /* PDFTableCell.html */,
+				B36E2A64CB181ED89E9B35EA3BF782BE /* PDFTableCell.html */,
+				653595B87D1E81F93EE546A0CDBB0601 /* PDFTableCellAlignment.html */,
+				F60DE675C2D064D1DC9B27819F11B6E8 /* PDFTableCellAlignment.html */,
+				534724C9EC04EBBEB1F97F76F42D7A40 /* PDFTableCellBorders.html */,
+				E143E4792931CF823E53CBC6BD01A735 /* PDFTableCellBorders.html */,
+				D2631205D4E9C85F750E3B275219B180 /* PDFTableCellPosition.html */,
+				FBDA5517C3DF266103DD63A2CF702447 /* PDFTableCellPosition.html */,
+				EE6A43A9234224CF2E694041DE00213D /* PDFTableCellStyle.html */,
+				455E402A43205D6309BE6D8F19E247E0 /* PDFTableCellStyle.html */,
+				1314B3C2601814B4E44BB520106C91E8 /* PDFTableContent.html */,
+				3B98367E4AE73B2E0594FB19844E6BEE /* PDFTableContent.html */,
+				6D62061DF83B82A1AC180AA5EF10F832 /* PDFTableStyle.html */,
+				9599FA846DB948435A29677325E60E96 /* PDFTableStyle.html */,
+				B289FF989E7F50384C70C8237574435E /* PDFTableStyleDefaults.html */,
+				658F870FBD6597E9D2904C74FE18AD02 /* PDFTableStyleDefaults.html */,
+				A237197D8BFB283F3B4EFA4B8D01A0AC /* Protocols.html */,
+				F86FF41937F1EA0388134233486E966E /* Protocols.html */,
+				4161CAA8C9F63C56C6B861DF1B56FC03 /* README.md */,
+				F18F655FC53E66899D1030D46B34D94E /* search.json */,
+				6FA3E30AE81C42072C5DFE5934319605 /* search.json */,
+				6E3D32E7CF0BAF1FEACDA5C30CB60A65 /* spinner.gif */,
+				01C016C0040E87647E626DDF89A15A46 /* spinner.gif */,
+				6126122B7F693926DDEFE4C6DE2108BB /* String.html */,
+				097D49A53D77D3367836A4649B761764 /* String.html */,
+				23AF9480C4E8CD7080FED147B69F9243 /* Structs.html */,
+				0B5F3ECC30B16FD97E928EC7DBE43B94 /* Structs.html */,
+				56321A0C79CC0A33294AE299FEB9343E /* Symbol.html */,
+				209173145B081FD8036A868114DB1247 /* Symbol.html */,
+				075DD37727587D7FD14320AD1F9B123E /* TPJSONRepresentable.html */,
+				54D2DC002271A1EF68A48FE649EE6EEA /* TPJSONRepresentable.html */,
+				E5BA4C0625D67EAD111A66798B29A7FA /* TPJSONSerializable.html */,
+				4C73A32DAFCE231F96015AE7F277F552 /* TPJSONSerializable.html */,
+				A4855147CD404E02F068733889664C6F /* TPPDF.podspec */,
+				381DAA09E2E00580AD3DD1D826F1D39A /* TPPDF.tgz */,
+				B824908E5FA09494EF9C9A1F80730C89 /* TPPDF.xml */,
+				8A5EB17C6386CECDC199418E95C89180 /* typeahead.jquery.js */,
+				1FA0DF8EAC70F12DD5BDEEB2A8777D7D /* typeahead.jquery.js */,
+				C41C7EF504D98CA77972A8A4D0575C35 /* Typealiases.html */,
+				6017456C9DD7BAA8E163ACED9599E46C /* Typealiases.html */,
+				C89581C7C3F047C5DEA9BB1B0CD011B5 /* UIColor.html */,
+				A38EE8B2D876CB899953368625F1E30B /* UIColor.html */,
+				6CCB3B56C4FC35BD4518CD0D9CB2B3C2 /* UIImage.html */,
+				2F79B625B1B9BBD668457BAA5DEB0C15 /* UIImage.html */,
+				67FAFA1AA6C86AD7D154940B831DF9BF /* undocumented.json */,
+				4D11B2C94FF6EC4322016D1FC4DEF568 /* undocumented.json */,
+			);
+			name = Pod;
 			sourceTree = "<group>";
 		};
 		9FBB9454F1841B0A2B0A778E98A5159C /* Pods */ = {
@@ -1927,73 +1314,18 @@
 			path = "../Target Support Files/Nimble";
 			sourceTree = "<group>";
 		};
-		B6195C099B9BF95B31EFC4D6F236B7D2 /* Layout */ = {
-			isa = PBXGroup;
-			children = (
-<<<<<<< HEAD
-				B43360A6EA1D6384F2AC6EF9F89E4879 /* PDFContainer.swift */,
-				143C29E9E68996E775EC0554BEDED069 /* PDFIndentationObject.swift */,
-				2B5B655F03866E8136110D2C9DCB5CA9 /* PDFIndentationObject+Equatable.swift */,
-				3ECC230789740FC68AA87FE7DF77FCF0 /* PDFLayout.swift */,
-				273E429956F9C8353F04C12310D33DA1 /* PDFLayout+Equatable.swift */,
-				ACDFFA8D11873B99DFFEAE88AF86065D /* PDFLayoutHeights.swift */,
-				5DCE299BCF9552BD272D3BEA1FE7EBFA /* PDFLayoutHeights+Equatable.swift */,
-				44B2A12C8418616ABC29A9878DAD006F /* PDFLayoutIndentations.swift */,
-				D9375CC0E58C143AF49A3E42E6356874 /* PDFLayoutIndentations+Equatable.swift */,
-				95A6733E61BF3DFCBEBF7AAE550DFD39 /* PDFOffsetObject.swift */,
-				6553E3F1C16DEB7AA298DDF02FA9C2F0 /* PDFOffsetObject+Equatable.swift */,
-				C792656EA0CDFA0D8B9B36C64CDCD56A /* PDFPageBreakObject.swift */,
-				5BFF28306711ADE85A36CC9B790B64A3 /* PDFPageBreakObject+Equatable.swift */,
-				27C924D2BF0F99BBAE74FB686A0D3330 /* PDFPageLayout.swift */,
-				AD7998FE8D86F1A972FD3D54A9D3C7D9 /* PDFPageLayout+Equatable.swift */,
-				8110E84EAE1A2A0D23BB55FE5CE9D7A2 /* PDFSectionColumnContainer.swift */,
-				013C1010DC00FDE5021C03E13241D499 /* PDFSpaceObject.swift */,
-=======
-				322533E4B14F1597E38A3C6A1F78066D /* CGPoint+Math.swift */,
-			);
-			name = Math;
-			path = Source/Math;
-			sourceTree = "<group>";
-		};
-		C8608D61579F171635291C129765D7C4 /* Pagination */ = {
-			isa = PBXGroup;
-			children = (
-				417853649D833545EE98F9F0E270115C /* Int+RomanNumerals.swift */,
-				7B5E009A1FB58C86A36CE32D4409266F /* PDFPagination.swift */,
-				70B98FDBF81B9C2F0F89C3B6082CA496 /* PDFPagination+Equatable.swift */,
-				813071C5846E7F6D0768985826DFAB25 /* PDFPaginationClosure.swift */,
-				DC2A7AE0FBE41401EE2F9AE2AB32F34E /* PDFPaginationStyle.swift */,
-				146A8801D942F7E2AD8074F93A2A7351 /* PDFPaginationStyle+Equatable.swift */,
-				D477C4E2229FFDE000EF14B3 /* PDFPaginationStyle+PDFJSONSerializable.swift */,
-			);
-			name = Pagination;
-			path = Source/Pagination;
-			sourceTree = "<group>";
-		};
-		C91D43575BC398A71C5B327B716EC434 /* Layout */ = {
-			isa = PBXGroup;
-			children = (
-				A2BA7A3FB75CA3231B7B5EF14A40D4E2 /* PDFContainer.swift */,
-				38B4427C1A98FD12953DBFA8F0042391 /* PDFIndentationObject.swift */,
-				3F00C0F485420C175B26A241DC606217 /* PDFIndentationObject+Equatable.swift */,
-				F3EC79E872A2E504901CEA57910464CD /* PDFLayout.swift */,
-				0EFAC7D9F61F2C2D0F7279456566D3D7 /* PDFLayout+Equatable.swift */,
-				F90417C56A44468E61FC1D3C71CD95E8 /* PDFLayoutHeights.swift */,
-				B968F488D67F9CB6A44034E342F3005A /* PDFLayoutHeights+Equatable.swift */,
-				55AEB83B5813FE7EE14877A090CD9DB4 /* PDFLayoutIndentations.swift */,
-				838DC90EB93330886D6C9AFC4FC070CF /* PDFLayoutIndentations+Equatable.swift */,
-				4567DA9BEAC3DB9C15326C4D71836917 /* PDFOffsetObject.swift */,
-				6DA0E337C9A79EC8007A1D76F417E773 /* PDFOffsetObject+Equatable.swift */,
-				E2247A3DCEA796ACD673F7C8C7462E76 /* PDFPageBreakObject.swift */,
-				CDB238D7F0FD8566699FF69B3F72F838 /* PDFPageBreakObject+Equatable.swift */,
-				F39BEB077A6B394FE202E254C7DE0CE4 /* PDFPageLayout.swift */,
-				BE02302035369BD2412EB32948228A5A /* PDFPageLayout+Equatable.swift */,
-				E385D03F465A611C6F2E5DBBE98BC8C4 /* PDFSectionColumnContainer.swift */,
-				00688D0211785AFFA02A340F87CA9C4E /* PDFSpaceObject.swift */,
->>>>>>> 35e8543d
-			);
-			name = Layout;
-			path = Source/Layout;
+		CA9678CCC534CA110225D47738AACD42 /* List */ = {
+			isa = PBXGroup;
+			children = (
+				9DA6CA366B8EC4F1F0346D023D9BC6C8 /* PDFList.swift */,
+				8AD1F7764EF1E81C2507B97CD75195D3 /* PDFList+Equatable.swift */,
+				29EA71C3EC248732E8C84CFFDF36CAAC /* PDFListItem.swift */,
+				A783C1A0E015756DE9A3A467605B08BF /* PDFListItem+Equatable.swift */,
+				42220F8D2D977EB312232C85A0389407 /* PDFListItemSymbol.swift */,
+				2A507067D28C0773781F39D87F283A87 /* PDFListObject.swift */,
+			);
+			name = List;
+			path = Source/List;
 			sourceTree = "<group>";
 		};
 		CF1408CF629C7361332E53B88F7BD30C = {
@@ -2008,26 +1340,52 @@
 			);
 			sourceTree = "<group>";
 		};
+		DA097B8E67353D0325E8AE128068035C /* Image */ = {
+			isa = PBXGroup;
+			children = (
+				0EA3A618A68DBB3E30CFB652571C2C77 /* PDFImage.swift */,
+				8DA57875873AB19301F2281BE1B9D3C4 /* PDFImage+Equatable.swift */,
+				76CB08F2FFB75590838D56BF998B9FDF /* PDFImageObject.swift */,
+				3DF2BB1275B6EF024C9D210783719602 /* PDFImageOptions.swift */,
+				934F2353423BE990897A93AE04D3FB18 /* PDFImageRowObject.swift */,
+				6AB3132763E7C86C5F4B210280D9ADB7 /* PDFImageSizeFit.swift */,
+			);
+			name = Image;
+			path = Source/Image;
+			sourceTree = "<group>";
+		};
+		E4FCDE48C83687914B40AB81B6C84CEE /* Layout */ = {
+			isa = PBXGroup;
+			children = (
+				469E3D987E7504422F56789A88D7EE50 /* PDFContainer.swift */,
+				8610A22DC2C5C92FCE528E734DD8ECFA /* PDFIndentationObject.swift */,
+				6092FD6C966AE6A7BEF93AE3CAD8F1C5 /* PDFIndentationObject+Equatable.swift */,
+				C84DB5168A7359DBEFAC209853BE8D05 /* PDFLayout.swift */,
+				11477DFE0026377D53F267EC0F041C3C /* PDFLayout+Equatable.swift */,
+				2BEB0A3F172A1500A00933712A9EF9EC /* PDFLayoutHeights.swift */,
+				84254EE6BA04660C360E33A9F588165F /* PDFLayoutHeights+Equatable.swift */,
+				287B172126F357037CE3C6E433FEE73C /* PDFLayoutIndentations.swift */,
+				BCA4534E5A253654FF9A3EA65A45165A /* PDFLayoutIndentations+Equatable.swift */,
+				E9002C5D4B6ECF75C0918FDA5E6DEB3E /* PDFOffsetObject.swift */,
+				846147B7C26E290F35D5D872EFC32819 /* PDFOffsetObject+Equatable.swift */,
+				ADCCE9EEE530B4B918EDA85BF03D5D4B /* PDFPageBreakObject.swift */,
+				655888FC742039286DA4F34D49A7143D /* PDFPageBreakObject+Equatable.swift */,
+				5C949D8D21901A8357D067246EE36E85 /* PDFPageLayout.swift */,
+				E99E2D9212144C57DBC1AF45256AE606 /* PDFPageLayout+Equatable.swift */,
+				01BFDBBADBEB4AC67AB3AD01291891F8 /* PDFSectionColumnContainer.swift */,
+				036F373A4DBB6E2774749C53A4600B83 /* PDFSpaceObject.swift */,
+			);
+			name = Layout;
+			path = Source/Layout;
+			sourceTree = "<group>";
+		};
 		E6B783D5F8275C9EBF1537F4C9F190D6 /* SwiftLint */ = {
 			isa = PBXGroup;
 			children = (
 				793AF89F175E2B6E4BA7454D6BE8F985 /* Support Files */,
 			);
+			name = SwiftLint;
 			path = SwiftLint;
-			sourceTree = "<group>";
-		};
-		E7718BA51513D8B22244110D3A6D7F79 /* List */ = {
-			isa = PBXGroup;
-			children = (
-				3B98D62D7F57057FCEBF94102575E08B /* PDFList.swift */,
-				D5575BC7C148EAB306F1B0D3233F4D44 /* PDFList+Equatable.swift */,
-				00877CD62BF97AFD199FA037CCDC0013 /* PDFListItem.swift */,
-				C1FC1D7CD874CC1B86CD3140565C3A82 /* PDFListItem+Equatable.swift */,
-				20B96CFA7489D43F042DA1A74396C7C6 /* PDFListItemSymbol.swift */,
-				6A43D41BE07F8B64BA154664B4108C7C /* PDFListObject.swift */,
-			);
-			name = List;
-			path = Source/List;
 			sourceTree = "<group>";
 		};
 		FD1CD43CCE9B39DC8450FA3B516460F3 /* Quick */ = {
@@ -2069,44 +1427,6 @@
 			path = Quick;
 			sourceTree = "<group>";
 		};
-		FD1CD43CCE9B39DC8450FA3B516460F3 /* Quick */ = {
-			isa = PBXGroup;
-			children = (
-				9636D5936A5AA005BF948AF6A505C578 /* Behavior.swift */,
-				D5A0F75656CB7DFBE2122B0D68259153 /* Callsite.swift */,
-				11715B5BFB8D830BE211D426EA6FE18A /* Closures.swift */,
-				86EA07EAF3F92404A7E464881F7E712F /* Configuration.swift */,
-				71BC0356EB4125F8FBE88556A95E7197 /* DSL.swift */,
-				4EF01D33B54DC205E8E9DA85CB17800F /* ErrorUtility.swift */,
-				3E04A56415D8750B385CBC3AB8BBA4D0 /* Example.swift */,
-				A37ED74AB3295A1985D9B6927DFEFDA9 /* ExampleGroup.swift */,
-				F1812F298EB36BE14454A90D50DF3B67 /* ExampleHooks.swift */,
-				300C952E18E465358123B10CFABB9B07 /* ExampleMetadata.swift */,
-				A3DCE710AF71ED74B0574EBDD83C02E0 /* Filter.swift */,
-				E3BD0F6A0A283C9E739C317D83488F74 /* HooksPhase.swift */,
-				F270B3BF01B92C0ABE1E0B49AFBCE399 /* NSBundle+CurrentTestBundle.swift */,
-				0B61C2CB472C1E79F3B3793FA059016C /* QCKDSL.h */,
-				70AC7175CDFE257F9AEBF0CF4250725D /* QCKDSL.m */,
-				60E595BBA24FEDB548252887F38B3DCE /* Quick.h */,
-				3E6836F9312687D1A74AFEAB434356E6 /* QuickConfiguration.h */,
-				3B83E60C519E93CC51AF1A862C8411CF /* QuickConfiguration.m */,
-				DBD66F7B76AADB3011307636209097CF /* QuickSelectedTestSuiteBuilder.swift */,
-				407A6B82A0FB629082DCC0121F2F2331 /* QuickSpec.h */,
-				9F298FDA5A2ACA603E9A9809DB386040 /* QuickSpec.m */,
-				CDCA39A6C0D7BC2104ED1EE08D3D81A3 /* QuickSpecBase.h */,
-				F24C9C6BDA89A4861840B7D33631E5F6 /* QuickSpecBase.m */,
-				4237D85424D842F66841516F153E6824 /* QuickTestSuite.swift */,
-				170715461DBBF2A9156230C94FCD23BF /* String+C99ExtendedIdentifier.swift */,
-				73302C4908EC872A2249A5269A672033 /* SuiteHooks.swift */,
-				9434AD9BD3839FB76D96FB233672DC06 /* URL+FileName.swift */,
-				2E4E5F735D0A0D316C64B61254CBA909 /* World.swift */,
-				84570CEA498F2BC09DE8931D6CEB8346 /* World+DSL.swift */,
-				25BB4753C9F3F79ED9ED12F9D7FE0015 /* XCTestSuite+QuickTestSuiteBuilder.m */,
-				7FE8140FDB366614E81688A78A071C3C /* Support Files */,
-			);
-			path = Quick;
-			sourceTree = "<group>";
-		};
 /* End PBXGroup section */
 
 /* Begin PBXHeadersBuildPhase section */
@@ -2248,7 +1568,7 @@
 			buildConfigurationList = 3BE48F7DA8AEDE929987E728B5A5128D /* Build configuration list for PBXNativeTarget "TPPDF" */;
 			buildPhases = (
 				6C448550D827B729512FD1EB49443073 /* Headers */,
-				2D7B4A8A0ECA9B256628861CE9996AE7 /* Sources */,
+				299EF956ED955F630DACC34CA4EC98C7 /* Sources */,
 				6D55D8FAC9CA90D0BE60B4A0EC424C31 /* Frameworks */,
 				47C1BED08E202369F3842EF0A137BEDF /* Resources */,
 			);
@@ -2269,19 +1589,13 @@
 			isa = PBXProject;
 			attributes = {
 				LastSwiftUpdateCheck = 0930;
-				LastUpgradeCheck = 1020;
-				TargetAttributes = {
-					F554EA343D656E7FB0C1ACC045EB2666 = {
-						LastSwiftMigration = 1020;
-					};
-				};
+				LastUpgradeCheck = 0930;
 			};
 			buildConfigurationList = 4821239608C13582E20E6DA73FD5F1F9 /* Build configuration list for PBXProject "Pods" */;
 			compatibilityVersion = "Xcode 3.2";
 			developmentRegion = English;
 			hasScannedForEncodings = 0;
 			knownRegions = (
-				English,
 				en,
 			);
 			mainGroup = CF1408CF629C7361332E53B88F7BD30C;
@@ -2379,107 +1693,119 @@
 			);
 			runOnlyForDeploymentPostprocessing = 0;
 		};
-		2D7B4A8A0ECA9B256628861CE9996AE7 /* Sources */ = {
+		299EF956ED955F630DACC34CA4EC98C7 /* Sources */ = {
 			isa = PBXSourcesBuildPhase;
 			buildActionMask = 2147483647;
 			files = (
-				075366B8DD030E72A26462BFCFE57C4C /* CGPoint+Math.swift in Sources */,
-				37FFF9F42C1FDB524F2AAD0CEE5DEAE8 /* Int+RomanNumerals.swift in Sources */,
-				95A7EB7EA8BC2508E737B1C0892EF7BA /* PDFAttributedText+Equatable.swift in Sources */,
-				5A6756DE5BB277A4C40ED5FD5E6E69EC /* PDFAttributedText.swift in Sources */,
-				23510FF9AF84F3EC64E8978A466D2DDF /* PDFAttributedTextObject.swift in Sources */,
-				4122AB9C0AFFB660226E1E5D10C9A999 /* PDFCalculations.swift in Sources */,
-				82F53FC6018245DE86F55A74F0F9D5BF /* PDFColumnWrapSectionObject.swift in Sources */,
-				7F874212E8AF64927C208D467E9C9D1E /* PDFContainer.swift in Sources */,
-				95DCC59970593D8B553F8F7CA6F1238F /* PDFCopy.swift in Sources */,
-				038CFDCF73BE8C03FE102ACCE599AF0C /* PDFDocument+Objects.swift in Sources */,
-				3D456D0FB569BAD439938AF40A30AA93 /* PDFDocument.swift in Sources */,
-				DB3AA2DA73EEF39DEAE29B9C6568D31E /* PDFError.swift in Sources */,
-				980A3A0C175FEC2FF55E5A5229A64C0F /* PDFFontObject.swift in Sources */,
-				765BDFEC4BF8784E720FF50E9D583BE0 /* PDFGenerator+Debug.swift in Sources */,
-				1015EC0A1584792CA0C15BCD9C131A97 /* PDFGenerator+Generation.swift in Sources */,
-				279E0EC6E4CC380D4080FD6AC1021C67 /* PDFGenerator+Layout.swift in Sources */,
-				B10EF086B32296137CDC3896DFF5B84B /* PDFGenerator.swift in Sources */,
-				5DD4D2D3E187B6812EAD93F09B41ED44 /* PDFGraphics.swift in Sources */,
-				EF116784B2A0D6DACF6CD9F694E569BE /* PDFImage+Equatable.swift in Sources */,
-				2B8972B8662D36034C4D0494491809CF /* PDFImage.swift in Sources */,
-				E471AF24C5CA80EEBC17F038DBF1384C /* PDFImageObject.swift in Sources */,
-				DD0401118C78088C4DDB42CBA07D816B /* PDFImageOptions.swift in Sources */,
-				C3666DC6C226FEBE02572388F270F71C /* PDFImageRowObject.swift in Sources */,
-				3837001638B1636377ABDC4C3A981BA0 /* PDFImageSizeFit.swift in Sources */,
-				03BCFCE0198ADE841E67144B2746A46B /* PDFIndentationObject+Equatable.swift in Sources */,
-				8026A393FCF948F62B4D4A2F56F3BB45 /* PDFIndentationObject.swift in Sources */,
-				603054B9AD638DD426C6691C20E70E23 /* PDFInfo+Equatable.swift in Sources */,
-				0742A81B93416A6C474EE31D570DE19C /* PDFInfo.swift in Sources */,
-				B9CF36E19519EEA31460B9698063932C /* PDFJSONRepresentable.swift in Sources */,
-				AB1BAD8A9708C5FC61B477AC94EA3446 /* PDFJSONSerializable.swift in Sources */,
-				9D774A2D1B3787165F1395F3E90781AD /* PDFLayout+Equatable.swift in Sources */,
-				3197AE21CA80642BFA0CBF634E913C94 /* PDFLayout.swift in Sources */,
-				3FF2452FCE93BB07D14D87F4128EB061 /* PDFLayoutHeights+Equatable.swift in Sources */,
-				4BC1262137C1609662F1D515FD157AD2 /* PDFLayoutHeights.swift in Sources */,
-				FFD0A6F5C299692FE4059B51078124D2 /* PDFLayoutIndentations+Equatable.swift in Sources */,
-				4BA0150D2D7330A64E9320FBDC90CD2E /* PDFLayoutIndentations.swift in Sources */,
-				44BE77AFADAC644881CF913C85B3F3F9 /* PDFLineObject.swift in Sources */,
-				930889C8FB4FE8FB5E0EDBB5946B20D9 /* PDFLineSeparatorObject+Equatable.swift in Sources */,
-				2A0AB1CBB6816D0B2CA2C6866D61C55D /* PDFLineSeparatorObject.swift in Sources */,
-				52BC2D1AD50942911165C19EBFD6A961 /* PDFLineStyle+Equatable.swift in Sources */,
-				26290F0EA4A88AE380491732534AD9AF /* PDFLineStyle.swift in Sources */,
-				35F105E4F644CD420FF03F36AA971689 /* PDFLineType.swift in Sources */,
-				93214866DB4739E0FAE72C9E1C54415A /* PDFList+Equatable.swift in Sources */,
-				20C0E2623F6DABE9DCCE9B36C8BB4A30 /* PDFList.swift in Sources */,
-				410844D21AA8650DA589AC2580A70B63 /* PDFListItem+Equatable.swift in Sources */,
-				30EE1A6B65CC6E6D1F083179D8666E59 /* PDFListItem.swift in Sources */,
-				671195FD762A7E4D21117485591B2123 /* PDFListItemSymbol.swift in Sources */,
-				01740605F2AAD6F0D97482E55F50E9CD /* PDFListObject.swift in Sources */,
-				EBE60A5C71845425B611FD0924F4A04C /* PDFObject.swift in Sources */,
-				7DA75C98CE11643D65EC95F5EB076C88 /* PDFOffsetObject+Equatable.swift in Sources */,
-				956534F8C392CE07B4CAE3B35B24FBD6 /* PDFOffsetObject.swift in Sources */,
-				08111B1052042FD1B16381A1874B44AE /* PDFPageBreakObject+Equatable.swift in Sources */,
-				EF8049FDCF404AD6318997AD8067739D /* PDFPageBreakObject.swift in Sources */,
-				6990B86FB3F3694D928549EF4CFFABDF /* PDFPageFormat+Layout.swift in Sources */,
-				88CF1ABC49B46FBADE16C191BA4E6587 /* PDFPageFormat+SizeConstants.swift in Sources */,
-				0456127A33FD5075E64AA3F3618214E0 /* PDFPageFormat.swift in Sources */,
-				D3296FB7C4F5D5593978611A0E18A1C1 /* PDFPageLayout+Equatable.swift in Sources */,
-				9B8DE513A0F2893DEF56D0E845769B3F /* PDFPageLayout.swift in Sources */,
-				624CA833309767755465B6C41BF27F77 /* PDFPagination+Equatable.swift in Sources */,
-				8D6DABB268297B4BFB9DE17323689547 /* PDFPagination.swift in Sources */,
-				6A53199713A0F97253D9C8E00CF22FB3 /* PDFPaginationClosure.swift in Sources */,
-				3E481298897AD9C2FEF4F0A7819FEC2C /* PDFPaginationStyle+Equatable.swift in Sources */,
-				A7CFEA14D2195C458C09583AD1B1D85F /* PDFPaginationStyle.swift in Sources */,
-				32C4AD814BC850960C729C5454E2256C /* PDFRectangleObject.swift in Sources */,
-				08193A5FBDC283DF7C9D8C6B996B26B0 /* PDFSection.swift in Sources */,
-				4FB592C3049D8ADB600F099CF550BEB0 /* PDFSectionColumn+Objects.swift in Sources */,
-				997910C5EA13B1FDD48C5E5D61D575F7 /* PDFSectionColumn.swift in Sources */,
-				509F2B6EE804AA356DBE5CC9C57CB535 /* PDFSectionColumnContainer.swift in Sources */,
-				9F98E3709C4C373D010D5D86F587BA24 /* PDFSectionColumnObject.swift in Sources */,
-				4AED4D5B6970AFBA0C00E075A1B0B8D1 /* PDFSectionObject.swift in Sources */,
-				CCA4365EF9DBB642BDD8D484188B1516 /* PDFSimpleText+Equatable.swift in Sources */,
-				C059EF0D199D733D3D59C238058C4F67 /* PDFSimpleText.swift in Sources */,
-				BF223CDF5DE2D0D3C852D247A811B598 /* PDFSpaceObject.swift in Sources */,
-				A5BF298D5BA6D919FC4725B9153DA8E8 /* PDFTable+Equatable.swift in Sources */,
-				F6466184D60BFC7D19BE4FF5A8B78048 /* PDFTable.swift in Sources */,
-				DDD5253D964D02A7B871F637722F0C0C /* PDFTableCell+Equatable.swift in Sources */,
-				41501DC989E9FF2EB98F127338B11D14 /* PDFTableCell.swift in Sources */,
-				FF90FB4519479C76B857F93B6CAD0682 /* PDFTableCellAlignment.swift in Sources */,
-				96D04620D35E92F2A45A44C74C94E1EC /* PDFTableCellBorders+Equatable.swift in Sources */,
-				F569DDAF2D381A2D0FFB66A8B8511CCF /* PDFTableCellBorders.swift in Sources */,
-				5EC9C195DB01B6CC538875171ACEB680 /* PDFTableCellPosition+Equatable-Hashable.swift in Sources */,
-				1D18B55BF4946FA70CAAF4215732CDA0 /* PDFTableCellPosition.swift in Sources */,
-				194FD4FDA4E61FF0C3309A2C98CB891F /* PDFTableCellStyle+Equatable.swift in Sources */,
-				45D0ACE4EB73B6941E3257201CBCC084 /* PDFTableCellStyle.swift in Sources */,
-				519927343082D1C41CF4C5CFB1F12DE4 /* PDFTableContent+Equatable.swift in Sources */,
-				0A65BA165BEDF990F804FF41AFE7945C /* PDFTableContent.swift in Sources */,
-				77CA408D03E6FAE55DA1C5D898B32DCD /* PDFTableObject.swift in Sources */,
-				BDB99F0A3EBBAC1AFD839B8F6F84F680 /* PDFTableStyle+Defaults.swift in Sources */,
-				ADCADED627D1A6B9FFF54A01D1192D5A /* PDFTableStyle+Equatable.swift in Sources */,
-				CBA1859653733267001CA40243A0E88A /* PDFTableStyle.swift in Sources */,
-				C8107594BF17C659B0236D1448A42220 /* PDFTableValidator.swift in Sources */,
-				5C3D933E941C11B946CF4EB87A3CC268 /* PDFText.swift in Sources */,
-				BEA2EE98B9F40496F8A7A7056A7946F8 /* PDFTextColorObject.swift in Sources */,
-				7832601C15135D66405F10FD9FC5645E /* TPPDF-dummy.m in Sources */,
-				226E923288535B9BC7DF729C880A5288 /* UIColor+CloseToEqual.swift in Sources */,
-				0F18846343EE57225401671159AEC0DE /* UIColor+Hex.swift in Sources */,
-				C9E277C9B8CDA3585471A60177A05246 /* UIImage+Pixel.swift in Sources */,
+				B7E1590C8A8EA6942589E91C309B5419 /* Array+PDFJSONSerializable.swift in Sources */,
+				65DB5AECBB1E872C8F7BF85DB3ADDD10 /* CGPoint+Math.swift in Sources */,
+				7F9851C0A6320C26694C0B0DC1B24126 /* CGPoint+PDFJSONSerializable.swift in Sources */,
+				096CC9EAFE92F4B65AFE58AD7210ACA5 /* CGRect+PDFJSONSerializable.swift in Sources */,
+				BDEB9B98507276F97328A452A773A4EF /* CGSize+PDFJSONSerializable.swift in Sources */,
+				D36FA865D05376D577917408B1957E26 /* Data+PDFJSONSerializable.swift in Sources */,
+				A24779314B7EA0CEFF23BEBB8222667F /* Dictionary+PDFJSONSerializable.swift in Sources */,
+				4B6AFB16F9EB56141B269C4D796C3AD4 /* Int+RomanNumerals.swift in Sources */,
+				625F9B19ABF0CAC7BBB1FDC01F1FE760 /* NSAttributedString+PDFJSONSerializable.swift in Sources */,
+				71F4BDC77C8995635013A1E37DDFAA9C /* PDFAttributedText+Equatable.swift in Sources */,
+				6E0523CAF56CFF19F84E3AF3FFE6E935 /* PDFAttributedText.swift in Sources */,
+				C59DFBCBDEC045A117AC111428AB22B7 /* PDFAttributedTextObject.swift in Sources */,
+				83C808A9115C50D500F9D1DC3756B0ED /* PDFCalculations.swift in Sources */,
+				875ACB8DA77765A2CC1BE5A7994A6AB5 /* PDFColumnWrapSectionObject.swift in Sources */,
+				C79FB187127FAB175593DD1D3691E4A5 /* PDFContainer.swift in Sources */,
+				6729F9C32015368273A0575A3B78A06F /* PDFCopy.swift in Sources */,
+				F1E72A8D919695D4A479F7CE73539AE6 /* PDFDocument+Objects.swift in Sources */,
+				D23E12A8442B150AE14C5CA122D350FB /* PDFDocument.swift in Sources */,
+				1085DF164EA9A9317E83DE0331C28676 /* PDFError.swift in Sources */,
+				B6F40FB2D24BBDDD2AB5F2A0D4864669 /* PDFFontObject.swift in Sources */,
+				946F671816B5768BB8D538D7D44174D2 /* PDFGenerator+Debug.swift in Sources */,
+				2BF487623622FAF149D495159C6B29B0 /* PDFGenerator+Generation.swift in Sources */,
+				DED3DB5325E37FFAA600AE941F82C94F /* PDFGenerator+Layout.swift in Sources */,
+				314E66108D395070CA84619AA341DE69 /* PDFGenerator.swift in Sources */,
+				EB2F237A391FA073C884C279D03F21C5 /* PDFGraphics.swift in Sources */,
+				E4182E3E35FA82970BBF05BD5E282379 /* PDFImage+Equatable.swift in Sources */,
+				A4FF17330987D1FF0631A5832BA98B54 /* PDFImage.swift in Sources */,
+				378BA8E388680E03B3D91833AC934DF1 /* PDFImageObject.swift in Sources */,
+				A95C66C9EBBB005313712033E7BC046A /* PDFImageOptions.swift in Sources */,
+				3D7465E5587F6391C491A3ED1E57ECC9 /* PDFImageRowObject.swift in Sources */,
+				737AEA510DC5549649A0402B56380DEB /* PDFImageSizeFit.swift in Sources */,
+				5E71B3C198659F601E268387EF4345DF /* PDFIndentationObject+Equatable.swift in Sources */,
+				1939F26CB4C99F6C1171306360B3D2FA /* PDFIndentationObject.swift in Sources */,
+				16D3CA4EA41C48056F5B43FA0C4015AC /* PDFInfo+Equatable.swift in Sources */,
+				C726CE3831B66C87FFF6CB69F573AE4A /* PDFInfo.swift in Sources */,
+				E0A4D94B447719DD13CD2AB6BCADBBE9 /* PDFJSONRepresentable.swift in Sources */,
+				83682163FD17B69D5095A4DDDA122CA9 /* PDFJSONSerializable.swift in Sources */,
+				ED751D72DA52E42A3774FF714A846D94 /* PDFLayout+Equatable.swift in Sources */,
+				F945E510A6AD6F1EE7784207D3E7C1E5 /* PDFLayout.swift in Sources */,
+				60E08519BFAFF794235022437B3540E2 /* PDFLayoutHeights+Equatable.swift in Sources */,
+				047A880D800DFCAE74945DB6B00CFCDB /* PDFLayoutHeights.swift in Sources */,
+				18640782449653E9B2F22E008EAA348F /* PDFLayoutIndentations+Equatable.swift in Sources */,
+				85B8FBC907061D3DB9A7A6A7277BEA27 /* PDFLayoutIndentations.swift in Sources */,
+				7164105AB28939D7E6BFC90B4866F7B2 /* PDFLineObject.swift in Sources */,
+				84392AB73FF4C9F919157EB384826879 /* PDFLineSeparatorObject+Equatable.swift in Sources */,
+				40C946C50FA36462EEC474384E77FE03 /* PDFLineSeparatorObject.swift in Sources */,
+				BA3F5DE4D0B0692C764C7F6D0D6FD795 /* PDFLineStyle+Equatable.swift in Sources */,
+				9FEA26EACC72DBC5CFBBE4DAF4137B05 /* PDFLineStyle.swift in Sources */,
+				234F5915C9CBE75D162833A5A756F766 /* PDFLineType.swift in Sources */,
+				D20FE3053718E513FBEF74A12F015534 /* PDFList+Equatable.swift in Sources */,
+				2BB53084B31D6C2D73FA693E0AE68249 /* PDFList.swift in Sources */,
+				07FCCD91AB9B47BFF0DFCEB3AF32FE27 /* PDFListItem+Equatable.swift in Sources */,
+				B30C4412A3178DF01CD1BE3698B2EE9B /* PDFListItem.swift in Sources */,
+				11CFE0CB6CC420E02E936300476A48A8 /* PDFListItemSymbol.swift in Sources */,
+				0BE39C8E71E81181270CE3DED2779009 /* PDFListObject.swift in Sources */,
+				8204E87E0655C566B76AE756EBE6C646 /* PDFObject.swift in Sources */,
+				8BACE850A892186BD450241EC4F80340 /* PDFOffsetObject+Equatable.swift in Sources */,
+				53A35DC9C52EE022150107D58F03C66C /* PDFOffsetObject.swift in Sources */,
+				3C0B43E3C6AEFC7878139298F871B608 /* PDFPageBreakObject+Equatable.swift in Sources */,
+				C3A133003F7D7C43206FEB2543DF0F0D /* PDFPageBreakObject.swift in Sources */,
+				91A1653EA866E529C7C8DB8CB823A8AC /* PDFPageFormat+Layout.swift in Sources */,
+				001B0DFAD2FFE726E100D741DFC4D205 /* PDFPageFormat+SizeConstants.swift in Sources */,
+				AD8F46FC222AC57F11CF40E95A5D004D /* PDFPageFormat.swift in Sources */,
+				3E6F66F819BAC23FA5677A660B35F91F /* PDFPageLayout+Equatable.swift in Sources */,
+				5E5743D49AE886274E43F5AD0CAC639C /* PDFPageLayout.swift in Sources */,
+				547A63962F516DBF9D864393D5C422F7 /* PDFPagination+Equatable.swift in Sources */,
+				A4C4D05CA95089866F7E4F784549C1E5 /* PDFPagination.swift in Sources */,
+				7907A4761CFF3F60CE180BF61E813F54 /* PDFPaginationClosure.swift in Sources */,
+				12D7058E432BE175D249BA86A98F3672 /* PDFPaginationStyle+Equatable.swift in Sources */,
+				712BD5BB92624C6616EE939A55EFF446 /* PDFPaginationStyle+PDFJSONSerializable.swift in Sources */,
+				7E3BC51D6AB09F779798700B93E4A9D5 /* PDFPaginationStyle.swift in Sources */,
+				90BADB902B9B0F344E6ACDF336CF8C9C /* PDFRectangleObject.swift in Sources */,
+				B83FE44C6E2603E75C79598E4437EE56 /* PDFSection.swift in Sources */,
+				C881F4723CC6F1363EB0BF10B60CC873 /* PDFSectionColumn+Objects.swift in Sources */,
+				5DBECC5FD01F1678F03355D195EDD770 /* PDFSectionColumn.swift in Sources */,
+				EC5615D2735F77B8ED5FEF2623AEF841 /* PDFSectionColumnContainer.swift in Sources */,
+				2F14D99C676AA5A1E43AA01816A3A633 /* PDFSectionColumnObject.swift in Sources */,
+				00F0C06AFF0E26D1FF8C7F9BCD6424C2 /* PDFSectionObject.swift in Sources */,
+				7217F1810F1E836CB79861213197EBD7 /* PDFSimpleText+Equatable.swift in Sources */,
+				CA09A2111A1D1E472D524507472ECC7D /* PDFSimpleText.swift in Sources */,
+				6BED3562D0E2BD4190D74109D83DD7CF /* PDFSpaceObject.swift in Sources */,
+				31412DDF9277417F6E0DD099E16B2690 /* PDFTable+Equatable.swift in Sources */,
+				FE1130C895F5915A0E763D89155A3DF6 /* PDFTable.swift in Sources */,
+				90AFA229FAB7EA9D5C94A9F5948E7FAB /* PDFTableCell+Equatable.swift in Sources */,
+				208EF3937F4ABE38BA03CB7B2B5901A2 /* PDFTableCell.swift in Sources */,
+				40DA0FF742BA95FEAE394632EF6F5D82 /* PDFTableCellAlignment+PDFJSONSerializable.swift in Sources */,
+				9A98863ACF5BF163BD95A385D3F63049 /* PDFTableCellAlignment.swift in Sources */,
+				E070AC993AC118B21679385C875BEDA6 /* PDFTableCellBorders+Equatable.swift in Sources */,
+				542CCCE051D8FDD20D43FEE0BD809AD7 /* PDFTableCellBorders.swift in Sources */,
+				04B9018E758BC03E7BC19E22DC15FDE8 /* PDFTableCellPosition+Equatable-Hashable.swift in Sources */,
+				72134AD975CB707A1BEFD776C5DAAD38 /* PDFTableCellPosition.swift in Sources */,
+				EB977233831237D86343AF69F631FCC3 /* PDFTableCellStyle+Equatable.swift in Sources */,
+				D806C3A0C83A8F2C9ECB1C5A9E59A8EC /* PDFTableCellStyle.swift in Sources */,
+				A1AFC51C3C7A56AAA9897B8E20EF9AB0 /* PDFTableContent+Equatable.swift in Sources */,
+				1E46EABFAF5FEEA8928D5E7E5466C590 /* PDFTableContent.swift in Sources */,
+				EAAD1F8D0E5A894FE8F9EC3650CD2F21 /* PDFTableObject.swift in Sources */,
+				91625226CDED978E27A1889F2A2C8FDF /* PDFTableStyle+Defaults.swift in Sources */,
+				27E225892D5B872994902B0F6C1A89FE /* PDFTableStyle+Equatable.swift in Sources */,
+				4A01F12D1D0636B4DDB22A881A6F0736 /* PDFTableStyle.swift in Sources */,
+				181C6A0565ACED9675B03F7CC262D55E /* PDFTableValidator.swift in Sources */,
+				8D0FD837FD0AE24138115191ED5E60B1 /* PDFText.swift in Sources */,
+				C538457B5E5F34E1E63047A75D32B01D /* PDFTextColorObject.swift in Sources */,
+				2132EE79E8E35450188FA2F65B9BC8F8 /* TPPDF-dummy.m in Sources */,
+				A2AB679E337B87FDC5ED3017A47491D2 /* UIColor+CloseToEqual.swift in Sources */,
+				CF41A7048A76327867DA1CADBD034D80 /* UIColor+Hex.swift in Sources */,
+				F2A898D60654150C3B3F5EB1F67B327F /* UIColor+PDFJSONSerializable.swift in Sources */,
+				B0DF19EF996CD841C1803D0DE95D8DBD /* UIFont+PDFJSONSerializable.swift in Sources */,
+				4E8FD976F9D1D00C4D147C1102221020 /* UIImage+PDFJSONSerializable.swift in Sources */,
+				D6268B65D14979F4A99AB6B7274FE054 /* UIImage+Pixel.swift in Sources */,
 			);
 			runOnlyForDeploymentPostprocessing = 0;
 		};
@@ -2561,124 +1887,6 @@
 			);
 			runOnlyForDeploymentPostprocessing = 0;
 		};
-<<<<<<< HEAD
-=======
-		FA4293296E013497F40024F0E2B0D8D2 /* Sources */ = {
-			isa = PBXSourcesBuildPhase;
-			buildActionMask = 2147483647;
-			files = (
-				F3174B0B99C31E4D92F2A8B858E50693 /* CGPoint+Math.swift in Sources */,
-				BC59E992B233044567292929CE3766EE /* Int+RomanNumerals.swift in Sources */,
-				7C0B8C384A5224072378A27CEA7BE0F9 /* PDFAttributedText+Equatable.swift in Sources */,
-				4B305E4B19FA5EF57846138F46263DA5 /* PDFAttributedText.swift in Sources */,
-				9D4D4BCBFBFC6FBF2E2F708479C7C7A8 /* PDFAttributedTextObject.swift in Sources */,
-				5D468CF85F34B4AE03A293D51438D23F /* PDFCalculations.swift in Sources */,
-				30671387CF56633E6AAFB0855464C572 /* PDFContainer.swift in Sources */,
-				8B0A11DE542CF3049DCD23DF9C86CDD6 /* PDFCopy.swift in Sources */,
-				601A76814EC4D0668BF8870B0DF2E3DE /* PDFDocument+Objects.swift in Sources */,
-				622478D4C3649C271B34FA4E0E67554D /* PDFDocument.swift in Sources */,
-				55A5C5D3FA47D944448812C0940C354A /* PDFError.swift in Sources */,
-				D477C4E3229FFDE000EF14B3 /* PDFPaginationStyle+PDFJSONSerializable.swift in Sources */,
-				2E2F645ED8483012C16822CF39FBD518 /* PDFFontObject.swift in Sources */,
-				4EA767E9E4924667BA1542A33DE3F9A7 /* PDFGenerator+Debug.swift in Sources */,
-				D477C4CF229FF43600EF14B3 /* Array+PDFJSONSerializable.swift in Sources */,
-				FA522EDF65D278B1D2E8E4734FF63EC1 /* PDFGenerator+Generation.swift in Sources */,
-				5AB86C33FAB317B80BF1B12D1FFEC1D3 /* PDFGenerator+Layout.swift in Sources */,
-				0FD0DF650759F51978A1D6C5BD2FE9F1 /* PDFGenerator.swift in Sources */,
-				C59562BCFCD06A1C34522F7069648320 /* PDFGraphics.swift in Sources */,
-				B7AD52D2A781CA8A333E62ED685AC23B /* PDFImage+Equatable.swift in Sources */,
-				3CD0B5F8BE6990FCA1474A8F4BE9DAE1 /* PDFImage.swift in Sources */,
-				8A7D8E5795F41152795ED9B2F336E1BF /* PDFImageObject.swift in Sources */,
-				5FCA344CF5789DD4103AC021BB38FD11 /* PDFImageOptions.swift in Sources */,
-				2B93AC58E2C1AA8D4B31DD362008EAB3 /* PDFImageRowObject.swift in Sources */,
-				C0A5CE0E88F84FB7D0D4F039EF0B2259 /* PDFImageSizeFit.swift in Sources */,
-				118C325B67F838C8D943A5B8E8759BCA /* PDFIndentationObject+Equatable.swift in Sources */,
-				FAA03D3F207212F162292E5958725075 /* PDFIndentationObject.swift in Sources */,
-				25F0A5751832EF38090666B810AB809C /* PDFInfo+Equatable.swift in Sources */,
-				FC0F703448E5E50262601316984B1719 /* PDFInfo.swift in Sources */,
-				213253006E7CF43FD24C122835E1FBEA /* PDFJSONRepresentable.swift in Sources */,
-				F0F3C4465265A211505C33F8187ED0EE /* PDFJSONSerializable.swift in Sources */,
-				D477C4DB229FF53600EF14B3 /* UIFont+PDFJSONSerializable.swift in Sources */,
-				1283020DA6F340E50843CEBF7217621B /* PDFLayout+Equatable.swift in Sources */,
-				D477C4D1229FF47000EF14B3 /* UIColor+PDFJSONSerializable.swift in Sources */,
-				D477C4D3229FF47800EF14B3 /* Data+PDFJSONSerializable.swift in Sources */,
-				6A7B5309DE5C603B6EBC5057E249A477 /* PDFLayout.swift in Sources */,
-				B379AC781865A90FA6EADD8F86B9FCB8 /* PDFLayoutHeights+Equatable.swift in Sources */,
-				854727E365619B970AF74A004C753903 /* PDFLayoutHeights.swift in Sources */,
-				61419D4804839DA68C17B2CEBFE85732 /* PDFLayoutIndentations+Equatable.swift in Sources */,
-				FB23C0CE6D6B2E17EE88300C5938B43B /* PDFLayoutIndentations.swift in Sources */,
-				4787FA30688426BCA591DC4285E8DFA9 /* PDFLineObject.swift in Sources */,
-				31AFAD90316E968FE083B90A3DFCBF5F /* PDFLineSeparatorObject+Equatable.swift in Sources */,
-				FA8B5BFFB1EF63AB3D266AEC8F7007F7 /* PDFLineSeparatorObject.swift in Sources */,
-				988641EF5B54C5D6B7567B6E7B8CE380 /* PDFLineStyle+Equatable.swift in Sources */,
-				C511C147DEEDDF9CD47719DA7618B504 /* PDFLineStyle.swift in Sources */,
-				16732693267879EF416CB3882B1AC810 /* PDFLineType.swift in Sources */,
-				A087CC26F4017DE9498C84A3C0F49394 /* PDFList+Equatable.swift in Sources */,
-				2734FE73EFC1B46662D7910CCDF1E2A3 /* PDFList.swift in Sources */,
-				D477C4D7229FF4F200EF14B3 /* Dictionary+PDFJSONSerializable.swift in Sources */,
-				374242C582AF43740E02A1A97624105C /* PDFListItem+Equatable.swift in Sources */,
-				7AE3A6EDFB9B1950C0E3282CA183E81E /* PDFListItem.swift in Sources */,
-				413552ADA6A94A331FD05EBE9EF98A79 /* PDFListItemSymbol.swift in Sources */,
-				0A559A16514868758ACBFC5EF59DCEE0 /* PDFListObject.swift in Sources */,
-				53B9AA0AA785EC1016D9E7DF3371AEA0 /* PDFObject.swift in Sources */,
-				BA842636F73871E42C8BE835E90B8CC8 /* PDFOffsetObject+Equatable.swift in Sources */,
-				DA712197F0C86AD27EAE22C58B16E51E /* PDFOffsetObject.swift in Sources */,
-				AA98F149A867F9256C561E0177B5D0ED /* PDFPageBreakObject+Equatable.swift in Sources */,
-				896EAC047FF0F098B615EBE9C2E27DFF /* PDFPageBreakObject.swift in Sources */,
-				FADE26B3709C84A593758E055227D57B /* PDFPageFormat+Layout.swift in Sources */,
-				D477C4DD229FF55C00EF14B3 /* CGPoint+PDFJSONSerializable.swift in Sources */,
-				CC7C12C85E032BCF3FFCF5AF6033D029 /* PDFPageFormat+SizeConstants.swift in Sources */,
-				24A794074605C3D7E496414E84068C40 /* PDFPageFormat.swift in Sources */,
-				1CFE5A1C3C4079B9078E39B2ABF00FD3 /* PDFPageLayout+Equatable.swift in Sources */,
-				44AEA6B036F9F01DEB988C877E450A55 /* PDFPageLayout.swift in Sources */,
-				12C7C2E0A42A77AF650CC24CD8998E8B /* PDFPagination+Equatable.swift in Sources */,
-				2A0933D3BEE1B6EA1C63AA436035201E /* PDFPagination.swift in Sources */,
-				C86803B18E3DDA21592CC95865FA932B /* PDFPaginationClosure.swift in Sources */,
-				B272BEDC1572063F09E4341DBE413E20 /* PDFPaginationStyle+Equatable.swift in Sources */,
-				C0EB957EC0DA8242A029651EB326150D /* PDFPaginationStyle.swift in Sources */,
-				62B939CA72597428F99752038657C8C3 /* PDFRectangleObject.swift in Sources */,
-				5F56A6B136443847485C35CB384ECA7C /* PDFSection.swift in Sources */,
-				480A903388F2E43353211FBC096E0A1A /* PDFSectionColumn+Objects.swift in Sources */,
-				8C0B669E137CC174FF10165B3BA81CC5 /* PDFSectionColumn.swift in Sources */,
-				EC92A3F64B7F8ADC4D93DCE30729903C /* PDFSectionColumnContainer.swift in Sources */,
-				D477C4E1229FF59500EF14B3 /* NSAttributedString+PDFJSONSerializable.swift in Sources */,
-				428F6B689E0CE54137CFC85302D5CACB /* PDFSectionColumnObject.swift in Sources */,
-				D477C4D9229FF50900EF14B3 /* CGRect+PDFJSONSerializable.swift in Sources */,
-				A6BC9A51CF420027CF5DEBD8BF39D02F /* PDFSectionObject.swift in Sources */,
-				B83AAB9DCDBDA2EC85EB38A1A1074261 /* PDFSimpleText+Equatable.swift in Sources */,
-				D68BE963D3287CB3B5977D218E99B6A7 /* PDFSimpleText.swift in Sources */,
-				32F42223569294C819ABFC02F00A951A /* PDFSpaceObject.swift in Sources */,
-				55BDFFFD06B3B7265F38AEFD837B9F20 /* PDFTable+Equatable.swift in Sources */,
-				715E733494F6B8918650C3D323067FD5 /* PDFTable.swift in Sources */,
-				9ED3AF1B057A1588CDC4A5D9EED6BAD4 /* PDFTableCell+Equatable.swift in Sources */,
-				2569BD7B3CFD1535B916D69D817FD2D5 /* PDFTableCell.swift in Sources */,
-				285169121F4E4125BB37465327D50F77 /* PDFTableCellAlignment.swift in Sources */,
-				DCE26FC948E506C1E4F2EA15B1937F89 /* PDFTableCellBorders+Equatable.swift in Sources */,
-				8A63077DC1459A326B5C42CE1A99BF59 /* PDFTableCellBorders.swift in Sources */,
-				109275CF3A9EFC187F8628F9130AB7D7 /* PDFTableCellPosition+Equatable-Hashable.swift in Sources */,
-				EE1FA2CF0294EF77AC150CBC23BB68A1 /* PDFTableCellPosition.swift in Sources */,
-				8516BF931451000F0D45FB3E04BDD472 /* PDFTableCellStyle+Equatable.swift in Sources */,
-				D1BC1B0B0911B3838F04A6D958ADD6B7 /* PDFTableCellStyle.swift in Sources */,
-				449EA2BBF93E6A4E6FED33C6CAF470F9 /* PDFTableContent+Equatable.swift in Sources */,
-				EBE99CD10890E458A85EB6199D95B119 /* PDFTableContent.swift in Sources */,
-				EEE85966F4ED19F56130948D76E17E24 /* PDFTableObject.swift in Sources */,
-				D477C4D5229FF48200EF14B3 /* UIImage+PDFJSONSerializable.swift in Sources */,
-				D6D06CC5E79E3706EE0198FF29200C9E /* PDFTableStyle+Defaults.swift in Sources */,
-				D477C4E522A010D200EF14B3 /* PDFTableCellAlignment+PDFJSONSerializable.swift in Sources */,
-				4511B8CC2EAF4C0379A04909F706B2F9 /* PDFTableStyle+Equatable.swift in Sources */,
-				FFE697ACFC60BEF93F44D5743001E9E5 /* PDFTableStyle.swift in Sources */,
-				291754E0A7BC2364F587EFDFCA1165E8 /* PDFTableValidator.swift in Sources */,
-				4FA4DEB80ED77D5638EA2F9C37E9D34C /* PDFText.swift in Sources */,
-				05AE245FF30FDC4BE59C42B10E581979 /* PDFTextColorObject.swift in Sources */,
-				D477C4DF229FF57700EF14B3 /* CGSize+PDFJSONSerializable.swift in Sources */,
-				5C07992EE1B455089A1A66022BAAE855 /* TPPDF-dummy.m in Sources */,
-				36C1B4EA8FD2ED8ABF69D0D00A81157C /* UIColor+CloseToEqual.swift in Sources */,
-				198057CC348FD386E87DFBD82F4DCAB1 /* UIColor+Hex.swift in Sources */,
-				B9A748BCE7466155894E44CEA06CAA5A /* UIImage+Pixel.swift in Sources */,
-			);
-			runOnlyForDeploymentPostprocessing = 0;
-		};
->>>>>>> 35e8543d
 /* End PBXSourcesBuildPhase section */
 
 /* Begin PBXTargetDependency section */
@@ -2725,7 +1933,6 @@
 			isa = XCBuildConfiguration;
 			buildSettings = {
 				ALWAYS_SEARCH_USER_PATHS = NO;
-				CLANG_ANALYZER_LOCALIZABILITY_NONLOCALIZED = YES;
 				CLANG_ANALYZER_NONNULL = YES;
 				CLANG_ANALYZER_NUMBER_OBJECT_CONVERSION = YES_AGGRESSIVE;
 				CLANG_CXX_LANGUAGE_STANDARD = "gnu++14";
@@ -2852,7 +2059,7 @@
 		};
 		316C4B2F88ACB6FE470766BFA9478729 /* Debug */ = {
 			isa = XCBuildConfiguration;
-			baseConfigurationReference = E074392F2799244AB44B9530E2087B38 /* TPPDF.xcconfig */;
+			baseConfigurationReference = DB3152B5B8E15FFD1B7430C3013B667B /* TPPDF.xcconfig */;
 			buildSettings = {
 				CODE_SIGN_IDENTITY = "";
 				"CODE_SIGN_IDENTITY[sdk=appletvos*]" = "";
@@ -3008,7 +2215,7 @@
 		};
 		A6AAC8192740CAF64BED66B1A496B773 /* Release */ = {
 			isa = XCBuildConfiguration;
-			baseConfigurationReference = E074392F2799244AB44B9530E2087B38 /* TPPDF.xcconfig */;
+			baseConfigurationReference = DB3152B5B8E15FFD1B7430C3013B667B /* TPPDF.xcconfig */;
 			buildSettings = {
 				CODE_SIGN_IDENTITY = "";
 				"CODE_SIGN_IDENTITY[sdk=appletvos*]" = "";
@@ -3140,7 +2347,6 @@
 			isa = XCBuildConfiguration;
 			buildSettings = {
 				ALWAYS_SEARCH_USER_PATHS = NO;
-				CLANG_ANALYZER_LOCALIZABILITY_NONLOCALIZED = YES;
 				CLANG_ANALYZER_NONNULL = YES;
 				CLANG_ANALYZER_NUMBER_OBJECT_CONVERSION = YES_AGGRESSIVE;
 				CLANG_CXX_LANGUAGE_STANDARD = "gnu++14";
@@ -3190,7 +2396,8 @@
 				MTL_FAST_MATH = YES;
 				PRODUCT_NAME = "$(TARGET_NAME)";
 				STRIP_INSTALLED_PRODUCT = NO;
-				SWIFT_OPTIMIZATION_LEVEL = "-Owholemodule";
+				SWIFT_COMPILATION_MODE = wholemodule;
+				SWIFT_OPTIMIZATION_LEVEL = "-O";
 				SWIFT_VERSION = 4.2;
 				SYMROOT = "${SRCROOT}/../build";
 			};
